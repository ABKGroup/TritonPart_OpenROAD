/////////////////////////////////////////////////////////////////////////////
//
// Copyright (c) 2019, The Regents of the University of California
// All rights reserved.
//
// BSD 3-Clause License
//
// Redistribution and use in source and binary forms, with or without
// modification, are permitted provided that the following conditions are met:
//
// * Redistributions of source code must retain the above copyright notice, this
//   list of conditions and the following disclaimer.
//
// * Redistributions in binary form must reproduce the above copyright notice,
//   this list of conditions and the following disclaimer in the documentation
//   and/or other materials provided with the distribution.
//
// * Neither the name of the copyright holder nor the names of its
//   contributors may be used to endorse or promote products derived from
//   this software without specific prior written permission.
//
// THIS SOFTWARE IS PROVIDED BY THE COPYRIGHT HOLDERS AND CONTRIBUTORS "AS IS"
// AND ANY EXPRESS OR IMPLIED WARRANTIES, INCLUDING, BUT NOT LIMITED TO, THE
// IMPLIED WARRANTIES OF MERCHANTABILITY AND FITNESS FOR A PARTICULAR PURPOSE
// ARE DISCLAIMED. IN NO EVENT SHALL THE COPYRIGHT HOLDER OR CONTRIBUTORS BE
// LIABLE FOR ANY DIRECT, INDIRECT, INCIDENTAL, SPECIAL, EXEMPLARY, OR
// CONSEQUENTIAL DAMAGES (INCLUDING, BUT NOT LIMITED TO, PROCUREMENT OF
// SUBSTITUTE GOODS OR SERVICES; LOSS OF USE, DATA, OR PROFITS; OR BUSINESS
// INTERRUPTION) HOWEVER CAUSED AND ON ANY THEORY OF LIABILITY, WHETHER IN
// CONTRACT, STRICT LIABILITY, OR TORT (INCLUDING NEGLIGENCE OR OTHERWISE)
// ARISING IN ANY WAY OUT OF THE USE OF THIS SOFTWARE, EVEN IF ADVISED OF THE
// POSSIBILITY OF SUCH DAMAGE.
//
///////////////////////////////////////////////////////////////////////////////

#include "rsz/MakeResizer.hh"

#include "SteinerRenderer.h"
#include "gui/gui.h"
#include "ord/OpenRoad.hh"
#include "rsz/Resizer.hh"
#include "sta/StaMain.hh"

extern "C" {
extern int Rsz_Init(Tcl_Interp* interp);
}

namespace sta {
extern const char* rsz_tcl_inits[];
}

namespace ord {

rsz::Resizer *
makeResizer()
{
  return new rsz::Resizer;
}

void
deleteResizer(rsz::Resizer *resizer)
{
  delete resizer;
}

void
initResizer(OpenRoad *openroad)
{
  std::unique_ptr<rsz::AbstractSteinerRenderer> steiner_renderer;
  if (gui::Gui::enabled()) {
    steiner_renderer = std::make_unique<rsz::SteinerRenderer>();
  }
  Tcl_Interp* interp = openroad->tclInterp();
  openroad->getResizer()->init(openroad->getLogger(),
                               openroad->getDb(),
                               openroad->getSta(),
                               openroad->getSteinerTreeBuilder(),
                               openroad->getGlobalRouter(),
<<<<<<< HEAD
                               openroad->getOpendp());
=======
                               std::move(steiner_renderer));
  // Define swig TCL commands.
  Rsz_Init(interp);
  // Eval encoded sta TCL sources.
  sta::evalTclInit(interp, sta::rsz_tcl_inits);
>>>>>>> 675438bc
}

}  // namespace ord<|MERGE_RESOLUTION|>--- conflicted
+++ resolved
@@ -76,15 +76,12 @@
                                openroad->getSta(),
                                openroad->getSteinerTreeBuilder(),
                                openroad->getGlobalRouter(),
-<<<<<<< HEAD
-                               openroad->getOpendp());
-=======
+                               openroad->getOpendp(),
                                std::move(steiner_renderer));
   // Define swig TCL commands.
   Rsz_Init(interp);
   // Eval encoded sta TCL sources.
   sta::evalTclInit(interp, sta::rsz_tcl_inits);
->>>>>>> 675438bc
 }
 
 }  // namespace ord