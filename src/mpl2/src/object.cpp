--- conflicted
+++ resolved
@@ -742,23 +742,15 @@
   pin_y_ = height / 2.0;
 }
 
-<<<<<<< HEAD
-HardMacro::HardMacro(odb::dbInst* inst, float dbu, int manufacturing_unit, float halo_width)
-=======
 HardMacro::HardMacro(odb::dbInst* inst,
                      float dbu,
                      int manufacturing_grid,
                      float halo_width)
->>>>>>> 0af8a6ec
 {
   inst_ = inst;
   dbu_ = dbu;
   halo_width_ = halo_width;
-<<<<<<< HEAD
-  manufacturing_unit_ = manufacturing_unit;
-=======
   manufacturing_grid_ = manufacturing_grid;
->>>>>>> 0af8a6ec
 
   // set name
   name_ = inst->getName();
@@ -985,12 +977,6 @@
   ux = std::round(ux / pitch_x) * pitch_x;
   ly = std::round(ly / pitch_y) * pitch_y;
   uy = std::round(uy / pitch_y) * pitch_y;
-<<<<<<< HEAD
-  int round_lx = std::round(micronToDbu(lx, dbu_) / manufacturing_unit_) * manufacturing_unit_;
-  int round_ly = std::round(micronToDbu(ly, dbu_) / manufacturing_unit_) * manufacturing_unit_;
-  int round_ux = std::round(micronToDbu(ux, dbu_) / manufacturing_unit_) * manufacturing_unit_;
-  int round_uy = std::round(micronToDbu(uy, dbu_) / manufacturing_unit_) * manufacturing_unit_;
-=======
   int round_lx = std::round(float(micronToDbu(lx, dbu_)) / manufacturing_grid_)
                  * manufacturing_grid_;
   int round_ly = std::round(float(micronToDbu(ly, dbu_)) / manufacturing_grid_)
@@ -999,7 +985,6 @@
                  * manufacturing_grid_;
   int round_uy = std::round(float(micronToDbu(uy, dbu_)) / manufacturing_grid_)
                  * manufacturing_grid_;
->>>>>>> 0af8a6ec
   if (orientation_.getString() == std::string("MX")) {
     inst_->setLocation(round_lx, round_uy);
   } else if (orientation_.getString() == std::string("MY")) {
