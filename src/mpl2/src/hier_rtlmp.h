///////////////////////////////////////////////////////////////////////////
//
// BSD 3-Clause License
//
// Copyright (c) 2020, The Regents of the University of California
// All rights reserved.
//
// Redistribution and use in source and binary forms, with or without
// modification, are permitted provided that the following conditions are met:
//
// * Redistributions of source code must retain the above copyright notice, this
//   list of conditions and the following disclaimer.
//
// * Redistributions in binary form must reproduce the above copyright notice,
//   this list of conditions and the following disclaimer in the documentation
//   and/or other materials provided with the distribution.
//
// * Neither the name of the copyright holder nor the names of its
//   contributors may be used to endorse or promote products derived from
//   this software without specific prior written permission.
//
// THIS SOFTWARE IS PROVIDED BY THE COPYRIGHT HOLDERS AND CONTRIBUTORS "AS IS"
// AND ANY EXPRESS OR IMPLIED WARRANTIES, INCLUDING, BUT NOT LIMITED TO, THE
// IMPLIED WARRANTIES OF MERCHANTABILITY AND FITNESS FOR A PARTICULAR PURPOSE
// ARE DISCLAIMED. IN NO EVENT SHALL THE COPYRIGHT HOLDER OR CONTRIBUTORS BE
// LIABLE FOR ANY DIRECT, INDIRECT, INCIDENTAL, SPECIAL, EXEMPLARY, OR
// CONSEQUENTIAL DAMAGES (INCLUDING, BUT NOT LIMITED TO, PROCUREMENT OF
// SUBSTITUTE GOODS OR SERVICES; LOSS OF USE, DATA, OR PROFITS; OR BUSINESS
// INTERRUPTION) HOWEVER CAUSED AND ON ANY THEORY OF LIABILITY, WHETHER IN
// CONTRACT, STRICT LIABILITY, OR TORT (INCLUDING NEGLIGENCE OR OTHERWISE)
// ARISING IN ANY WAY OUT OF THE USE OF THIS SOFTWARE, EVEN IF ADVISED OF THE
// POSSIBILITY OF SUCH DAMAGE.
//
///////////////////////////////////////////////////////////////////////////////

#pragma once

#include <limits>
#include <map>
#include <memory>
#include <set>
#include <string>
#include <vector>

#include "Mpl2Observer.h"

namespace odb {
class dbBTerm;
class dbBlock;
class dbDatabase;
class dbITerm;
class dbInst;
class dbModule;
}  // namespace odb

namespace sta {
class dbNetwork;
class dbSta;
}  // namespace sta

namespace utl {
class Logger;
}

namespace par {
class PartitionMgr;
}

namespace mpl2 {
struct BundledNet;
class Cluster;
class HardMacro;
class Metrics;
struct Rect;
class SoftMacro;

// Hierarchial RTL-MP
// Support Multi-Level Clustering.
// Support designs with IO Pads.
// Support timing-driven macro placement (not enabled now, June, 2022)
// Identify RTL information based on logical hierarchy, connection signature and
// dataflow. Connection Signature is defined as the connection topology respect
// to other clusters. Dataflow is defined based on sequential graph.
// Timing-driven macro placement is based on uniform delay model.
// We just odb::dbIntProperty::create() to cluster_id attribute for BTerms and
// dbInsts.
class HierRTLMP
{
 public:
  HierRTLMP(sta::dbNetwork* network,
            odb::dbDatabase* db,
            sta::dbSta* sta,
            utl::Logger* logger,
            par::PartitionMgr* tritonpart);
  ~HierRTLMP();

  // Top Level Interface Function
  // This function is the inferface for calling HierRTLMP
  // This function works as following:
  // 1) Traverse the logical hierarchy, get all the statistics of each logical
  //    module in logical_module_map_ and associate each hard macro with its
  //    HardMacro object
  // 2) Create Bundled pins and treat each bundled pin as a cluster with no size
  //    The number of bundled IOs is num_bundled_IOs_ x 4  (four boundaries)
  // 3) Create physical hierarchy tree in a DFS manner (Postorder)
  // 4) Place clusters and macros in a BFS manner (Preorder)
  void hierRTLMacroPlacer();

  // Interfaces functions for setting options
  // Hierarchical Macro Placement Related Options
  void setGlobalFence(float fence_lx,
                      float fence_ly,
                      float fence_ux,
                      float fence_uy);
  void setHaloWidth(float halo_width);
  // Hierarchical Clustering Related Options
  void setNumBundledIOsPerBoundary(int num_bundled_ios);
  void setClusterSize(int max_num_macro,
                      int min_num_macro,
                      int max_num_inst,
                      int min_num_inst);
  void setClusterSizeTolerance(float tolerance);
  void setMaxNumLevel(int max_num_level);
  void setClusterSizeRatioPerLevel(float coarsening_ratio);
  void setLargeNetThreshold(int large_net_threshold);
  void setSignatureNetThreshold(int signature_net_threshold);
  void setAreaWeight(float area_weight);
  void setOutlineWeight(float outline_weight);
  void setWirelengthWeight(float wirelength_weight);
  void setGuidanceWeight(float guidance_weight);
  void setFenceWeight(float fence_weight);
  void setBoundaryWeight(float boundary_weight);
  void setNotchWeight(float notch_weight);
  void setMacroBlockageWeight(float macro_blockage_weight);
  void setPinAccessThreshold(float pin_access_th);
  void setTargetUtil(float target_util);
  void setTargetDeadSpace(float target_dead_space);
  void setMinAR(float min_ar);
  void setSnapLayer(int snap_layer);
  void setReportDirectory(const char* report_directory);
<<<<<<< HEAD
  void setDebug();
  void setBusPlanningFlag(bool bus_planning_flag)
  {
    bus_planning_flag_ = bus_planning_flag;
  }
=======
  void setDebug(std::unique_ptr<Mpl2Observer>& graphics);
>>>>>>> d79ff104

 private:
  void setDefaultThresholds();
  void createDataFlow();
  void updateDataFlow();
  void dataFlowDFSIOPin(int parent,
                        int idx,
                        std::vector<std::set<odb::dbInst*>>& insts,
                        std::map<int, odb::dbBTerm*>& io_pin_vertex,
                        std::map<int, odb::dbInst*>& std_cell_vertex,
                        std::map<int, odb::dbITerm*>& macro_pin_vertex,
                        std::vector<bool>& stop_flag_vec,
                        std::vector<bool>& visited,
                        std::vector<std::vector<int>>& vertices,
                        std::vector<std::vector<int>>& hyperedges,
                        bool backward_flag);
  void dataFlowDFSMacroPin(int parent,
                           int idx,
                           std::vector<std::set<odb::dbInst*>>& std_cells,
                           std::vector<std::set<odb::dbInst*>>& macros,
                           std::map<int, odb::dbBTerm*>& io_pin_vertex,
                           std::map<int, odb::dbInst*>& std_cell_vertex,
                           std::map<int, odb::dbITerm*>& macro_pin_vertex,
                           std::vector<bool>& stop_flag_vec,
                           std::vector<bool>& visited,
                           std::vector<std::vector<int>>& vertices,
                           std::vector<std::vector<int>>& hyperedges,
                           bool backward_flag);
  // DFS-manner function to traverse the logical hierarchy
  Metrics* computeMetrics(odb::dbModule* module);
  // Calculate metrics for cluster based its type
  void setClusterMetrics(Cluster* cluster);
  // Map IOs to Pads (for designs with IO pads)
  void mapIOPads();
  // create bundled IOs as clusters (for designs with IO pins or Pads)
  void createBundledIOs();

  // update the cluster_id property of insts in the cluster
  // Create physical hierarchy tree in a post-order DFS manner
  void multiLevelCluster(Cluster* parent);
  void setInstProperty(Cluster* cluster);
  void setInstProperty(odb::dbModule* module,
                       int cluster_id,
                       bool include_macro);
  void breakCluster(Cluster* parent);
  void mergeClusters(std::vector<Cluster*>& candidate_clusters);
  void calculateConnection();
  void printConnection();
  void printClusters();
  void updateSubTree(Cluster* parent);
  // Break large flat clusters with TritonPart
  // A flat cluster does not have a logical module
  void breakLargeFlatCluster(Cluster* cluster);

  // Traverse the physical hierarchy tree in a DFS manner
  // Split macros and std cells in the leaf clusters
  // In the normal operation, we call this function after
  // creating the physical hierarchy tree
  void leafClusterStdCellHardMacroSep(Cluster* root_cluster);
  // Map all the macros into their HardMacro objects for all the clusters
  void mapMacroInCluster2HardMacro(Cluster* cluster);
  // Get all the hard macros in a logical module
  void getHardMacros(odb::dbModule* module,
                     std::vector<HardMacro*>& hard_macros);

  // Print the physical hierachical tree in a DFS manner
  void printPhysicalHierarchyTree(Cluster* parent, int level);
  // Determine the macro tilings within each cluster in a bottom-up manner
  // (Post-Order DFS manner)
  void calClusterMacroTilings(Cluster* root_cluster);
  // calculate the pin blockage for IO pins
  void createPinBlockage();
  // Determine the macro tilings for each HardMacroCluster
  // multi thread enabled
  // random seed deterministic enabled
  void calHardMacroClusterShape(Cluster* cluster);
  // The cluster placement is done in a top-down manner
  // (Preorder DFS)
  void multiLevelMacroPlacement(Cluster* parent);
  // place macros within the HardMacroCluster
  void multiLevelMacroPlacementWithoutBusPlanning(Cluster* parent);
  // For some testcase with very high density, it may be very difficuit to
  // generate a tiling for clusters.  In this case, we may want to try to set
  // the area of all standard-cell clusters to 0.0
  void enhancedMacroPlacement(Cluster* parent);
  void hardMacroClusterMacroPlacement(Cluster* parent);
  // Merge nets to reduce runtime
  void mergeNets(std::vector<BundledNet>& nets);
  // determine the shape for children cluster
  bool shapeChildrenCluster(Cluster* parent,
                            std::vector<SoftMacro>& macros,
                            std::map<std::string, int>& soft_macro_id_map,
                            float target_util,
                            float target_dead_space);
  // Call Path Synthesis to route buses
  void callBusPlanning(std::vector<SoftMacro>& shaped_macros,
                       std::vector<BundledNet>& nets_old);

  // Align all the macros globally to reduce the waste of empty space
  void alignHardMacroGlobal(Cluster* parent);  // call this function after
                                               // multilevel macro placement

  // force-directed placement to generate guides for macros
  void FDPlacement(std::vector<Rect>& blocks,
                   const std::vector<BundledNet>& nets,
                   float outline_width,
                   float outline_height,
                   std::string file_name);

  sta::dbNetwork* network_ = nullptr;
  odb::dbDatabase* db_ = nullptr;
  odb::dbBlock* block_ = nullptr;
  sta::dbSta* sta_ = nullptr;
  utl::Logger* logger_ = nullptr;
  par::PartitionMgr* tritonpart_ = nullptr;

  // flag variables
  const bool fd_placement_flag_ = false;
  const bool dynamic_congestion_weight_flag_ = false;
  const bool dynamic_weight_flag_ = false;
  const bool update_boundary_weight_ = false;
  // Our experiments show that for most testcases, turn off bus planning
  // can generate better results.
  // We recommand that you turn off this flag for technology nodes with very
  // limited routing layers such as SkyWater130.  But for NanGate45,
  // ASASP7, you should turn off this option.
  bool bus_planning_flag_ = false;

  // technology-related variables
  float dbu_ = 0.0;

  int num_updated_macros_ = 0;
  int num_hard_macros_cluster_ = 0;

  // Parameters related to macro placement
  std::string report_directory_;
  // User can specify a global region for some designs
  float global_fence_lx_ = std::numeric_limits<float>::max();
  float global_fence_ly_ = std::numeric_limits<float>::max();
  float global_fence_ux_ = 0.0;
  float global_fence_uy_ = 0.0;

  float halo_width_ = 0.0;

  const int num_runs_ = 10;     // number of runs for SA
  const int num_threads_ = 10;  // number of threads
  const int random_seed_ = 0;   // random seed for deterministic

  float target_dead_space_ = 0.2;  // dead space for the cluster
  float target_util_ = 0.25;       // target utilization of the design
  const float target_dead_space_step_ = 0.05;  // step for dead space
  const float target_util_step_ = 0.1;         // step for utilization
  const float num_target_util_ = 10;
  const float num_target_dead_space_ = 20;

  float min_ar_ = 0.3;  // the aspect ratio range for StdCellCluster (min_ar_, 1
                        // / min_ar_)

  float pin_access_th_ = 0.1;  // each pin access is modeled as a SoftMacro
  float pin_access_th_orig_ = 0.1;
  float pin_access_net_width_ratio_
      = 0.1;  // define the ratio of number of connections
              // related to IOs to the range of these IO spans
  float notch_v_th_ = 10.0;
  float notch_h_th_ = 10.0;

  int snap_layer_ = 4;
  float pitch_x_ = 0.0;
  float pitch_y_ = 0.0;

  // SA related parameters
  // weight for different penalty
  float area_weight_ = 0.1;
  float outline_weight_ = 1.0;
  float wirelength_weight_ = 1.0;
  float guidance_weight_ = 10.0;
  float fence_weight_ = 10.0;
  float boundary_weight_ = 5.0;
  float notch_weight_ = 1.0;
  float macro_blockage_weight_ = 1.0;

  // gudiances, fences, constraints
  std::map<std::string, Rect> fences_;  // macro_name, fence
  std::map<std::string, Rect> guides_;  // macro_name, guide
  std::vector<Rect> blockages_;  // placement blockages (for both standard cells
                                 // and hard macros)
  std::vector<Rect> macro_blockages_;  // the blockages for macros

  // Fast SA hyperparameter
  float init_prob_ = 0.9;
  const int max_num_step_ = 2000;
  const int num_perturb_per_step_ = 500;
  // if step < k_, T = init_T_ / (c_ * step_);
  // else T = init_T_ / step
  const int k_ = 5000000;
  const int c_ = 1000.0;

  // the virtual weight between std cell part and corresponding macro part
  // to force them stay together
  float virtual_weight_ = 10.0;

  // probability of each action
  float pos_swap_prob_ = 0.2;
  float neg_swap_prob_ = 0.2;
  float double_swap_prob_ = 0.2;
  float exchange_swap_prob_ = 0.0;
  float flip_prob_ = 0.4;
  float resize_prob_ = 0.4;

  // design-related variables
  // core area (in float)
  float floorplan_lx_ = 0.0;
  float floorplan_ly_ = 0.0;
  float floorplan_ux_ = 0.0;
  float floorplan_uy_ = 0.0;

  // dataflow parameters and store the dataflow
  int max_num_ff_dist_ = 5;  // maximum number of FF distances between
  float dataflow_factor_ = 2.0;
  float dataflow_weight_ = 1;
  std::vector<std::pair<odb::dbITerm*, std::vector<std::set<odb::dbInst*>>>>
      macro_ffs_conn_map_;
  std::vector<std::pair<odb::dbBTerm*, std::vector<std::set<odb::dbInst*>>>>
      io_ffs_conn_map_;
  std::vector<std::pair<odb::dbITerm*, std::vector<std::set<odb::dbInst*>>>>
      macro_macro_conn_map_;

  // statistics of the design
  // Here when we calculate macro area, we do not include halo_width
  Metrics* metrics_ = nullptr;
  // store the metrics for each hierarchical logical module
  std::map<const odb::dbModule*, Metrics*> logical_module_map_;
  // associate each Macro to the HardMacro object
  std::map<odb::dbInst*, HardMacro*> hard_macro_map_;

  // user-specified variables
  int num_bundled_IOs_ = 3;  // number of bundled IOs on each boundary
  int max_num_macro_base_ = 0;
  int min_num_macro_base_ = 0;
  int max_num_inst_base_ = 0;
  int min_num_inst_base_ = 0;

  // we define the tolerance for num_insts to improve the
  // robustness of the clustering engine
  float tolerance_ = 0.1;
  int max_num_macro_ = 0;
  int min_num_macro_ = 0;
  int max_num_inst_ = 0;
  int min_num_inst_ = 0;

  // Multilevel support
  int max_num_level_ = 2;
  int level_ = 0;
  float coarsening_ratio_ = 5.0;

  // connection signature
  // minimum number of connections between two clusters
  // for them to be identified as connected
  int signature_net_threshold_ = 20;
  // We ignore global nets during clustering
  int large_net_threshold_ = 100;
  // we only consider bus when we do bus planning
  const int bus_net_threshold_ = 32;
  // the weight used for balance timing and congestion
  float congestion_weight_ = 0.5;

  // Determine if the cluster is macro dominated
  // if num_std_cell * macro_dominated_cluster_threshold_ < num_macro
  // then the cluster is macro-dominated cluster
  const float macro_dominated_cluster_threshold_ = 0.01;

  // since we convert from the database unit to the micrometer
  // during calculation, we may loss some accuracy.
  const float conversion_tolerance_ = 0.01;

  // Physical hierarchy tree
  int cluster_id_ = 0;
  // root cluster does not correspond to top design
  // it's a special node in the physical hierachy tree
  // Our physical hierarchy tree is as following:
  //             root_cluster_ (top design)
  //            *    *    *    *    *   *
  //           L    T     M1   M2    B    T  (L, T, B, T are clusters for
  //           bundled IOs)
  //                    *   *
  //                   M3    M4     (M1, M2, M3 and M4 are clusters for logical
  //                   modules
  Cluster* root_cluster_ = nullptr;      // cluster_id = 0 for root cluster
  std::map<int, Cluster*> cluster_map_;  // cluster_id, cluster

  // All the bundled IOs are children of root_cluster_
  // Bundled IO (Pads)
  // In the bundled IO clusters, we don't store the ios in their corresponding
  // clusters However, we store the instances in their corresponding clusters
  // map IO pins to Pads (for designs with IO pads)
  std::map<odb::dbBTerm*, odb::dbInst*> io_pad_map_;

  std::unique_ptr<Mpl2Observer> graphics_;
};
}  // namespace mpl2<|MERGE_RESOLUTION|>--- conflicted
+++ resolved
@@ -138,15 +138,11 @@
   void setMinAR(float min_ar);
   void setSnapLayer(int snap_layer);
   void setReportDirectory(const char* report_directory);
-<<<<<<< HEAD
-  void setDebug();
+  void setDebug(std::unique_ptr<Mpl2Observer>& graphics);
   void setBusPlanningFlag(bool bus_planning_flag)
   {
     bus_planning_flag_ = bus_planning_flag;
   }
-=======
-  void setDebug(std::unique_ptr<Mpl2Observer>& graphics);
->>>>>>> d79ff104
 
  private:
   void setDefaultThresholds();
