--- conflicted
+++ resolved
@@ -116,13 +116,8 @@
 add_subdirectory(finale)
 add_subdirectory(ppl)
 add_subdirectory(TritonCTS)
-<<<<<<< HEAD
-add_subdirectory(FastRoute)
+add_subdirectory(grt)
 add_subdirectory(tap)
-=======
-add_subdirectory(grt)
-add_subdirectory(tapcell)
->>>>>>> 1fff9971
 add_subdirectory(mpl)
 add_subdirectory(OpenRCX)
 add_subdirectory(PDNSim)
@@ -170,13 +165,8 @@
   opendbtcl
   OpenRCX
   TritonCTS
-<<<<<<< HEAD
-  FastRoute
+  grt
   tap
-=======
-  grt
-  tapcell
->>>>>>> 1fff9971
   gui
   TritonRoute
   mpl
