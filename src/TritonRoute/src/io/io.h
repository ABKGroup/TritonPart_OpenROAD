/* Authors: Lutong Wang and Bangqi Xu */
/*
 * Copyright (c) 2019, The Regents of the University of California
 * All rights reserved.
 * 
 * Redistribution and use in source and binary forms, with or without
 * modification, are permitted provided that the following conditions are met:
 *     * Redistributions of source code must retain the above copyright
 *       notice, this list of conditions and the following disclaimer.
 *     * Redistributions in binary form must reproduce the above copyright
 *       notice, this list of conditions and the following disclaimer in the
 *       documentation and/or other materials provided with the distribution.
 *     * Neither the name of the University nor the
 *       names of its contributors may be used to endorse or promote products
 *       derived from this software without specific prior written permission.
 * 
 * THIS SOFTWARE IS PROVIDED BY THE COPYRIGHT HOLDERS AND CONTRIBUTORS "AS IS" AND
 * ANY EXPRESS OR IMPLIED WARRANTIES, INCLUDING, BUT NOT LIMITED TO, THE IMPLIED
 * WARRANTIES OF MERCHANTABILITY AND FITNESS FOR A PARTICULAR PURPOSE ARE
 * DISCLAIMED. IN NO EVENT SHALL THE REGENTS BE LIABLE FOR ANY
 * DIRECT, INDIRECT, INCIDENTAL, SPECIAL, EXEMPLARY, OR CONSEQUENTIAL DAMAGES
 * (INCLUDING, BUT NOT LIMITED TO, PROCUREMENT OF SUBSTITUTE GOODS OR SERVICES;
 * LOSS OF USE, DATA, OR PROFITS; OR BUSINESS INTERRUPTION) HOWEVER CAUSED AND
 * ON ANY THEORY OF LIABILITY, WHETHER IN CONTRACT, STRICT LIABILITY, OR TORT
 * (INCLUDING NEGLIGENCE OR OTHERWISE) ARISING IN ANY WAY OUT OF THE USE OF THIS
 * SOFTWARE, EVEN IF ADVISED OF THE POSSIBILITY OF SUCH DAMAGE.
 */

#ifndef _FR_IO_H_
#define _FR_IO_H_

#include <memory>
#include <list>
#include <boost/icl/interval_set.hpp>
#include "frDesign.h"

namespace odb {
  class dbDatabase;
  class dbBlock;
  class dbTech;
  class dbSBox;
  class dbTechLayer;
}
namespace utl{
  class Logger;
}

namespace fr {
  namespace io {
    // not default via, upperWidth, lowerWidth, not align upper, upperArea, lowerArea, not align lower
    typedef std::tuple<bool, frCoord, frCoord, bool, frCoord, frCoord, bool> viaRawPriorityTuple;
    
    class Parser {
    public:
      // constructors
      Parser(frDesign* designIn, Logger* loggerIn): design(designIn), tech(design->getTech()), logger(loggerIn), tmpBlock(nullptr), readLayerCnt(0),
                                  tmpGuides(), tmpGRPins(), trackOffsetMap(), prefTrackPatterns(), numRefBlocks(0),
                                  numInsts(0), numTerms(0), numNets(0), numBlockages(0) {}
      // others
      void readDb(odb::dbDatabase* db);
      void readGuide();
      void postProcess();
      void postProcessGuide();
      void initDefaultVias();
      void writeRefDef();
      void initRPin();
      std::map<frBlock*, std::map<frOrient, std::map<std::vector<frCoord>, std::set<frInst*, frBlockObjectComp> > >, frBlockObjectComp> &getTrackOffsetMap() {
        return trackOffsetMap;
      }
      std::vector<frTrackPattern*> &getPrefTrackPatterns() {
        return prefTrackPatterns;
      }

    protected:
<<<<<<< HEAD
      void readLef();
      void readDb(odb::dbDatabase* db);
      void setDieArea(odb::dbBlock* block);
      void setTracks(odb::dbBlock* block);
      void setInsts(odb::dbBlock* block);
      void setObstructions(odb::dbBlock* block);
      void setBTerms(odb::dbBlock* block);
      void setVias(odb::dbBlock* block);
      void setNets(odb::dbBlock* block);
      void setNDRs(odb::dbBlock* block);
      void getSBoxCoords(odb::dbSBox* box,
                        frCoord& beginX,
                        frCoord& beginY,
                        frCoord& endX,
                        frCoord& endY,
                        frCoord& width);
=======
      void readDesign(odb::dbDatabase*);
      void readTechAndLibs(odb::dbDatabase*);
      void setMacros(odb::dbDatabase*);
      void setTechVias(odb::dbTech*);
      void setTechViaRules(odb::dbTech*);
      void setDieArea(odb::dbBlock*);
      void setTracks(odb::dbBlock*);
      void setInsts(odb::dbBlock*);
      void setObstructions(odb::dbBlock*);
      void setBTerms(odb::dbBlock*);
      void setVias(odb::dbBlock*);
      void setNets(odb::dbBlock*);
      void getSBoxCoords(odb::dbSBox*,
                        frCoord&,
                        frCoord&,
                        frCoord&,
                        frCoord&,
                        frCoord&);
      void setLayers(odb::dbTech*);
      void addDefaultMasterSliceLayer();
      void addDefaultCutLayer();
      void addRoutingLayer(odb::dbTechLayer*);
      void addCutLayer(odb::dbTechLayer*);
      void addMasterSliceLayer(odb::dbTechLayer*);

>>>>>>> b823140c
      frDesign*       design;
      frTechObject*   tech;
      Logger*         logger;
      std::unique_ptr<frBlock>        tmpBlock;
      odb::dbDatabase* db;
      // temporary variables
      int                             readLayerCnt;
      std::string                     masterSliceLayerName;
      std::map<frNet*, std::vector<frRect>, frBlockObjectComp> tmpGuides;
      std::vector<std::pair<frBlockObject*, frPoint> > tmpGRPins;
      std::map<frBlock*, 
               std::map<frOrient, std::map<std::vector<frCoord>, std::set<frInst*, frBlockObjectComp> > >,
               frBlockObjectComp> trackOffsetMap;
      std::vector<frTrackPattern*> prefTrackPatterns;
      int numRefBlocks;
      int numInsts;
      int numTerms;     // including instterm and term
      int numNets;      // including snet and net
      int numBlockages; // including instBlockage and blockage

      // LEF/DEF parser helper
      class Callbacks;
      static int getLef58CornerSpacing(void *data, frLayer* tmpLayer, const std::string &sIn);
      static int getLef58SpacingTable(void *data, frLayer* tmpLayer, const std::string &sIn);
      static int getLef58SpacingTable_parallelRunLength(void *data, frLayer* tmpLayer, const std::string &sIn);
      static int getLef58Spacing(void *data, frLayer* tmpLayer, const std::string &sIn);
      static int getLef58Spacing_endOfLineWithin(void *data, frLayer* tmpLayer, const std::string &sIn);
      static int getLef58CutClass(void *data, frLayer* tmpLayer, const std::string &sIn);
      static int getLef58CutSpacing(void *data, frLayer* tmpLayer, const std::string &sIn);
      static int getLef58CutSpacing_helper(void *data, frLayer* tmpLayer, const std::string &sIn);
      static int getLef58CutSpacing_parallelWithin(void *data, frLayer* tmpLayer, const std::string &sIn);
      static int getLef58CutSpacing_adjacentCuts(void *data, frLayer* tmpLayer, const std::string &sIn);
      static int getLef58CutSpacing_layer(void *data, frLayer* tmpLayer, const std::string &sIn);
      static int getLef58CutSpacingTable(void *data, frLayer* tmpLayer, const std::string &sIn);
      static int getLef58CutSpacingTable_helper(void *data, frLayer* tmpLayer, const std::string &sIn);
      static int getLef58CutSpacingTable_others(void *data, frLayer* tmpLayer, const std::string &sIn);
      static int getLef58CutSpacingTable_prl(void *data, frLayer* tmpLayer, const std::string &sIn, 
                                             const std::shared_ptr<frLef58CutSpacingTableConstraint> &con);
      static int getLef58CutSpacingTable_default(void *data, frLayer* tmpLayer, const std::string &sIn, 
                                             const std::shared_ptr<frLef58CutSpacingTableConstraint> &con);
      static int getLef58CutSpacingTable_layer(void *data, frLayer* tmpLayer, const std::string &sIn, 
                                               const std::shared_ptr<frLef58CutSpacingTableConstraint> &con,
                                               frLayerNum &secondLayerNum);
      static int getLef58CutSpacingTable_cutClass(void *data, frLayer* tmpLayer, const std::string &sIn, 
                                                  const std::shared_ptr<frLef58CutSpacingTableConstraint> &con,
                                                  bool hasSecondLayer, frLayerNum secondLayerNum);
      static int getLef58RightWayOnGridOnly(void *data, frLayer* tmpLayer, const std::string &sIn);
      static int getLef58RectOnly(void *data, frLayer* tmpLayer, const std::string &sIn);
      static int getLef58MinStep(void *data, frLayer* tmpLayer, const std::string &sIn);

      // postProcess functions
      void buildGCellPatterns();
      void buildGCellPatterns_helper(frCoord &GCELLGRIDX, frCoord &GCELLGRIDY, frCoord &GCELLOFFSETX, frCoord &GCELLOFFSETY);
      void buildGCellPatterns_getWidth(frCoord &GCELLGRIDX, frCoord &GCELLGRIDY);
      void buildGCellPatterns_getOffset(frCoord GCELLGRIDX, frCoord GCELLGRIDY, frCoord &GCELLOFFSETX, frCoord &GCELLOFFSETY);
      void getViaRawPriority(frViaDef* viaDef, viaRawPriorityTuple &priority);
      void initDefaultVias_N16(const std::string &in);
      void initDefaultVias_GF14(const std::string &in);
      void initCutLayerWidth();
      void initConstraintLayerIdx();

      // instance analysis
      void instAnalysis();

      // postProcessGuide functions
      void genGuides(frNet* net, std::vector<frRect> &rects);
      void genGuides_addCoverGuide(frNet* net, std::vector<frRect> &rects);
      void genGuides_merge(std::vector<frRect> &rects, std::vector<std::map<frCoord, boost::icl::interval_set<frCoord> > > &intvs);
      void genGuides_split(std::vector<frRect> &rects, std::vector<std::map<frCoord, boost::icl::interval_set<frCoord> > > &intvs,
                           std::map<std::pair<frPoint, frLayerNum>, std::set<frBlockObject*, frBlockObjectComp> > &gCell2PinMap,
                           std::map<frBlockObject*, std::set<std::pair<frPoint, frLayerNum> >, frBlockObjectComp> &pin2GCellMap,
                           bool isRetry);
      void genGuides_gCell2PinMap(frNet* net, std::map<std::pair<frPoint, frLayerNum>, std::set<frBlockObject*, frBlockObjectComp> > &gCell2PinMap,
                                  std::map<frBlockObject*, std::set<std::pair<frPoint, frLayerNum> >, frBlockObjectComp> &pin2GCellMap);
      void genGuides_gCell2TermMap(std::map<std::pair<frPoint, frLayerNum>, std::set<frBlockObject*, frBlockObjectComp> > &gCell2PinMap, 
                                   std::map<frBlockObject*, std::set<std::pair<frPoint, frLayerNum> >, frBlockObjectComp> &pin2GCellMap,
                                   frTerm* term, frBlockObject* origTerm);
      bool genGuides_gCell2APInstTermMap(std::map<std::pair<frPoint, frLayerNum>, std::set<frBlockObject*, frBlockObjectComp> > &gCell2PinMap, 
                                         std::map<frBlockObject*, std::set<std::pair<frPoint, frLayerNum> >, frBlockObjectComp> &pin2GCellMap,
                                         frInstTerm* instTerm);
      bool genGuides_gCell2APTermMap(std::map<std::pair<frPoint, frLayerNum>, std::set<frBlockObject*, frBlockObjectComp> > &gCell2PinMap, 
                                     std::map<frBlockObject*, std::set<std::pair<frPoint, frLayerNum> >, frBlockObjectComp> &pin2GCellMap,
                                     frTerm* instTerm);
      void genGuides_initPin2GCellMap(frNet* net, std::map<frBlockObject*, std::set<std::pair<frPoint, frLayerNum> >, frBlockObjectComp> &pin2GCellMap);
      void genGuides_buildNodeMap(std::map<std::pair<frPoint, frLayerNum>, std::set<int> > &nodeMap, int &gCnt, int &nCnt,
                                  std::vector<frRect> &rects, std::map<frBlockObject*, std::set<std::pair<frPoint, frLayerNum> >, frBlockObjectComp> &pin2GCellMap);
      bool genGuides_astar(frNet *net,
                           std::vector<bool> &adjVisited, std::vector<int> &adjPrevIdx, 
                           std::map<std::pair<frPoint, frLayerNum>, std::set<int> > &nodeMap, int &gCnt, int &nCnt, bool forceFeedThrough, bool retry);
      void genGuides_final(frNet *net, std::vector<frRect> &rects, std::vector<bool> &adjVisited, std::vector<int> &adjPrevIdx, int gCnt, int nCnt,
                           std::map<frBlockObject*, std::set<std::pair<frPoint, frLayerNum> >, frBlockObjectComp> &pin2GCellMap);

      // temp init functions
      void initRPin_rpin();
      void initRPin_rq();

      // write guide
      void writeGuideFile();

      // misc
      void addFakeNets();
    };
    class Writer {
    public:
      // constructors
      Writer(frDesign* designIn, Logger* loggerIn): tech(designIn->getTech()), design(designIn), logger(loggerIn) {}
      // getters
      frTechObject* getTech() const {
        return tech;
      }
      frDesign* getDesign() const {
        return design;
      }
      // others
      void writeFromTA();
      void writeFromDR(const std::string &str = "");
      void  updateDb(odb::dbDatabase* db);
      std::map< frString, std::list<std::shared_ptr<frConnFig> > > connFigs; // all connFigs ready to def
      std::vector<frViaDef*> viaDefs;
    protected:
      frTechObject*                                  tech;
      frDesign*                                      design;
      Logger*                                        logger;
      
      void fillViaDefs();
      void fillConnFigs(bool isTA);
      void fillConnFigs_net(frNet* net, bool isTA);
      void mergeSplitConnFigs(std::list<std::shared_ptr<frConnFig> > &connFigs);
      void splitVia_helper(frLayerNum layerNum, int isH, frCoord trackLoc, frCoord x, frCoord y, 
                           std::vector< std::vector< std::map<frCoord, std::vector<std::shared_ptr<frPathSeg> > > > > &mergedPathSegs);
      int writeDef(bool isTA, const std::string &str = "");
      void updateDbConn(odb::dbBlock* block, odb::dbTech* tech);
      void updateDbVias(odb::dbBlock* block, odb::dbTech* tech);

    };
  }
}


#endif<|MERGE_RESOLUTION|>--- conflicted
+++ resolved
@@ -72,24 +72,7 @@
       }
 
     protected:
-<<<<<<< HEAD
-      void readLef();
-      void readDb(odb::dbDatabase* db);
-      void setDieArea(odb::dbBlock* block);
-      void setTracks(odb::dbBlock* block);
-      void setInsts(odb::dbBlock* block);
-      void setObstructions(odb::dbBlock* block);
-      void setBTerms(odb::dbBlock* block);
-      void setVias(odb::dbBlock* block);
-      void setNets(odb::dbBlock* block);
-      void setNDRs(odb::dbBlock* block);
-      void getSBoxCoords(odb::dbSBox* box,
-                        frCoord& beginX,
-                        frCoord& beginY,
-                        frCoord& endX,
-                        frCoord& endY,
-                        frCoord& width);
-=======
+
       void readDesign(odb::dbDatabase*);
       void readTechAndLibs(odb::dbDatabase*);
       void setMacros(odb::dbDatabase*);
@@ -114,8 +97,8 @@
       void addRoutingLayer(odb::dbTechLayer*);
       void addCutLayer(odb::dbTechLayer*);
       void addMasterSliceLayer(odb::dbTechLayer*);
-
->>>>>>> b823140c
+      void setNDRs(odb::dbDatabase* db);
+      
       frDesign*       design;
       frTechObject*   tech;
       Logger*         logger;
