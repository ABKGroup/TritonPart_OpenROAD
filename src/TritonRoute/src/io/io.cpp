/* Authors: Lutong Wang and Bangqi Xu */
/*
 * Copyright (c) 2019, The Regents of the University of California
 * All rights reserved.
 * 
 * Redistribution and use in source and binary forms, with or without
 * modification, are permitted provided that the following conditions are met:
 *     * Redistributions of source code must retain the above copyright
 *       notice, this list of conditions and the following disclaimer.
 *     * Redistributions in binary form must reproduce the above copyright
 *       notice, this list of conditions and the following disclaimer in the
 *       documentation and/or other materials provided with the distribution.
 *     * Neither the name of the University nor the
 *       names of its contributors may be used to endorse or promote products
 *       derived from this software without specific prior written permission.
 * 
 * THIS SOFTWARE IS PROVIDED BY THE COPYRIGHT HOLDERS AND CONTRIBUTORS "AS IS" AND
 * ANY EXPRESS OR IMPLIED WARRANTIES, INCLUDING, BUT NOT LIMITED TO, THE IMPLIED
 * WARRANTIES OF MERCHANTABILITY AND FITNESS FOR A PARTICULAR PURPOSE ARE
 * DISCLAIMED. IN NO EVENT SHALL THE REGENTS BE LIABLE FOR ANY
 * DIRECT, INDIRECT, INCIDENTAL, SPECIAL, EXEMPLARY, OR CONSEQUENTIAL DAMAGES
 * (INCLUDING, BUT NOT LIMITED TO, PROCUREMENT OF SUBSTITUTE GOODS OR SERVICES;
 * LOSS OF USE, DATA, OR PROFITS; OR BUSINESS INTERRUPTION) HOWEVER CAUSED AND
 * ON ANY THEORY OF LIABILITY, WHETHER IN CONTRACT, STRICT LIABILITY, OR TORT
 * (INCLUDING NEGLIGENCE OR OTHERWISE) ARISING IN ANY WAY OUT OF THE USE OF THIS
 * SOFTWARE, EVEN IF ADVISED OF THE POSSIBILITY OF SUCH DAMAGE.
 */

#include <iostream>
#include <fstream>
#include <sstream>
#include <exception>

#include "frProfileTask.h"
#include "global.h"
#include "io/io.h"
#include "db/tech/frConstraint.h"

#include "defrReader.hpp"
#include "lefrReader.hpp"
#include "opendb/db.h"
#include "opendb/dbWireCodec.h"
<<<<<<< HEAD
#include "openroad/Logger.h"
#include "opendb/dbWireCodec.h"
=======
>>>>>>> 05cc8080

using namespace std;
using namespace fr;

// This class hides the dependency on the Si2 parsing libraries from clients
class io::Parser::Callbacks
{
public:
      static int getLefMacros(lefrCallbackType_e type, lefiMacro* macro, lefiUserData data);
      static int getLefPins(lefrCallbackType_e type, lefiPin* pin, lefiUserData data);
      static int getLefObs(lefrCallbackType_e type, lefiObstruction* obs, lefiUserData data);
      static int getLefString(lefrCallbackType_e type, const char* string, lefiUserData data);
      static int getLefUnits(lefrCallbackType_e type, lefiUnits* units, lefiUserData data);
      static int getLefManufacturingGrid(lefrCallbackType_e type, double number, lefiUserData data);
      static int getLefLayers(lefrCallbackType_e type, lefiLayer* layer, lefiUserData data);
      static int getLefVias(lefrCallbackType_e type, lefiVia* via, lefiUserData data);
      static int getLefViaRules(lefrCallbackType_e type, lefiViaRule* via, lefiUserData data);
      static int getLefUseMinSpacing(lefrCallbackType_e type, lefiUseMinSpacing* spacing, lefiUserData data);
};

int defdist(odb::dbBlock* block, int x)
{
  return x * (double) block->getDefUnits()
         / (double) block->getDbUnitsPerMicron();
}

void io::Parser::setDieArea(odb::dbBlock* block)
{
  vector<frBoundary> bounds;
  frBoundary bound;
  vector<frPoint> points;
  auto box = block->getBBox();
  points.push_back(frPoint(box->xMin(), box->yMin()));
  points.push_back(frPoint(box->xMax(), box->yMax()));
  points.push_back(frPoint(box->xMax(), box->yMin()));
  points.push_back(frPoint(box->xMin(), box->yMax()));
  bound.setPoints(points);
  bounds.push_back(bound);
  tmpBlock->setDBUPerUU(block->getDbUnitsPerMicron());
  tmpBlock->setBoundaries(bounds);
}

void io::Parser::setTracks(odb::dbBlock* block)
{
  auto tracks = block->getTrackGrids();
  for (auto track : tracks) {
    if (tech->name2layer.find(track->getTechLayer()->getName())
        == tech->name2layer.end())
      logger->error(ord::DRT,
                    1,
                    "cannot find layer: {}",
                    track->getTechLayer()->getName());
    int xPatternSize = track->getNumGridPatternsX();
    int yPatternSize = track->getNumGridPatternsY();
    for (int i = 0; i < xPatternSize; i++) {
      unique_ptr<frTrackPattern> tmpTrackPattern
          = make_unique<frTrackPattern>();
      tmpTrackPattern->setLayerNum(
          tech->name2layer.at(track->getTechLayer()->getName())->getLayerNum());
      tmpTrackPattern->setHorizontal(true);
      int startCoord, numTracks, step;
      track->getGridPatternX(i, startCoord, numTracks, step);
      tmpTrackPattern->setStartCoord(startCoord);
      tmpTrackPattern->setNumTracks(numTracks);
      tmpTrackPattern->setTrackSpacing(step);
      tmpBlock->trackPatterns_.at(tmpTrackPattern->getLayerNum())
          .push_back(std::move(tmpTrackPattern));
    }
    for (int i = 0; i < yPatternSize; i++) {
      unique_ptr<frTrackPattern> tmpTrackPattern
          = make_unique<frTrackPattern>();
      tmpTrackPattern->setLayerNum(
          tech->name2layer.at(track->getTechLayer()->getName())->getLayerNum());
      tmpTrackPattern->setHorizontal(false);
      int startCoord, numTracks, step;
      track->getGridPatternY(i, startCoord, numTracks, step);
      tmpTrackPattern->setStartCoord(startCoord);
      tmpTrackPattern->setNumTracks(numTracks);
      tmpTrackPattern->setTrackSpacing(step);
      tmpBlock->trackPatterns_.at(tmpTrackPattern->getLayerNum())
          .push_back(std::move(tmpTrackPattern));
    }
  }
}

void io::Parser::setInsts(odb::dbBlock* block)
{
  for (auto inst : block->getInsts()) {
    if (design->name2refBlock_.find(inst->getMaster()->getName())
        == design->name2refBlock_.end())
      logger->error(ord::DRT,
                    2,
                    "library cell {} not found",
                    inst->getMaster()->getName());
    if (tmpBlock->name2inst_.find(inst->getName())
        != tmpBlock->name2inst_.end())
      logger->error(ord::DRT, 3, "same cell name: {}", inst->getName());
    frBlock* refBlock = design->name2refBlock_.at(inst->getMaster()->getName());
    auto uInst = make_unique<frInst>(inst->getName(), refBlock);
    auto tmpInst = uInst.get();
    tmpInst->setId(numInsts);
    numInsts++;

    int x, y;
    inst->getLocation(x, y);
    x = defdist(block, x);
    y = defdist(block, y);
    tmpInst->setOrigin(frPoint(x, y));
    int orient = (int) inst->getOrient().getValue();
    if (orient == 5)
      orient = 7;
    else if (orient == 7)
      orient = 5;
    tmpInst->setOrient(frOrientEnum(orient));
    for (auto& uTerm : tmpInst->getRefBlock()->getTerms()) {
      auto term = uTerm.get();
      unique_ptr<frInstTerm> instTerm = make_unique<frInstTerm>(tmpInst, term);
      instTerm->setId(numTerms);
      numTerms++;
      int pinCnt = term->getPins().size();
      instTerm->setAPSize(pinCnt);
      tmpInst->addInstTerm(std::move(instTerm));
    }
    for (auto& uBlk : tmpInst->getRefBlock()->getBlockages()) {
      auto blk = uBlk.get();
      unique_ptr<frInstBlockage> instBlk
          = make_unique<frInstBlockage>(tmpInst, blk);
      instBlk->setId(numBlockages);
      numBlockages++;
      tmpInst->addInstBlockage(std::move(instBlk));
    }
    tmpBlock->addInst(std::move(uInst));
  }
}

void io::Parser::setObstructions(odb::dbBlock* block)
{
  for (auto blockage : block->getObstructions()) {
    string layerName = blockage->getBBox()->getTechLayer()->getName();
    if (tech->name2layer.find(layerName) != tech->name2layer.end()) {
      continue;
    }
    frLayerNum layerNum = tech->name2layer[layerName]->getLayerNum();
    auto blkIn = make_unique<frBlockage>();
    blkIn->setId(numBlockages);
    numBlockages++;
    auto pinIn = make_unique<frPin>();
    pinIn->setId(0);
    frCoord xl = blockage->getBBox()->xMin();
    frCoord yl = blockage->getBBox()->yMin();
    frCoord xh = blockage->getBBox()->xMax();
    frCoord yh = blockage->getBBox()->yMax();
    // pinFig
    unique_ptr<frRect> pinFig = make_unique<frRect>();
    pinFig->setBBox(frBox(xl, yl, xh, yh));
    pinFig->addToPin(pinIn.get());
    pinFig->setLayerNum(layerNum);
    // pinFig completed
    unique_ptr<frPinFig> uptr(std::move(pinFig));
    pinIn->addPinFig(std::move(uptr));

    blkIn->setPin(std::move(pinIn));
    tmpBlock->addBlockage(std::move(blkIn));
  }
}

void io::Parser::setVias(odb::dbBlock* block)
{
  for (auto via : block->getVias()) {
    if (via->getViaGenerateRule() != nullptr && via->hasParams()) {
      odb::dbViaParams params;
      via->getViaParams(params);
      frLayerNum cutLayerNum = 0;
      frLayerNum botLayerNum = 0;
      frLayerNum topLayerNum = 0;

      if (tech->name2layer.find(params.getCutLayer()->getName())
          == tech->name2layer.end())
        logger->error(ord::DRT,
                      4,
                      "cannot find cut layer {}",
                      params.getCutLayer()->getName());
      else
        cutLayerNum = tech->name2layer.find(params.getCutLayer()->getName())
                          ->second->getLayerNum();

      if (tech->name2layer.find(params.getBottomLayer()->getName())
          == tech->name2layer.end())
        logger->error(ord::DRT,
                      5,
                      "cannot find bottom layer {}",
                      params.getBottomLayer()->getName());
      else
        botLayerNum = tech->name2layer.find(params.getBottomLayer()->getName())
                          ->second->getLayerNum();

      if (tech->name2layer.find(params.getTopLayer()->getName())
          == tech->name2layer.end())
        logger->error(ord::DRT,
                      6,
                      "cannot find top layer {}",
                      params.getTopLayer()->getName());
      else
        topLayerNum = tech->name2layer.find(params.getTopLayer()->getName())
                          ->second->getLayerNum();

      int xSize = defdist(block, params.getXCutSize());
      int ySize = defdist(block, params.getYCutSize());
      int xCutSpacing = defdist(block, params.getXCutSpacing());
      int yCutSpacing = defdist(block, params.getYCutSpacing());
      int xOffset = defdist(block, params.getXOrigin());
      int yOffset = defdist(block, params.getYOrigin());
      int xTopEnc = defdist(block, params.getXTopEnclosure());
      int yTopEnc = defdist(block, params.getYTopEnclosure());
      int xBotEnc = defdist(block, params.getXBottomEnclosure());
      int yBotEnc = defdist(block, params.getYBottomEnclosure());
      int xTopOffset = defdist(block, params.getXTopOffset());
      int yTopOffset = defdist(block, params.getYTopOffset());
      int xBotOffset = defdist(block, params.getXBottomOffset());
      int yBotOffset = defdist(block, params.getYBottomOffset());

      frCoord currX = 0;
      frCoord currY = 0;
      vector<unique_ptr<frShape> > cutFigs;
      for (int i = 0; i < params.getNumCutRows(); i++) {
        currX = 0;
        for (int j = 0; j < params.getNumCutCols(); j++) {
          auto rect = make_unique<frRect>();
          frBox tmpBox(currX, currY, currX + xSize, currY + ySize);
          rect->setBBox(tmpBox);
          rect->setLayerNum(cutLayerNum);
          cutFigs.push_back(std::move(rect));
          currX += xSize + xCutSpacing;
        }
        currY += ySize + yCutSpacing;
      }
      currX -= xCutSpacing;  // max cut X
      currY -= yCutSpacing;  // max cut Y
      frTransform cutXform(-currX / 2 + xOffset, -currY / 2 + yOffset);
      for (auto& uShape : cutFigs) {
        auto rect = static_cast<frRect*>(uShape.get());
        rect->move(cutXform);
      }
      unique_ptr<frShape> uBotFig = make_unique<frRect>();
      auto botFig = static_cast<frRect*>(uBotFig.get());
      unique_ptr<frShape> uTopFig = make_unique<frRect>();
      auto topFig = static_cast<frRect*>(uTopFig.get());

      frBox botBox(0 - xBotEnc, 0 - yBotEnc, currX + xBotEnc, currY + yBotEnc);
      frBox topBox(0 - xTopEnc, 0 - yTopEnc, currX + xTopEnc, currY + yTopEnc);

      frTransform botXform(-currX / 2 + xOffset + xBotOffset,
                           -currY / 2 + yOffset + yBotOffset);
      frTransform topXform(-currX / 2 + xOffset + xTopOffset,
                           -currY / 2 + yOffset + yTopOffset);
      botBox.transform(botXform);
      topBox.transform(topXform);

      botFig->setBBox(botBox);
      topFig->setBBox(topBox);
      botFig->setLayerNum(botLayerNum);
      topFig->setLayerNum(topLayerNum);

      auto viaDef = make_unique<frViaDef>(via->getName());
      viaDef->addLayer1Fig(std::move(uBotFig));
      viaDef->addLayer2Fig(std::move(uTopFig));
      for (auto& uShape : cutFigs) {
        viaDef->addCutFig(std::move(uShape));
      }
      tech->addVia(std::move(viaDef));
    } else {
      map<frLayerNum, set<odb::dbBox*> > lNum2Int;
      for (auto box : via->getBoxes()) {
        if (tech->name2layer.find(box->getTechLayer()->getName())
            == tech->name2layer.end()) {
          return;
        }
        auto layerNum = tech->name2layer.at(box->getTechLayer()->getName())
                            ->getLayerNum();
        lNum2Int[layerNum].insert(box);
      }
      if ((int) lNum2Int.size() != 3)
        logger->error(ord::DRT, 7, "unsupported via: {}", via->getName());
      if (lNum2Int.begin()->first + 2 != (--lNum2Int.end())->first)
        logger->error(
            ord::DRT, 8, "non-consecutive layers for via: {}", via->getName());
      auto viaDef = make_unique<frViaDef>(via->getName());
      int cnt = 0;
      for (auto& [layerNum, boxes] : lNum2Int) {
        for (auto box : boxes) {
          unique_ptr<frRect> pinFig = make_unique<frRect>();
          pinFig->setBBox(frBox(defdist(block, box->xMin()),
                                defdist(block, box->yMin()),
                                defdist(block, box->xMax()),
                                defdist(block, box->yMax())));
          pinFig->setLayerNum(layerNum);
          switch (cnt) {
            case 0:
              viaDef->addLayer1Fig(std::move(pinFig));
              break;
            case 1:
              viaDef->addCutFig(std::move(pinFig));
              break;
            default:
              viaDef->addLayer2Fig(std::move(pinFig));
              break;
          }
        }
        cnt++;
      }
      tech->addVia(std::move(viaDef));
    }
  }
}

void io::Parser::getSBoxCoords(odb::dbSBox* box,
                               frCoord& beginX,
                               frCoord& beginY,
                               frCoord& endX,
                               frCoord& endY,
                               frCoord& width)
{
  auto block = box->getDb()->getChip()->getBlock();
  int x1 = box->xMin();
  int y1 = box->yMin();
  int x2 = box->xMax();
  int y2 = box->yMax();
  uint dx = box->getDX();
  uint dy = box->getDY();
  uint w;
  switch (box->getDirection()) {
    case odb::dbSBox::UNDEFINED: {
      bool dx_even = ((dx & 1) == 0);
      bool dy_even = ((dy & 1) == 0);
      if (dx_even && dy_even) {
        if (dy < dx) {
          w = dy;
          uint dw = dy >> 1;
          y1 += dw;
          y2 -= dw;
          assert(y1 == y2);
        } else {
          w = dx;
          uint dw = dx >> 1;
          x1 += dw;
          x2 -= dw;
          assert(x1 == x2);
        }
      } else if (dx_even) {
        w = dx;
        uint dw = dx >> 1;
        x1 += dw;
        x2 -= dw;
        assert(x1 == x2);
      } else if (dy_even) {
        w = dy;
        uint dw = dy >> 1;
        y1 += dw;
        y2 -= dw;
        assert(y1 == y2);
      } else
        logger->error(ord::DRT, 9, "odd dimension in both directions");
      break;
    }
    case odb::dbSBox::HORIZONTAL: {
      w = dy;
      uint dw = dy >> 1;
      y1 += dw;
      y2 -= dw;
      assert(y1 == y2);
      break;
    }
    case odb::dbSBox::VERTICAL: {
      w = dx;
      uint dw = dx >> 1;
      x1 += dw;
      x2 -= dw;
      assert(x1 == x2);
      break;
    }
    case odb::dbSBox::OCTILINEAR: {
      odb::Oct oct = box->getOct();
      x1 = oct.getCenterLow().getX();
      y1 = oct.getCenterLow().getY();
      x2 = oct.getCenterHigh().getX();
      y2 = oct.getCenterHigh().getY();
      w = oct.getWidth();
      break;
    }
    default:
      logger->error(ord::DRT, 10, "unknown direction");
      break;
  }
  beginX = defdist(block, x1);
  endX = defdist(block, x2);
  beginY = defdist(block, y1);
  endY = defdist(block, y2);
  width = defdist(block, w);
}

void io::Parser::setNets(odb::dbBlock* block)
{
  for (auto net : block->getNets()) {
    unique_ptr<frNet> uNetIn = make_unique<frNet>(net->getName());
    auto netIn = uNetIn.get();
    netIn->setId(numNets);
    numNets++;
    for (auto term : net->getBTerms()) {
      if (tmpBlock->name2term_.find(term->getName())
          == tmpBlock->name2term_.end())
        logger->error(ord::DRT, 11, "term {} not found", term->getName());
      auto frterm = tmpBlock->name2term_[term->getName()];  // frTerm*
      frterm->addToNet(netIn);
      netIn->addTerm(frterm);
      // graph enablement
      auto termNode = make_unique<frNode>();
      termNode->setPin(frterm);
      termNode->setType(frNodeTypeEnum::frcPin);
      netIn->addNode(termNode);
    }
    for (auto term : net->getITerms()) {
      if (tmpBlock->name2inst_.find(term->getInst()->getName())
          == tmpBlock->name2inst_.end())
        logger->error(
            ord::DRT, 12, "component {} not found", term->getInst()->getName());
      auto inst = tmpBlock->name2inst_[term->getInst()->getName()];
      auto instTerm = inst->getTerm(term->getMTerm()->getName());
      if(instTerm==nullptr)
        logger->error(ord::DRT, 13, "component pin {}/{} not found",term->getInst()->getName(),term->getMTerm()->getName());
      instTerm->addToNet(netIn);
      netIn->addInstTerm(instTerm);
      // graph enablement
      auto instTermNode = make_unique<frNode>();
      instTermNode->setPin(instTerm);
      instTermNode->setType(frNodeTypeEnum::frcPin);
      netIn->addNode(instTermNode);
    }
    // initialize
    string layerName = "";
    string viaName = "";
    string shape = "";
    bool hasBeginPoint = false;
    bool hasEndPoint = false;
    frCoord beginX = -1;
    frCoord beginY = -1;
    frCoord beginExt = -1;
    frCoord endX = -1;
    frCoord endY = -1;
    frCoord endExt = -1;
    bool hasRect = false;
    frCoord left = -1;
    frCoord bottom = -1;
    frCoord right = -1;
    frCoord top = -1;
    frCoord width = 0;
    odb::dbWireDecoder decoder;

    if (!net->isSpecial() && net->getWire() != nullptr) {
      decoder.begin(net->getWire());
      odb::dbWireDecoder::OpCode pathId = decoder.next();
      while (pathId != odb::dbWireDecoder::END_DECODE) {
        // for each path start
        layerName = "";
        viaName = "";
        shape = "";
        hasBeginPoint = false;
        hasEndPoint = false;
        beginX = -1;
        beginY = -1;
        beginExt = -1;
        endX = -1;
        endY = -1;
        endExt = -1;
        hasRect = false;
        left = -1;
        bottom = -1;
        right = -1;
        top = -1;
        width = 0;
        bool endpath = false;
        do {
          switch (pathId) {
            case odb::dbWireDecoder::PATH:
            case odb::dbWireDecoder::JUNCTION:
            case odb::dbWireDecoder::SHORT:
            case odb::dbWireDecoder::VWIRE:
              layerName = decoder.getLayer()->getName();
              if (tech->name2layer.find(layerName) == tech->name2layer.end())
                logger->error(ord::DRT, 14, "unsupported layer {}", layerName);
              break;
            case odb::dbWireDecoder::POINT:

              if (!hasBeginPoint) {
                decoder.getPoint(beginX, beginY);
                hasBeginPoint = true;
              } else {
                decoder.getPoint(endX, endY);
                hasEndPoint = true;
              }
              beginX = defdist(block, beginX);
              beginY = defdist(block, beginY);
              endX = defdist(block, endX);
              endY = defdist(block, endY);
              break;
            case odb::dbWireDecoder::POINT_EXT:
              if (!hasBeginPoint) {
                decoder.getPoint(beginX, beginY, beginExt);
                hasBeginPoint = true;
              } else {
                decoder.getPoint(endX, endY, endExt);
                hasEndPoint = true;
              }
              beginX = defdist(block, beginX);
              beginY = defdist(block, beginY);
              beginExt = defdist(block, beginExt);
              endX = defdist(block, endX);
              endY = defdist(block, endY);
              endExt = defdist(block, endExt);

              break;
            case odb::dbWireDecoder::VIA:
              viaName = string(decoder.getVia()->getName());
              break;
            case odb::dbWireDecoder::TECH_VIA:
              viaName = string(decoder.getTechVia()->getName());
              break;
            case odb::dbWireDecoder::RECT:
              decoder.getRect(left, bottom, right, top);
              left = defdist(block, left);
              bottom = defdist(block, bottom);
              right = defdist(block, right);
              top = defdist(block, top);
              hasRect = true;
              break;
            case odb::dbWireDecoder::ITERM:
            case odb::dbWireDecoder::BTERM:
            case odb::dbWireDecoder::RULE:
            case odb::dbWireDecoder::END_DECODE:
              break;
            default:
              break;
          }
          pathId = decoder.next();
          if ((int) pathId <= 3 || pathId == odb::dbWireDecoder::END_DECODE)
            endpath = true;
        } while (!endpath);
        auto layerNum = tech->name2layer[layerName]->getLayerNum();
        if (hasRect) {
          continue;
        }
        if (hasEndPoint) {
          auto tmpP = make_unique<frPathSeg>();
          if (beginX > endX || beginY > endY) {
            tmpP->setPoints(frPoint(endX, endY), frPoint(beginX, beginY));
            swap(beginExt, endExt);
          } else {
            tmpP->setPoints(frPoint(beginX, beginY), frPoint(endX, endY));
          }
          tmpP->addToNet(netIn);
          tmpP->setLayerNum(layerNum);

          width = (width) ? width : tech->name2layer[layerName]->getWidth();
          auto defaultBeginExt = width / 2;
          auto defaultEndExt = width / 2;

          frEndStyleEnum tmpBeginEnum;
          if (beginExt == -1) {
            tmpBeginEnum = frcExtendEndStyle;
          } else if (beginExt == 0) {
            tmpBeginEnum = frcTruncateEndStyle;
          } else {
            tmpBeginEnum = frcVariableEndStyle;
          }
          frEndStyle tmpBeginStyle(tmpBeginEnum);

          frEndStyleEnum tmpEndEnum;
          if (endExt == -1) {
            tmpEndEnum = frcExtendEndStyle;
          } else if (endExt == 0) {
            tmpEndEnum = frcTruncateEndStyle;
          } else {
            tmpEndEnum = frcVariableEndStyle;
          }
          frEndStyle tmpEndStyle(tmpEndEnum);

          frSegStyle tmpSegStyle;
          tmpSegStyle.setWidth(width);
          tmpSegStyle.setBeginStyle(
              tmpBeginStyle,
              tmpBeginEnum == frcExtendEndStyle ? defaultBeginExt : beginExt);
          tmpSegStyle.setEndStyle(
              tmpEndStyle,
              tmpEndEnum == frcExtendEndStyle ? defaultEndExt : endExt);
          tmpP->setStyle(tmpSegStyle);
          netIn->addShape(std::move(tmpP));
        }
        if (viaName != "") {
          if (tech->name2via.find(viaName) == tech->name2via.end()) {
            logger->error(ord::DRT, 15, "unsupported via in db");
          } else {
            frPoint p;
            if (hasEndPoint) {
              p.set(endX, endY);
            } else {
              p.set(beginX, beginY);
            }
            auto viaDef = tech->name2via[viaName];
            auto tmpP = make_unique<frVia>(viaDef);
            tmpP->setOrigin(p);
            tmpP->addToNet(netIn);
            netIn->addVia(std::move(tmpP));
          }
        }
        // for each path end
      }
    }
    if (net->isSpecial()) {
      for (auto swire : net->getSWires()) {
        for (auto box : swire->getWires()) {
          if (!box->isVia()) {
            getSBoxCoords(box, beginX, beginY, endX, endY, width);
            auto layerNum = tech->name2layer[box->getTechLayer()->getName()]
                                ->getLayerNum();
            auto tmpP = make_unique<frPathSeg>();
            tmpP->setPoints(frPoint(beginX, beginY), frPoint(endX, endY));
            tmpP->addToNet(netIn);
            tmpP->setLayerNum(layerNum);
            width = (width) ? width : tech->name2layer[layerName]->getWidth();
            auto defaultBeginExt = width / 2;
            auto defaultEndExt = width / 2;
            frEndStyle tmpBeginStyle(frcExtendEndStyle);
            frEndStyle tmpEndStyle(frcExtendEndStyle);
            frSegStyle tmpSegStyle;
            tmpSegStyle.setWidth(width);
            tmpSegStyle.setBeginStyle(tmpBeginStyle, defaultBeginExt);
            tmpSegStyle.setEndStyle(tmpEndStyle, defaultEndExt);
            tmpP->setStyle(tmpSegStyle);
            netIn->addShape(std::move(tmpP));
          } else {
            if (box->getTechVia())
              viaName = box->getTechVia()->getName();
            else if (box->getBlockVia())
              viaName = box->getBlockVia()->getName();

            if (tech->name2via.find(viaName) == tech->name2via.end())
              logger->error(ord::DRT, 16, "unsupported via in db");
            else {
              int x, y;
              box->getViaXY(x, y);
              frPoint p(defdist(block, x), defdist(block, y));
              auto viaDef = tech->name2via[viaName];
              auto tmpP = make_unique<frVia>(viaDef);
              tmpP->setOrigin(p);
              tmpP->addToNet(netIn);
              netIn->addVia(std::move(tmpP));
            }
          }
        }
      }
    }
    frNetEnum netType;
    switch (net->getSigType()) {
      case odb::dbSigType::SIGNAL:
        netType = frNetEnum::frcNormalNet;
        break;
      case odb::dbSigType::CLOCK:
        netType = frNetEnum::frcClockNet;
        break;
      case odb::dbSigType::POWER:
        netType = frNetEnum::frcPowerNet;
        break;
      case odb::dbSigType::GROUND:
        netType = frNetEnum::frcGroundNet;
        break;
      default:
        logger->error(ord::DRT, 17, "unsupported NET USE in def");
        break;
    }
    netIn->setType(netType);
    if (net->isSpecial())
      tmpBlock->addSNet(std::move(uNetIn));
    else
      tmpBlock->addNet(std::move(uNetIn));
  }
}

void io::Parser::setBTerms(odb::dbBlock* block)
{
  for (auto term : block->getBTerms()) {
    frTermEnum termType;
    switch (term->getSigType().getValue()) {
      case odb::dbSigType::SIGNAL:
        termType = frTermEnum::frcNormalTerm;
        break;
      case odb::dbSigType::POWER:
        termType = frTermEnum::frcPowerTerm;
        break;
      case odb::dbSigType::GROUND:
        termType = frTermEnum::frcGroundTerm;
        break;
      case odb::dbSigType::CLOCK:
        termType = frTermEnum::frcClockTerm;
        break;
      default:
        logger->error(ord::DRT, 18, "unsupported PIN USE in db");
        break;
    }
    frTermDirectionEnum termDirection = frTermDirectionEnum::UNKNOWN;
    switch (term->getIoType().getValue()) {
      case odb::dbIoType::INPUT:
        termDirection = frTermDirectionEnum::INPUT;
        break;
      case odb::dbIoType::OUTPUT:
        termDirection = frTermDirectionEnum::OUTPUT;
        break;
      case odb::dbIoType::INOUT:
        termDirection = frTermDirectionEnum::INOUT;
        break;
      case odb::dbIoType::FEEDTHRU:
        termDirection = frTermDirectionEnum::FEEDTHRU;
        break;
    }
<<<<<<< HEAD
    auto uTermIn = make_unique<frTerm>(term->getName());
    auto termIn = uTermIn.get();
    termIn->setId(numTerms);
    numTerms++;
    termIn->setType(termType);
    termIn->setDirection(termDirection);
    auto pinIn = make_unique<frPin>();
    pinIn->setId(0);
    for (auto pin : term->getBPins()) {
      for (auto box : pin->getBoxes()) {
        if (tech->name2layer.find(box->getTechLayer()->getName())
            == tech->name2layer.end())
          logger->error(ord::DRT,
                        19,
                        "unsupported layer {}",
                        box->getTechLayer()->getName());
        frLayerNum layerNum
            = tech->name2layer[box->getTechLayer()->getName()]->getLayerNum();
        frCoord xl = defdist(block, box->xMin());
        frCoord yl = defdist(block, box->yMin());
        frCoord xh = defdist(block, box->xMax());
        frCoord yh = defdist(block, box->yMax());
        unique_ptr<frRect> pinFig = make_unique<frRect>();
        pinFig->setBBox(frBox(xl, yl, xh, yh));
        pinFig->addToPin(pinIn.get());
        pinFig->setLayerNum(layerNum);
        unique_ptr<frPinFig> uptr(std::move(pinFig));
        pinIn->addPinFig(std::move(uptr));
      }
    }
    termIn->addPin(std::move(pinIn));
    tmpBlock->addTerm(std::move(uTermIn));
=======
  }
  if (termDirection == frTermDirectionEnum::UNKNOWN) {
    cout << "Warning: DEF " << term->pinName() << " has no direction\n";
  }

  io::Parser* parser = (io::Parser*) data;

  if(term->hasPort() && term->numPorts() > 1){
    cout <<"Error: multiple pin ports existing in DEF" <<endl;
    exit(1);
  }

  bool hasPort = term->hasPort();

  LefDefParser::defiPinPort* port = (hasPort)? term->pinPort(0) : NULL;
  int numLayer = (hasPort)? port->numLayer() : term->numLayer();
  int numPolygon = (hasPort)? port->numPolygons() : term->numPolygons();

  // term
  auto uTermIn = make_unique<frTerm>(term->pinName());
  auto termIn = uTermIn.get();
  termIn->setId(parser->numTerms);
  parser->numTerms++;
  termIn->setType(termType);
  termIn->setDirection(termDirection);
  // term should add pin
  // pin
  auto pinIn  = make_unique<frPin>();
  pinIn->setId(0);
  for (int i = 0; i < numLayer; ++i) {

    string layer = (hasPort)? port->layer(i) : term->layer(i);
    if (parser->tech->name2layer.find(layer) == parser->tech->name2layer.end()) {
      if (VERBOSE > -1) {
        cout <<"Error: unsupported layer: " <<layer <<endl;
      }
      //continue;
      exit(1);
    }

    frLayerNum layerNum = parser->tech->name2layer[layer]->getLayerNum();
    frCoord xl = 0;
    frCoord yl = 0;
    frCoord xh = 0;
    frCoord yh = 0;

    if(hasPort)
      port->bounds(i, &xl, &yl, &xh, &yh);
    else 
      term->bounds(i, &xl, &yl, &xh, &yh);


    // pinFig
    unique_ptr<frRect> pinFig = make_unique<frRect>();
    pinFig->setBBox(frBox(xl, yl, xh, yh));
    pinFig->addToPin(pinIn.get());
    pinFig->setLayerNum(layerNum);

    if(hasPort)
      pinFig->move(frTransform(port->placementX(), port->placementY(), frOrientEnum(port->orient())));
    else 
      pinFig->move(frTransform(term->placementX(), term->placementY(), frOrientEnum(term->orient())));

    frBox transformedBBox;
    pinFig->getBBox(transformedBBox);
    // pinFig completed
    // pin
    unique_ptr<frPinFig> uptr(std::move(pinFig));
    pinIn->addPinFig(std::move(uptr));
    // pin completed
  }
  // polygon
  for (int i = 0; i < numPolygon; ++i) {
    //cout <<"  polyName= " <<term->polygonName(i) <<endl;
    string layer = (hasPort)? port->polygonName(i) : term->polygonName(i);
    if (parser->tech->name2layer.find(layer) == parser->tech->name2layer.end()) {
      if (VERBOSE > -1) {
        cout <<"Error: unsupported layer: " <<layer <<endl;
      }
      //continue;
      exit(1);
    }

    frLayerNum layerNum = parser->tech->name2layer[layer]->getLayerNum();
    auto polyPoints = (hasPort)? port->getPolygon(i) : term->getPolygon(i);
    frCollection<frPoint> tmpPoints;
    for (int j = 0; j < polyPoints.numPoints; j++) {
      tmpPoints.push_back(frPoint((polyPoints.x)[j], (polyPoints.y)[j]));
    }

    // pinFig
    unique_ptr<frPolygon> pinFig = make_unique<frPolygon>();
    pinFig->setPoints(tmpPoints);
    pinFig->addToPin(pinIn.get());
    pinFig->setLayerNum(layerNum);

    if(hasPort)
      pinFig->move(frTransform(port->placementX(), port->placementY(), frOrientEnum(port->orient())));
    else 
      pinFig->move(frTransform(term->placementX(), term->placementY(), frOrientEnum(term->orient())));
    // pinFig completed
    // pin
    unique_ptr<frPinFig> uptr(std::move(pinFig));
    pinIn->addPinFig(std::move(uptr));
    // pin completed
  }
  termIn->addPin(std::move(pinIn));
  //cout <<"  placeXY  = (" <<term->placementX() <<"," <<term->placementY() <<")" <<endl;
  parser->tmpBlock->addTerm(std::move(uTermIn));
  

  if (parser->tmpBlock->terms_.size() % 1000 == 0) {
    cout <<"defIn read " <<parser->tmpBlock->terms_.size() <<" pins" <<endl;
>>>>>>> 05cc8080
  }
}

void io::Parser::readDb(odb::dbDatabase* db)
{
  ProfileTask profile("IO:readDb");
  odb::dbBlock* block = db->getChip()->getBlock();
  tmpBlock = make_unique<frBlock>(string(block->getName()));
  tmpBlock->trackPatterns_.clear();
  tmpBlock->trackPatterns_.resize(tech->layers.size());
  setDieArea(block);
  setTracks(block);
  setInsts(block);
  setObstructions(block);
  setVias(block);
  setBTerms(block);
  setNets(block);
  tmpBlock->setId(0);
  design->setTopBlock(std::move(tmpBlock));
  addFakeNets();
}

void io::Parser::addFakeNets() {
  // add VSS fake net
  auto vssFakeNet = make_unique<frNet>(string("frFakeVSS"));
  vssFakeNet->setType(frNetEnum::frcGroundNet);
  vssFakeNet->setIsFake(true);
  design->getTopBlock()->addFakeSNet(std::move(vssFakeNet));
  // add VDD fake net
  auto vddFakeNet = make_unique<frNet>(string("frFakeVDD"));
  vddFakeNet->setType(frNetEnum::frcPowerNet);
  vddFakeNet->setIsFake(true);
  design->getTopBlock()->addFakeSNet(std::move(vddFakeNet));
}

int io::Parser::getLef58SpacingTable_parallelRunLength(void *data, frLayer* tmpLayer, const string &sIn) {
  //bool enableOutput = true;
  bool enableOutput = false;
  if (enableOutput) {
    cout <<endl <<"  SPACINGTABLE" <<endl;
    cout <<"  PARALLELRUNLENGTH";
  }

  bool    isWrongDirection    = false;
  bool    isSameMask          = false;

  bool    exceptEol           = false;
  frCoord eolWidth            = 0;

  frCoord lowExcludeSpacing   = 0;
  frCoord highExcludeSpacing  = 0;

  // 2d spacing table
  frCollection<frCoord> rowVals, colVals;
  frCollection<frCollection<frCoord> > tblVals;
  frCollection<frCoord> tblRowVals;
  
  // except within
  map<frCoord, pair<frCoord, frCoord> > ewVals;

  int stage = 0;
  io::Parser* parser = (io::Parser*) data;

  istringstream istr(sIn);
  string word;
  while (istr >> word) {
    if (word == string("WRONGDIRECTION")) {
      //isWrongDirection = true;
      if (enableOutput) {
        cout <<" WRONGDIRECTION";
      }
    } else if (word == string("SAMEMASK")) {
      isSameMask = true;
      if (enableOutput) {
        cout <<" SAMEMASK";
      }
    } else if (word == string("EXCEPTEOL")) {
      double tmp;
      if (istr >> tmp) {
        if (enableOutput) {
          cout <<" EXCEPTEOL " <<tmp;
        }
      } else {
        cout <<"Error: getLef58SpacingTable_parallelRunLength" <<endl;
      }
    } else if (word == string("EXCEPTWITHIN")) {
      if (enableOutput) {
        cout <<" EXCEPTWITHIN";
      }
      double tmp;
      if (istr >> tmp) {
        lowExcludeSpacing = frCoord(round(tmp * parser->tech->getDBUPerUU()));
        if (enableOutput) {
          cout <<" " <<tmp;
        }
      } else {
        cout <<"Error: getLef58SpacingTable_parallelRunLength" <<endl;
      }
      if (istr >> tmp) {
        highExcludeSpacing = frCoord(round(tmp * parser->tech->getDBUPerUU()));
        if (enableOutput) {
          cout <<" " <<tmp;
        }
      } else {
        cout <<"Error: getLef58SpacingTable_parallelRunLength" <<endl;
      }
      ewVals[rowVals.size()-1] = make_pair(lowExcludeSpacing, highExcludeSpacing);
    } else if (word == string("WIDTH")) {
      if (tblRowVals.size()) {
        tblVals.push_back(tblRowVals);
        tblRowVals.clear();
      }
      stage = 1;
      double tmp;
      if (istr >> tmp) {
        rowVals.push_back(frCoord(round(tmp * parser->tech->getDBUPerUU())));
        if (enableOutput) {
          cout <<endl <<"  WIDTH " <<tmp;
        }
      } else {
        cout <<"Error: getLef58SpacingTable_parallelRunLength" <<endl;
      }
    } else if (word == string(";")) {
      if (stage == 1 && tblRowVals.size()) {
        tblVals.push_back(tblRowVals);
        tblRowVals.clear();
      }
      if (enableOutput) {
        cout <<" ;";
      }
    } else {
      // get length
      if (stage == 0) {
        colVals.push_back(frCoord(round(stod(word) * parser->tech->getDBUPerUU())));
        if (enableOutput) {
          cout <<" " <<word;
        }
      }
      if (stage == 1) {
        tblRowVals.push_back(frCoord(round(stod(word) * parser->tech->getDBUPerUU())));
        if (enableOutput) {
          cout <<" " <<word;
        }
      }
    }
  }

  string rowName("WIDTH");
  string colName("PARALLELRUNLENGTH");
  shared_ptr<fr2DLookupTbl<frCoord, frCoord, frCoord> > prlTbl = make_shared<
    fr2DLookupTbl<frCoord, frCoord, frCoord> >(rowName, rowVals, colName, colVals, tblVals);
  shared_ptr<frLef58SpacingTableConstraint> spacingTableConstraint = make_shared<frLef58SpacingTableConstraint>(prlTbl, ewVals);
  spacingTableConstraint->setWrongDirection(isWrongDirection);
  spacingTableConstraint->setSameMask(isSameMask);
  if (exceptEol) {
    spacingTableConstraint->setEolWidth(eolWidth);
  }
  
  parser->tech->addConstraint(spacingTableConstraint);
  tmpLayer->addConstraint(spacingTableConstraint);

  return 0;
}

int io::Parser::getLef58SpacingTable(void *data, frLayer* tmpLayer, const string &sIn) {
  //bool enableOutput = true;
  bool enableOutput = false;
  if (enableOutput) {
    cout <<endl <<"  PROPERTY LEF58_SPACINGTABLE \"";
  }
  istringstream istr(sIn);
  string word;
  stringstream ss;

  string keyword;
  while (istr >> word) {
    if (word == string("SPACINGTABLE")) {
      ss.str("");
    } else if (word == string("PARALLELRUNLENGTH")) {
      //cout <<"found PARALLELRUNLENGTH" <<endl;
      keyword = "PARALLELRUNLENGTH";
    } else if (word == string(";")) {
      ss <<" " <<word;
      if (keyword == string("PARALLELRUNLENGTH")) {
        getLef58SpacingTable_parallelRunLength(data, tmpLayer, ss.str());
      }
      //cout <<"found ;" <<endl;
    } else {
      //cout <<"found " <<word <<endl;
      ss <<" " <<word;
    }
  }
  //cout <<ss.str() <<endl;
  if (enableOutput) {
    cout <<"\" ;" <<endl;
  }

  return 0;
}


int io::Parser::getLef58Spacing_endOfLineWithin(void *data, frLayer* tmpLayer, const string &sIn) {
  //bool enableOutput = true;
  bool enableOutput = false;
  // minspacing
  frCoord eolSpace           = 0;
  frCoord eolWidth           = 0;

  bool    hasExactWidth      = false;

  bool    hasWrongDirSpacing = false;
  frCoord wrongDirSpace      = 0;

  bool    hasOppositeWidth   = false;
  frCoord oppositeWidth      = 0;

  frCoord eolWithin          = 0;

  bool    hasWrongDirWithin  = false;
  frCoord wrongDirWithin     = 0;

  bool    hasSameMask        = false;

  // ENDTOEND
  bool    hasEndToEnd          = false;
  frCoord endToEndSpace        = 0;
  bool    hasCutSpace          = false;
  frCoord oneCutSpace          = 0;
  frCoord twoCutSpace          = 0;
  bool    hasExtension         = false;
  frCoord extension            = 0;
  bool    hasWrongDirExtension = false;
  frCoord wrongDirExtension    = 0;
  bool    hasOtherEndWidth     = false;
  frCoord otherEndWidth        = 0;
  
  // MINLENGTH/MAXLENGTH
  bool    hasLength          = false;
  bool    isMax              = false;
  frCoord length             = 0;
  bool    hasTwoSides        = false;

  // PARALLELEDGE
  bool    hasParallelEdge          = false;
  bool    hasSubtractEolWidth      = false;
  frCoord parSpace                 = 0;
  frCoord parWithin                = 0;
  bool    hasPrl                   = false;
  frCoord prl                      = 0;
  bool    hasParallelEdgeMinLength = false;
  frCoord parallelEdgeMinLength    = 0;
  bool    hasTwoEdges              = false;
  bool    hasSameMetal             = false;
  bool    hasNonEolCornerOnly      = false;
  bool    hasParallelSameMask      = false;

  bool    skip = false;
  io::Parser* parser = (io::Parser*) data;

  istringstream istr(sIn);
  string word;
  int stage = 0;
  while (istr >> word) {
    if (word == string("SPACING")) {
      double tmp;
      if (istr >> tmp) {
        eolSpace = frCoord(round(tmp * parser->tech->getDBUPerUU()));
        if (enableOutput) {
          cout <<endl <<"  SPACING " <<tmp;
        }
      } else {
        cout <<"Error: getLef58Spacing_eolSpace" <<endl;
      }
      stage = 0;
    } else if (word == string("ENDOFLINE")) {
      double tmp;
      if (istr >> tmp) {
        eolWidth = frCoord(round(tmp * parser->tech->getDBUPerUU()));
        if (enableOutput) {
          cout <<" ENDOFLINE " <<tmp;
        }
      } else {
        cout <<"Error: getLef58Spacing_eolSpace" <<endl;
      }
      stage = 0;
    } else if (word == string("EXACTWIDTH")) {
      hasExactWidth = true;
      if (enableOutput) {
        cout <<" EXACTWIDTH";
      }
      stage = 0;
    } else if (word == string("WRONGDIRSPACING")) {
      hasWrongDirSpacing = true;
      double tmp;
      if (istr >> tmp) {
        wrongDirSpace = frCoord(round(tmp * parser->tech->getDBUPerUU()));
        if (enableOutput) {
          cout <<" WRONGDIRSPACING " <<tmp;
        }
      } else {
        cout <<"Error: getLef58Spacing_eolSpace" <<endl;
      }
      stage = 0;
    } else if (word == string("OPPOSITEWIDTH")) {
      hasOppositeWidth = true;
      double tmp;
      if (istr >> tmp) {
        oppositeWidth = frCoord(round(tmp * parser->tech->getDBUPerUU()));
        if (enableOutput) {
          cout <<" OPPOSITEWIDTH " <<tmp;
        }
      } else {
        cout <<"Error: getLef58Spacing_eolSpace" <<endl;
      }
      stage = 0;
    } else if (word == string("WITHIN")) {
      double tmp;
      if (istr >> tmp) {
        eolWithin = frCoord(round(tmp * parser->tech->getDBUPerUU()));
        if (enableOutput) {
          cout <<" WITHIN " <<tmp;
        }
      } else {
        cout <<"Error: getLef58Spacing_eolSpace" <<endl;
      }
      stage = 1;
    } else if (word == string("SAMEMASK")) {
      hasSameMask = true;
      if (enableOutput) {
        cout <<" SAMEMASK";
      }
      stage = 0;
    } else if (word == string("EXCEPTEXACTWIDTH")) {
      if (enableOutput) {
        cout <<" EXCEPTEXACTWIDTH(SKIP)";
      }
      stage = 0;
      skip = true;
    } else if (word == string("FILLCONCAVECORNER")) {
      if (enableOutput) {
        cout <<" FILLCONCAVECORNER(SKIP)";
      }
      stage = 0;
      skip = true;
    } else if (word == string("WITHCUT")) {
      if (enableOutput) {
        cout <<" WITHCUT(SKIP)";
      }
      stage = 0;
    } else if (word == string("ENDPRLSPACING")) {
      if (enableOutput) {
        cout <<" ENDPRLSPACING(SKIP)";
      }
      stage = 0;
      skip = true;
    } else if (word == string("ENDTOEND")) {
      hasEndToEnd = true;
      double tmp;
      if (istr >> tmp) {
        endToEndSpace = frCoord(round(tmp * parser->tech->getDBUPerUU()));
        if (enableOutput) {
          cout <<" ENDTOEND " <<tmp;
        }
      } else {
        cout <<"Error: getLef58Spacing_eolSpace" <<endl;
      }
      stage = 2;
    } else if (word == string("MAXLENGTH")) {
      hasLength = true;
      isMax     = true;
      double tmp;
      if (istr >> tmp) {
        length = frCoord(round(tmp * parser->tech->getDBUPerUU()));
        if (enableOutput) {
          cout <<" MAXLENGTH " <<tmp;
        }
      } else {
        cout <<"Error: getLef58Spacing_eolSpace" <<endl;
      }
      stage = 0;
    } else if (stage != 3 && word == string("MINLENGTH")) {
      hasLength = true;
      isMax     = false;
      double tmp;
      if (istr >> tmp) {
        length = frCoord(round(tmp * parser->tech->getDBUPerUU()));
        if (enableOutput) {
          cout <<" MINLENGTH " <<tmp;
        }
      } else {
        cout <<"Error: getLef58Spacing_eolSpace" <<endl;
      }
      stage = 0;
    } else if (word == string("TWOSIDES")) {
      hasTwoSides = true;
      if (enableOutput) {
        cout <<" TWOSIDES";
      }
      stage = 0;
    } else if (word == string("EQUALRECTWIDTH")) {
      if (enableOutput) {
        cout <<" EQUALRECTWIDTH(SKIP)";
      }
      stage = 0;
      skip = true;
    } else if (word == string("PARALLELEDGE")) {
      hasParallelEdge = true;
      string tmp;
      // read to parSpace
      if (istr >> tmp) {
        if (tmp == string("SUBTRACTEOLWIDTH")) {
          hasSubtractEolWidth = true;
          double tmp2;
          if (istr >> tmp2) {
            parSpace = frCoord(round(tmp2 * parser->tech->getDBUPerUU()));
            if (enableOutput) {
              cout <<" PARALLELEDGE SUBTRACTEOLWIDTH " <<tmp2;
            }
          } else {
            cout <<"Error: getLef58Spacing_eolSpace" <<endl;
          }
        } else {
          parSpace = frCoord(round(stod(tmp) * parser->tech->getDBUPerUU()));
          if (enableOutput) {
            cout <<" PARALLELEDGE " <<tmp;
          }
        }
      } else {
        cout <<"Error: getLef58Spacing_eolSpace" <<endl;
      }
      // read to parWithin
      if (istr >> tmp) {
        if (tmp == string("WITHIN")) {
          double tmp2;
          if (istr >> tmp2) {
            parWithin = frCoord(round(tmp2 * parser->tech->getDBUPerUU()));
            if (enableOutput) {
              cout <<" (PE)WITHIN " <<tmp2;
            }
          } else {
            cout <<"Error: getLef58Spacing_eolSpace" <<endl;
          }
        } else {
          cout <<"Error: getLef58Spacing_eolSpace" <<endl;
        }
      }
      stage = 3;
    } else if (word == string("ENCLOSECUT")) {
      if (enableOutput) {
        cout <<" ENCLOSECUT(SKIP)";
      }
      stage = 0;
      skip = true;
    } else if (word == string(";")) {
      if (enableOutput) {
        cout <<" ;";
      }
      stage = 0;
    } else {
      // stage = 1, read wrongDirWithin
      if (stage == 1) {
        hasWrongDirWithin = true;
        cout <<flush;
        wrongDirWithin = frCoord(round(stod(word) * parser->tech->getDBUPerUU()));
        if (enableOutput) {
          cout <<" " <<word;
        }
        stage = 0;
      // stage = 2, read end to end from onecutspace
      } else if (stage == 2) {
        auto tmp = word;
        if (tmp == string("EXTENSION")) {
          hasExtension = true;
          double tmp2;
          if (istr >> tmp2) {
            extension = frCoord(round(tmp2 * parser->tech->getDBUPerUU()));
            if (enableOutput) {
              cout <<" EXTENSION " <<tmp2;
            }
          } else {
            cout <<"Error: getLef58Spacing_eolSpace" <<endl;
          }
          stage = 20;
        } else if (tmp == string("OTHERENDWIDTH")) {
          hasOtherEndWidth = true;
          double tmp2;
          if (istr >> tmp2) {
            otherEndWidth = frCoord(round(tmp2 * parser->tech->getDBUPerUU()));
            if (enableOutput) {
              cout <<" OTHERENDWIDTH " <<tmp2;
            }
          } else {
            cout <<"Error: getLef58Spacing_eolSpace" <<endl;
          }
        } else {
          hasCutSpace = true;
          oneCutSpace = frCoord(round(stod(tmp) * parser->tech->getDBUPerUU()));
          if (enableOutput) {
            cout <<" " <<tmp;
          }
          double tmp2;
          if (istr >> tmp2) {
            twoCutSpace = frCoord(round(tmp2 * parser->tech->getDBUPerUU()));
            if (enableOutput) {
              cout <<" " <<tmp2;
            }
          } else {
            cout <<"Error: getLef58Spacing_eolSpace" <<endl;
          }
        }
      // stage = 20, read end to end wrongDirExtension
      } else if (stage == 20) {
        hasWrongDirExtension = true;
        wrongDirExtension = frCoord(round(stod(word) * parser->tech->getDBUPerUU()));
        if (enableOutput) {
          cout <<" " <<word;
        }
        stage = 2;
      // stage = 3, read paralleledge from prl
      } else if (stage == 3) {
        if (word == string("PRL")) {
          hasPrl = true;
          double tmp2;
          if (istr >> tmp2) {
            prl = frCoord(round(tmp2 * parser->tech->getDBUPerUU()));
            if (enableOutput) {
              cout <<" PRL " <<tmp2;
            }
          } else {
            cout <<"Error: getLef58Spacing_eolSpace" <<endl;
          }
        } else if (word == string("MINLENGTH")) {
          hasParallelEdgeMinLength = true;
          double tmp2;
          if (istr >> tmp2) {
            parallelEdgeMinLength = frCoord(round(tmp2 * parser->tech->getDBUPerUU()));
            if (enableOutput) {
              cout <<" (PE)MINLENGTH " <<tmp2;
            }
          } else {
            cout <<"Error: getLef58Spacing_eolSpace" <<endl;
          }
        } else if (word == string("TWOEDGES")) {
          hasTwoEdges = true;
        } else if (word == string("SAMEMETAL")) {
          hasSameMetal = true;
        } else if (word == string("NONEOLCORNERONLY")) {
          hasNonEolCornerOnly = true;
        } else if (word == string("PARALLELSAMEMASK")) {
          hasParallelSameMask = true;
        } else {
          ;
        }
      } else {
        ;
      }
    }
  }

  if (skip) {
    ;
  } else {
    auto con = make_shared<frLef58SpacingEndOfLineConstraint>();
    con->setEol(eolSpace, eolWidth, hasExactWidth);
    if (hasWrongDirSpacing) {
      con->setWrongDirSpace(wrongDirSpace);
    }

    auto within = make_shared<frLef58SpacingEndOfLineWithinConstraint>();
    con->setWithinConstraint(within);
    if (hasOppositeWidth) {
      within->setOppositeWidth(oppositeWidth);
    }
    within->setEolWithin(eolWithin);
    if (hasWrongDirWithin) {
      within->setWrongDirWithin(wrongDirWithin);
    }
    if (hasSameMask) {
      within->setSameMask(hasSameMask);
    }
    if (hasEndToEnd) {
      auto endToEnd = make_shared<frLef58SpacingEndOfLineWithinEndToEndConstraint>();
      within->setEndToEndConstraint(endToEnd);
      endToEnd->setEndToEndSpace(endToEndSpace);
      if (hasCutSpace) {
        endToEnd->setCutSpace(oneCutSpace, twoCutSpace);
      }
      if (hasExtension) {
        if (hasWrongDirExtension) {
          endToEnd->setExtension(extension, wrongDirExtension);
        } else {
          endToEnd->setExtension(extension);
        }
      }
      if (hasOtherEndWidth) {
        endToEnd->setOtherEndWidth(otherEndWidth);
      }
    }
    if (hasParallelEdge) {
      auto parallelEdge = make_shared<frLef58SpacingEndOfLineWithinParallelEdgeConstraint>();
      within->setParallelEdgeConstraint(parallelEdge);
      if (hasSubtractEolWidth) {
        parallelEdge->setSubtractEolWidth(hasSubtractEolWidth);
      }
      parallelEdge->setPar(parSpace, parWithin);
      if (hasPrl) {
        parallelEdge->setPrl(prl);
      }
      if (hasParallelEdgeMinLength) {
        parallelEdge->setMinLength(parallelEdgeMinLength);
      }
      if (hasTwoEdges) {
        parallelEdge->setTwoEdges(hasTwoEdges);
      }
      if (hasSameMetal) {
        parallelEdge->setSameMetal(hasSameMetal);
      }
      if (hasNonEolCornerOnly) {
        parallelEdge->setNonEolCornerOnly(hasNonEolCornerOnly);
      }
      if (hasParallelSameMask) {
        parallelEdge->setParallelSameMask(hasParallelSameMask);
      }
    }
    if (hasLength) {
      auto len = make_shared<frLef58SpacingEndOfLineWithinMaxMinLengthConstraint>();
      within->setMaxMinLengthConstraint(len);
      len->setLength(isMax, length, hasTwoSides);
    }

    parser->tech->addConstraint(con);
    tmpLayer->lef58SpacingEndOfLineConstraints.push_back(con);
  }

  //if (enableOutput) {
  //  cout <<endl;
  //}

  return 0;
}


int io::Parser::getLef58Spacing(void *data, frLayer* tmpLayer, const string &sIn) {
  //bool enableOutput = true;
  bool enableOutput = false;
  if (enableOutput) {
    cout <<endl <<"  PROPERTY LEF58_SPACING \"";
  }
  //cout <<sIn <<endl;
  istringstream istr(sIn);
  string word;
  stringstream ss;

  string keyword;
  string keyword2;
  while (istr >> word) {
    if (word == string("SPACING")) {
      ss.str("");
      ss <<word;
      keyword = "";
    } else if (word == string("EOLPERPENDICULAR")) {
      keyword = "EOLPERPENDICULAR";
      ss <<" " <<word;
    } else if (word == string("AREA")) {
      keyword = "AREA";
      ss <<" " <<word;
    } else if (word == string("LAYER")) {
      keyword = "LAYER";
      ss <<" " <<word;
    } else if (word == string("NOTCHLENGTH")) {
      keyword = "NOTCHLENGTH";
      ss <<" " <<word;
    } else if (word == string("NOTCHSPAN")) {
      keyword = "NOTCHSPAN";
      ss <<" " <<word;
    } else if (word == string("ENDOFLINE")) {
      keyword = "ENDOFLINE";
      ss <<" " <<word;
    } else if (word == string("CONVEXCORNERS")) {
      keyword = "CONVEXCORNERS";
      ss <<" " <<word;
    } else if (word == string("TOCONCAVECORNER")) {
      keyword2 = "TOCONCAVECORNER";
      ss <<" " <<word;
    } else if (word == string("TONOTCHLENGTH")) {
      keyword2 = "TONOTCHLENGTH";
      ss <<" " <<word;
    } else if (word == string(";")) {
      ss <<" " <<word;
      if (keyword == string("ENDOFLINE")) {
        if (keyword2 == string("")) {
          getLef58Spacing_endOfLineWithin(data, tmpLayer, ss.str());
        } else if (keyword2 == string("TOCONCAVECORNER")) {
          ;
        } else if (keyword2 == string("TONOTCHLENGTH")) {
          ;
        } else {
          ;
        }
      } else {
        ; // has keyword, or SAMEMASK, or WRONGDIRECTION, or nothing
      }
    } else {
      ss <<" " <<word;
    }
  }
  if (enableOutput) {
    cout <<"\" ;" <<endl;
  }
  return 0;
}

// only support GF14 related content
int io::Parser::getLef58MinStep(void *data, frLayer* tmpLayer, const string &sIn) {
  bool enableOutput = true;
  if (enableOutput) {
    cout << endl << "  PROPERTY LEF58_MINSTEP \n";
  }

  bool isSkip = false;
  istringstream istr(sIn);
  string word;

  frCoord minStepLength = -1;
  int maxEdges = -1;
  frCoord minAdjLength = -1;
  frCoord eolWidth = -1;
  io::Parser* parser = (io::Parser*) data;

  while (istr >> word) {
    if (word == string("MINSTEP")) {
      isSkip = false;
      double tmp;
      if (istr >> tmp) {
        minStepLength = frCoord(round(tmp * parser->tech->getDBUPerUU()));
      } else {
        isSkip = true;
      }
    } else if (word == string("MAXEDGES")) {
      int tmp;
      if (istr >> tmp) {
        maxEdges = tmp;
      } else {
        isSkip = true;
      }
    } else if (word == string("MINADJACENTLENGTH")) {
      double tmp;
      if (istr >> tmp) {
        minAdjLength = frCoord(round(tmp * parser->tech->getDBUPerUU()));
      } else {
        isSkip = true;
      }
    } else if (word == string("NOBETWEENEOL")) {
      double tmp;
      if (istr >> tmp) {
        eolWidth = frCoord(round(tmp * parser->tech->getDBUPerUU()));
      } else {
        isSkip = true;
      }
    } else if (word == ";") {
      if (!isSkip) {
        auto con = make_unique<frLef58MinStepConstraint>();
        con->setMinStepLength(minStepLength);
        con->setMaxEdges(maxEdges);
        con->setMinAdjacentLength(minAdjLength);
        con->setEolWidth(eolWidth);
        tmpLayer->addLef58MinStepConstraint(con.get());
        parser->tech->addUConstraint(std::move(con));
        // cout << "Adding lef58MinStep con for layer " << tmpLayer->getName() << "\n";
      } else {
        cout << "Warning: unsupported LEF58_MINSTEP rule branch...\n";
        cout << sIn << endl;
      }
    } else {
      isSkip = true;
    }
  }

  
  return 0;
}

int io::Parser::getLef58CutClass(void *data, frLayer* tmpLayer, const string &sIn) {
  //bool enableOutput = true;
  bool enableOutput = false;
  if (enableOutput) {
    cout <<endl <<"  PROPERTY LEF58_CUTCLASS \"";
  }
  istringstream istr(sIn);
  string word;

  string  name       = "";
  frCoord viaWidth   = 0;
  bool    hViaLength = false;
  frCoord viaLength  = 0;
  bool    hNumCut    = false;
  frUInt4 numCut     = 0;
  io::Parser* parser = (io::Parser*) data;

  while (istr >> word) {
    if (word == string("CUTCLASS")) {
      // initialization
      name       = "";
      viaWidth   = 0;
      hViaLength = false;
      viaLength  = 0;
      hNumCut    = false;
      numCut     = 0;
      if (istr >> name) {
        ;
      } else {
        cout <<"Error: getLef58CutClass" <<endl;
      }
      if (enableOutput) {
        cout <<endl <<"  CUTCLASS " <<name;
      }
    } else if (word == "WIDTH") {
      double tmp;
      if (istr >> tmp) {
        viaWidth = frCoord(round(tmp * parser->tech->getDBUPerUU()));
      } else {
        cout <<"Error: getLef58CutClass" <<endl;
      }
      if (enableOutput) {
        cout <<" WIDTH " <<tmp;
      }
    } else if (word == "LENGTH") {
      double tmp;
      if (istr >> tmp) {
        hViaLength = true;
        viaLength = frCoord(round(tmp * parser->tech->getDBUPerUU()));
      } else {
        cout <<"Error: getLef58CutClass" <<endl;
      }
      if (enableOutput) {
        cout <<" LENGTH " <<tmp;
      }
    } else if (word == "CUTS") {
      if (istr >> numCut) {
        hNumCut = true;
      } else {
        cout <<"Error: getLef58CutClass" <<endl;
      }
      if (enableOutput) {
        cout <<" CUTS " <<numCut;
      }
    } else if (word == ";") {
      if (enableOutput) {
        cout <<" ;";
      }
      // push rule here;
      auto cutClass = make_unique<frLef58CutClass>();
      cutClass->setName(name);
      cutClass->setViaWidth(viaWidth);
      if (hViaLength) {
        cutClass->setViaLength(viaLength);
      } else {
        cutClass->setViaLength(viaWidth);
      }
      if (hNumCut) {
        cutClass->setNumCut(numCut);
      } else {
        cutClass->setNumCut(1);
      }
      parser->tech->addCutClass(tmpLayer->getLayerNum(), std::move((cutClass)));
    }
  }
  if (enableOutput) {
    cout <<"\" ;" <<endl;
  }
  return 0;
}

int io::Parser::getLef58CutSpacing_helper(void *data, frLayer* tmpLayer, const string &sIn) {
  //bool enableOutput = true;
  //bool enableOutput = false;

  string keyword = "";

  istringstream istr(sIn);
  string word;
  stringstream ss;
  while (istr >> word) {
    if (word == string("SPACING")) {
      keyword = "";
      ss.str("");
      ss <<word;
    } else if (keyword == "" && word == string("SAMEMASK")) {
      keyword = "SAMEMASK";
      ss <<" " <<word;
    } else if (word == string("MAXXY")) {
      keyword = "MAXXY";
      ss <<" " <<word;
    } else if (word == string("LAYER")) {
      keyword = "LAYER";
      ss <<" " <<word;
    } else if (word == string("ADJACENTCUTS")) {
      keyword = "ADJACENTCUTS";
      ss <<" " <<word;
    } else if (word == string("PARALLELOVERLAP")) {
      keyword = "PARALLELOVERLAP";
      ss <<" " <<word;
    } else if (word == string("PARALLELWITHIN")) {
      keyword = "PARALLELWITHIN";
      ss <<" " <<word;
    } else if (word == string("SAMEMETALSHAREDEDGE")) {
      keyword = "SAMEMETALSHAREDEDGE";
      ss <<" " <<word;
    } else if (word == string("AREA")) {
      keyword = "AREA";
      ss <<" " <<word;
    } else {
      ss <<" " <<word;
    }
  }

  if (keyword == "LAYER") {
    getLef58CutSpacing_layer(data, tmpLayer, ss.str());
  } else if (keyword == "ADJACENTCUTS") {
    getLef58CutSpacing_adjacentCuts(data, tmpLayer, ss.str());
  } else {
    cout << "Warning: unsupported LEF58_SPACING branch" << keyword << ", skipped...\n"; //skip unsupported rules
    cout << sIn << endl;
  }
  
  return 0;

}

int io::Parser::getLef58CutSpacing(void *data, frLayer* tmpLayer, const string &sIn) {
  //bool enableOutput = true;
  bool enableOutput = false;
  if (enableOutput) {
    cout <<endl <<"  PROPERTY LEF58_SPACING \"";
  }
  istringstream istr(sIn);
  string word;
  stringstream ss;
  while (istr >> word) {
    if (word == string("SPACING")) {
      ss.str("");
      ss <<word;
    } else if (word == ";") {
      ss <<" " <<word;
      getLef58CutSpacing_helper(data, tmpLayer, ss.str());
    } else {
      ss <<" " <<word;
    }
  }
  if (enableOutput) {
    cout <<"\" ;" <<endl;
  }
  return 0;
}

int io::Parser::getLef58CutSpacing_layer(void *data, frLayer* tmpLayer, const string &sIn) {
  // bool enableOutput = true;
  bool enableOutput = false;
  bool isSkip = false;

  frCoord cutSpacing = -1;
  bool isCenterToCenter = false;
  bool isSameNet = false;
  bool isSameMetal = false;
  bool isSameVia = false;

  string secondLayerName;
  bool isStack = false;
  frCoord orthogonalSpacing = -1;
  string className;
  bool isShortEdgeOnly = false;
  frCoord prl = -1;
  bool isConcaveCorner = false;;
  frCoord width = -1;
  frCoord enclosure = -1;
  frCoord edgeLength = -1;
  frCoord parLength = -1;
  frCoord parWithin = -1;
  frCoord edgeEnclosure = -1;
  frCoord adjEnclosure = -1;
  frCoord extension = -1;
  frCoord eolWidth = -1;
  frCoord minLength = -1;
  bool isMaskOverlap = false;
  bool isWrongDirection = false;

  istringstream istr(sIn);
  string word;

  string keyword = "";
  io::Parser* parser = (io::Parser*) data;

  auto con = make_unique<frLef58CutSpacingConstraint>();

  while (istr >> word) {
    if (word == string("SPACING")) {
      double tmp;
      if (istr >> tmp) {
        cutSpacing = frCoord(round(tmp * parser->tech->getDBUPerUU()));
        con->setCutSpacing(cutSpacing);
      } else {
        isSkip = true;
      }
      if (enableOutput) {
        cout <<endl <<"  SPACING " <<tmp;
      }
    } else if (word == string("CENTERTOCENTER")) {
      isCenterToCenter = true;
      con->setCenterToCenter(isCenterToCenter);
    } else if (word == string("SAMENET")) {
      isSameNet = true;
      con->setSameNet(isSameNet);
    } else if (word == string("SAMEMETAL")) {
      isSameMetal = true;
      con->setSameMetal(isSameMetal);
    } else if (word == string("SAMEVIA")) {
      isSameVia = true;
      con->setSameVia(isSameVia);
    } else if (word == string("LAYER")) {
      if (istr >> secondLayerName) {
        con->setSecondLayerName(secondLayerName);
      } else {
        isSkip = true;
      }
      if (enableOutput) {
        cout <<" LAYER " <<secondLayerName;
      }
      if (istr >> word) {
        if (word == string("STACK")) {
          isStack = true;
          con->setStack(isStack);
        } else if (word == string("ORTHOGONALSPACING")) {
          double tmp;
          if (istr >> tmp) {
            orthogonalSpacing = frCoord(round(tmp * parser->tech->getDBUPerUU()));
            con->setOrthogonalSpacing(orthogonalSpacing);
          } else {
            isSkip = true;
          }
        } else if (word == string("CUTCLASS")) {
          if (istr >> className) {
            con->setCutClassName(className);
            auto cutClassIdx = tmpLayer->getCutClassIdx(className);
            if (cutClassIdx != -1) {
              // cout << "cutClassIdx = " << cutClassIdx << endl;
              con->setCutClassIdx(cutClassIdx);
            } else {
              isSkip = true;
            }
          } else {
            isSkip = true;
          }
          if (enableOutput) {
            cout <<" CUTCLASS " <<className;
          }
          // cut class branch
          if (istr >> word) {
            if (word == string("SHORTEDGEONLY")) {
              isShortEdgeOnly = true;
              con->setShortEdgeOnly(isShortEdgeOnly);
              if (istr >> word) {
                if (word == string("PRL")) {
                  double tmp;
                  if (istr >> tmp) {
                    prl = frCoord(round(tmp * parser->tech->getDBUPerUU()));
                    con->setPrl(prl);
                  } else {
                    isSkip = true;
                  }
                }
              }
            } else if (word == string("CONCAVECORNER")) {
              isConcaveCorner = true;
              con->setConcaveCorner(isConcaveCorner);
              if (enableOutput) {
                cout << " CONCAVECORNER";
              }
              if (istr >> word) {
                if (word == string("WIDTH")) {
                  double tmp;
                  if (istr >> tmp) {
                    width = frCoord(round(tmp * parser->tech->getDBUPerUU()));
                    con->setWidth(width);
                    if (istr >> word) {
                      if (word == string("ENCLOSURE")) {
                        if (istr >> tmp) {
                          enclosure = frCoord(round(tmp * parser->tech->getDBUPerUU()));
                          con->setEnclosure(enclosure);
                          if (istr >> word) {
                            if (word == string("EDGELENGTH")) {
                              if (istr >> tmp) {
                                edgeLength = frCoord(round(tmp * parser->tech->getDBUPerUU()));
                                con->setEdgeLength(edgeLength);
                              } else {
                                isSkip = true;
                              }
                            } else {
                              isSkip = true;
                            }
                          } else {
                            isSkip = true;
                          }
                        } else {
                          isSkip = true;
                        }
                      } else {
                        isSkip = true;
                      }
                    } else {
                      isSkip = true;
                    }
                  } else {
                    isSkip = true;
                  }
                } else if (word == string("PARALLEL")) {
                  double tmp;
                  if (istr >> tmp) {
                    parLength = frCoord(round(tmp * parser->tech->getDBUPerUU()));
                    con->setParLength(parLength);
                    if (istr >> word) {
                      if (word == string("WITHIN")) {
                        if (istr >> tmp) {
                          parWithin = frCoord(round(tmp * parser->tech->getDBUPerUU()));
                          con->setParWithin(parWithin);
                          if (istr >> word) {
                            if (word == string("ENCLOSURE")) {
                              if (istr >> tmp) {
                                enclosure = frCoord(round(tmp * parser->tech->getDBUPerUU()));
                                con->setEnclosure(enclosure);
                              } else {
                                isSkip = true;
                              }
                            } else {
                              isSkip = true;
                            }
                          } else {
                            isSkip = true;
                          }
                        } else {
                          isSkip = true;
                        }
                      } else {
                        isSkip = true;
                      }
                    } else {
                      isSkip = true;
                    }
                  } else {
                    isSkip = true;
                  }
                } else if (word == string("EDGELENGTH")) {
                  double tmp;
                  if (istr >> tmp) {
                    edgeLength = frCoord(round(tmp * parser->tech->getDBUPerUU()));
                    con->setEdgeLength(edgeLength);
                    if (istr >> word) {
                      if (word == string("ENCLOSURE")) {
                        if (istr >> tmp) {
                          edgeEnclosure = frCoord(round(tmp * parser->tech->getDBUPerUU()));
                          con->setEdgeEnclosure(edgeEnclosure);
                          if (istr >> tmp) {
                            adjEnclosure = frCoord(round(tmp * parser->tech->getDBUPerUU()));
                            con->setAdjEnclosure(adjEnclosure);
                          } else {
                            isSkip = true;
                          }
                        } else {
                          isSkip = true;
                        }
                      } else {
                        isSkip = true;
                      }
                    } else {
                      isSkip = true;
                    }
                  } else {
                    isSkip = true;
                  }
                }
              } else {
                isSkip = true;
              }
            } else if (word == string("EXTENSION")) {
              double tmp;
              if (istr >> tmp) {
                extension = frCoord(round(tmp * parser->tech->getDBUPerUU()));
                con->setExtension(extension);
              } else {
                isSkip = true;
              }
            } else if (word == string("NONEOLCONVEXCORNER")) {
              double tmp;
              if (istr >> tmp) {
                if (enableOutput) {
                  cout << " NONEOLCONVEXCORNER " << tmp;
                }
                eolWidth = frCoord(round(tmp * parser->tech->getDBUPerUU()));
                con->setEolWidth(eolWidth);
                if (istr >> word) {
                  if (word == string("MINLENGTH")) {
                    if (istr >> tmp) {
                      if (enableOutput) {
                        cout << " MINLENGTH " << tmp;
                      }
                      minLength = frCoord(round(tmp * parser->tech->getDBUPerUU()));
                      con->setMinLength(minLength);
                    } else {
                      isSkip = true;
                    }
                  } else {
                    ;
                  }
                }
              }
            } else if (word == string("ABOVEWIDTH")) {
              double tmp;
              if (istr >> tmp) {
                width = frCoord(round(tmp * parser->tech->getDBUPerUU()));
                con->setWidth(width);
                if (istr >> word) {
                  if (word == string("ENCLOSURE")) {
                    if (istr >> tmp) {
                      enclosure = frCoord(round(tmp * parser->tech->getDBUPerUU()));
                      con->setEnclosure(enclosure);
                    } else {
                      isSkip = true;
                    }
                  } else {
                    isSkip = true;
                  }
                }
              } else {
                isSkip = true;
              }
            } else if (word == string("MASKOVERLAP")) {
              isMaskOverlap = true;
              con->setMaskOverlap(isMaskOverlap);
            } else if (word == string("WRONGDIRECTION")) {
              isWrongDirection = true;
              con->setWrongDirection(isWrongDirection);
            } else {
              isSkip = true;
            }
          }
        }
      }
    } 
  }

  if (isSkip) {
    cout << "Error: getLef58CutSpacing_layer" << endl;
    cout << sIn << endl;
  } else {
    // cout << "addLef58CutSpacingConstraint\n";
    tmpLayer->addLef58CutSpacingConstraint(con.get());
    parser->tech->addUConstraint(std::move(con));

  }
  return 0;
}

// lefdef ref spacing
int io::Parser::getLef58CutSpacing_adjacentCuts(void *data, frLayer* tmpLayer, const string &sIn) {
  bool enableOutput = false;
  // bool enableOutput = true;

  bool isSkip = false;

  frCoord  cutSpacing = -1;
  bool isCenterToCenter = false;
  bool isSameNet = false;
  bool isSameMetal = false;
  bool isSameVia = false;
  int numAdjCuts = -1;
  int exactAlignedCut = -1;
  // two cuts
  int twoCuts = -1;
  frCoord twoCutsSpacing = -1;
  bool isSameCut = false;
  // within
  frCoord cutWithin2 = -1;

  bool isExceptSamePGNet;
  frCoord exceptAllWithin;
  bool isAbove = false;
  bool isBelow = false;
  frCoord enclosure = -1;
  // cutclass
  string cutClassName = "";
  bool isToAll = false;
  bool isNoPrl = false;
  bool isSideParallelOverlap = false;
  bool isSameMask = false;

  istringstream istr(sIn);
  string word;

  string keyword = "";
  io::Parser* parser = (io::Parser*) data;

  auto con = make_unique<frLef58CutSpacingConstraint>();

  while (istr >> word) {
    if (word == string("SPACING")) {
      double tmp;
      if (istr >> tmp) {
        cutSpacing = frCoord(round(tmp * parser->tech->getDBUPerUU()));
        con->setCutSpacing(cutSpacing);
      } else {
        isSkip = true;
      }
      if (enableOutput) {
        cout <<endl <<"  SPACING " <<tmp;
      }
    } else if (word == string("CENTERTOCENTER")) {
      isCenterToCenter = true;
      con->setCenterToCenter(isCenterToCenter);
    } else if (word == string("SAMENET")) {
      isSameNet = true;
      con->setSameNet(isSameNet);
    } else if (word == string("SAMEMETAL")) {
      isSameMetal = true;
      con->setSameMetal(isSameMetal);
    } else if (word == string("SAMEVIA")) {
      isSameVia = true;
      con->setSameVia(isSameVia);
    } else if (word == string("ADJACENTCUTS")) {
      if (istr >> numAdjCuts) {
        con->setAdjacentCuts(numAdjCuts);
        if (enableOutput) {
          cout << " ADJACENTCUTS " << numAdjCuts;
        }
      } else {
        isSkip = true;
      }
      while (istr >> word) {
        if (word == string("EXACTALIGNED")) {
          if (istr >> exactAlignedCut) {
            con->setExactAlignedCut(exactAlignedCut);
          } else {
            isSkip = true;
          }
        } else if (word == string("TWOCUTS")) {
          if (istr >> twoCuts) {
            con->setTwoCuts(twoCuts);
            if (enableOutput) {
              cout << " TWOCUTS " << twoCuts;
            }
            streampos pos = istr.tellg();
            bool done = false;
            while (!done) {
              if (istr >> word) {
                if (word == string("TWOCUTSSPACING")) {
                  double tmp;
                  if (istr >> tmp) {
                    twoCutsSpacing = frCoord(round(tmp * parser->tech->getDBUPerUU()));
                    con->setTwoCutsSpacing(twoCutsSpacing);
                    pos = istr.tellg();
                  } else {
                    isSkip = true;
                  }
                } else if (word == string("SAMECUT")) {
                  isSameCut = true;
                  con->setSameCut(isSameCut);
                  pos = istr.tellg();
                } else {
                  done = true;
                }
              }
            }
            istr.seekg(pos);
          } else {
            isSkip = true;
          }
        } else if (word == string("WITHIN")) {
          streampos pos = istr.tellg();
          double tmp1;
          if (istr >> tmp1) {
            pos = istr.tellg();
          } else {
            isSkip = true;
          }
          // TODO: bring this back after figure out how to correctly use seekg / tellg
          // if (istr >> tmp2) {
          //   cutWithin1 = frCoord(round(tmp1 * parser->tech->getDBUPerUU()));
          //   cutWithin2 = frCoord(round(tmp2 * parser->tech->getDBUPerUU()));
          //   con->setCutWithin1(cutWithin1);
          //   con->setCutWithin2(cutWithin2);
          //   pos = istr.tellg();
          // } else {
            cutWithin2 = frCoord(round(tmp1 * parser->tech->getDBUPerUU()));
            con->setCutWithin(cutWithin2);
            // istr.seekg(pos);
            if (enableOutput) {
              cout << " WITHIN " << tmp1;
            }
          // }
        } else if (word == string("EXCEPTSAMEPGNET")) {
          isExceptSamePGNet = true;
          con->setExceptSamePGNet(isExceptSamePGNet);
        } else if (word == string("EXCEPTALLWITHIN")) {
          double tmp;
          if (istr >> tmp) {
            exceptAllWithin = frCoord(round(tmp * parser->tech->getDBUPerUU()));
            con->setExceptAllWithin(exceptAllWithin);
          } else {
            isSkip = true;
          }
        } else if (word == string("ENCLOSURE")) {
          streampos pos = istr.tellg();
          if (istr >> word) {
            if (word == string("ABOVE")) {
              isAbove = true;
              con->setAbove(isAbove);
            } else if (word == string("BELOW")) {
              isBelow = true;
              con->setBelow(isBelow);
            } else {
              istr.seekg(pos);
            }
          }
          double tmp;
          if (istr >> tmp) {
            enclosure = frCoord(round(tmp * parser->tech->getDBUPerUU()));
            con->setEnclosure(enclosure);
          } else {
            isSkip = true;
          }
        } else if (word == string("CUTCLASS")) {
          if (istr >> cutClassName) {
            con->setCutClassName(cutClassName);
            auto cutClassIdx = tmpLayer->getCutClassIdx(cutClassName);
            if (cutClassIdx != -1) {
              // cout << "cutClassIdx = " << cutClassIdx << endl;
              con->setCutClassIdx(cutClassIdx);
            } else {
              isSkip = true;
            }
            if (enableOutput) {
              cout << " CUTCLASS " << cutClassName;
            }
          } else {
            isSkip = true;
          }
          streampos pos = istr.tellg();
          string word1, word2;
          if (istr >> word1 && istr >> word2) {
            if (word1 == string("TO") && word2 == string("ALL")) {
              isToAll = true;
              con->setToAll(isToAll);
            } else {
              istr.seekg(pos);
            }
          }
        } else if (word == string("NOPRL")) {
          isNoPrl = true;
          con->setNoPrl(isNoPrl);
        } else if (word == string("SIDEPARALLELOVERLAP")) {
          isSideParallelOverlap = true;
          con->setSideParallelOverlap(isSideParallelOverlap);
        } else if (word == string("SAMEMASK")) {
          isSameMask = true;
          con->setSameMask(isSameMask);
        } else {
          isSkip = true;
        }
      }
    }
  }

  if (enableOutput) {
    cout << endl;
  }

  if (isSkip) {
    cout << "Error: getLef58CutSpacing_adjacentCuts" << endl;
  } else {
    // cout << "addLef58CutSpacingConstraint\n";
    tmpLayer->addLef58CutSpacingConstraint(con.get());
    parser->tech->addUConstraint(std::move(con));
  }
  return 0;
}

int io::Parser::getLef58CutSpacingTable(void *data, frLayer* tmpLayer, const string &sIn) {
  //bool enableOutput = true;
  bool enableOutput = false;
  if (enableOutput) {
    cout <<endl <<"  PROPERTY LEF58_SPACINGTABLE \"";
  }
  istringstream istr(sIn);
  string word;
  stringstream ss;
  while (istr >> word) {
    if (word == string("SPACINGTABLE")) {
      ss.str("");
      ss <<word;
    } else if (word == ";") {
      ss <<" " <<word;
      getLef58CutSpacingTable_helper(data, tmpLayer, ss.str());
    } else {
      ss <<" " <<word;
    }
  }
  if (enableOutput) {
    cout <<"\" ;" <<endl;
  }
  return 0;
}

int io::Parser::getLef58CutSpacingTable_helper(void *data, frLayer* tmpLayer, const string &sIn) {
  //bool enableOutput = true;
  //bool enableOutput = false;
  //if (enableOutput) {
  //  cout <<endl <<"  PROPERTY LEF58_SPACINGTABLE \"" <<endl;
  //}

  string keyword = "";

  istringstream istr(sIn);
  string word;
  stringstream ss;
  while (istr >> word) {
    if (word == string("SPACINGTABLE")) {
      keyword = "";
      ss.str("");
      ss <<word;
      //if (enableOutput) {
      //  cout <<"  SPACINGTABLE";
      //}
    } else if (word == string("CENTERSPACING")) {
      //if (enableOutput) {
      //  cout <<" CENTERSPACING";
      //}
      keyword = "CENTERSPACING";
      ss <<" " <<word;
    } else if (word == string("ORTHOGONAL")) {
      //if (enableOutput) {
      //  cout <<" CENTERSPACING";
      //}
      keyword = "ORTHOGONAL";
      ss <<" " <<word;
    } else {
      ss <<" " <<word;
    }
  }

  if (keyword == "CENTERSPACING") {
    ; //skip center spacing rules
  } else if (keyword == "ORTHOGONAL") {
    ; //skip orthogonal rules
  } else {
    getLef58CutSpacingTable_others(data, tmpLayer, ss.str());
  }
  
  //if (enableOutput) {
  //  cout <<"\" ;" <<endl;
  //}

  return 0;

}

int io::Parser::getLef58CutSpacingTable_default(void *data, frLayer* tmpLayer, const string &sIn, 
  const shared_ptr<frLef58CutSpacingTableConstraint> &con) {
  //cout <<sIn <<endl;
  //bool enableOutput = true;
  bool enableOutput = false;
  
  frCoord defaultCutSpacing = 0;

  istringstream istr(sIn);
  string word;
  io::Parser* parser = (io::Parser*) data;

  while (istr >> word) {
    if (word == string("DEFAULT")) {
      double tmp;
      if (istr >> tmp) {
        defaultCutSpacing = frCoord(round(tmp * parser->tech->getDBUPerUU()));
      } else {
        cout <<"Error: getLef58CutSpacingTable_default" <<endl;
      }
      if (enableOutput) {
        cout <<endl <<"  DEFAULT " <<tmp;
      }
    } else {
      ; // skip unknown rules
    }
  }

  con->setDefaultCutSpacing(defaultCutSpacing);
  return 0;
}

int io::Parser::getLef58CutSpacingTable_prl(void *data, frLayer* tmpLayer, const string &sIn, 
    const shared_ptr<frLef58CutSpacingTableConstraint> &con) {
  //cout <<sIn <<endl;
  //bool enableOutput = true;
  bool enableOutput = false;
  
  frCoord prl          = 0;
  bool    isHorizontal = false;
  bool    isVertical   = false;
  bool    isMaxXY      = false;

  istringstream istr(sIn);
  string word;
  io::Parser* parser = (io::Parser*) data;

  while (istr >> word) {
    if (word == string("PRL")) {
      double tmp;
      if (istr >> tmp) {
        prl = frCoord(round(tmp * parser->tech->getDBUPerUU()));
      } else {
        cout <<"Error: getLef58CutSpacingTable_prl" <<endl;
      }
      if (enableOutput) {
        cout <<" PRL " <<tmp;
      }
    } else if (word == string("HORIZONTAL")) {
      isHorizontal = true;
      if (enableOutput) {
        cout <<" HORIZONTAL";
      }
    } else if (word == string("VERTICAL")) {
      isVertical = true;
      if (enableOutput) {
        cout <<" VERTICAL";
      }
    } else if (word == string("MAXXY")) {
      isMaxXY = true;
      if (enableOutput) {
        cout <<" MAXXY";
      }
    } else {
      ; // skip unknown rules
    }
  }

  auto ptr = make_shared<frLef58CutSpacingTablePrlConstraint>();
  ptr->setPrl(prl);
  ptr->setHorizontal(isHorizontal);
  ptr->setVertical(isVertical);
  ptr->setMaxXY(isMaxXY);
  con->setPrlConstraint(ptr);

  return 0;
}

int io::Parser::getLef58CutSpacingTable_layer(void *data, frLayer* tmpLayer, const string &sIn, 
    const shared_ptr<frLef58CutSpacingTableConstraint> &con, frLayerNum &secondLayerNum) {

  //bool enableOutput = true;
  bool enableOutput = false;

  frString secondLayerName    = "";
  bool     isNonZeroEnclosure = false;

  istringstream istr(sIn);
  string word;

  while (istr >> word) {
    if (word == string("LAYER")) {
      if (istr >> secondLayerName) {
        ;
      } else {
        cout <<"Error: getLef58CutSpacingTable_layer" <<endl;
      }
      if (enableOutput) {
        cout <<" LAYER " <<secondLayerName;
      }
    } else if (word == string("NONZEROENCLOSURE")) {
      isNonZeroEnclosure = true;
      if (enableOutput) {
        cout <<endl <<"  NONZEROENCLOSURE";
      }
    } else {
      ; // skip unknown rules
    }
  }

  io::Parser* parser = (io::Parser*) data;
  auto ptr = make_shared<frLef58CutSpacingTableLayerConstraint>();
  //cout <<secondLayerName <<endl <<flush;
  secondLayerNum = parser->tech->name2layer.at(secondLayerName)->getLayerNum();
  ptr->setSecondLayerNum(secondLayerNum);
  ptr->setNonZeroEnc(isNonZeroEnclosure);
  con->setLayerConstraint(ptr);

  return 0;
}


int io::Parser::getLef58CutSpacingTable_cutClass(void *data, frLayer* tmpLayer, const string &sIn, 
    const shared_ptr<frLef58CutSpacingTableConstraint> &con, bool hasSecondLayer, frLayerNum secondLayerNum) {
  //bool enableOutput = true;
  bool enableOutput = false;

  auto defaultCutSpacing = con->getDefaultCutSpacing();
  // 2d spacing table
  frCollection<frCollection<pair<frCoord, frCoord> > > tblVals;

  //cout <<endl <<sIn <<endl;
  // check numRows and numCols
  istringstream istr1(sIn);
  string word;
  int numCols = 0;
  int numRows = 0;
  bool isPrevNum   = false;
  while (istr1 >> word) {
    // "-" is treated as number 0
    if (word == "-") {
      word = "0";
    }
    stringstream tmpss(word);
    double tmpd;
    // is a number
    if (tmpss >> tmpd) {
      isPrevNum = true;
      numCols++;
    // is a string
    } else {
      if (word == ";") {
        numRows++;
      } else if (isPrevNum) {
        numRows++;
        numCols = 0;
      }
      isPrevNum = false;
    }
  }

  numCols /= 2;
  //cout <<endl <<"#rows/cols = " <<numRows <<"/" <<numCols <<endl;
  
  vector<frString> colNames;
  vector<int>      dupColNames; //duplicate side and all
  
  vector<frString> rowNames;
  vector<int>      dupRowNames; //duplicate side and all
  
  vector<vector<pair<frCoord, frCoord> > > tmpTbl;
  vector<pair<frCoord, frCoord> > tmpTblRow;
  
  io::Parser* parser = (io::Parser*) data;
  istringstream istr2(sIn);
  word = "";
  int stage = 0; // 0 = read columns; 1 = read rows
  int readNum = 0; // numbers read in a row
  while (istr2 >> word) {
    // "-" is treated as number 0
    //if (word == ";") {
    //  cout <<"found ;" <<endl;
    //}
    if (word == "-") {
      word = to_string(defaultCutSpacing * 1.0 / parser->tech->getDBUPerUU());
    }
    if (word == "CUTCLASS") {
      if (enableOutput) {
        cout <<endl <<"  CUTCLASS";
      }
    // read numCols times
    } else if ((int)colNames.size() < numCols) {
      if (word == "SIDE" || word == "END") {
        *(--colNames.end()) = *(--colNames.end()) + word;
        *(--dupColNames.end()) = 1;
      } else {
        colNames.push_back(word);
        dupColNames.push_back(2);
      }
      if (enableOutput) {
        cout <<" " <<word;
      }
      //cout <<"testX" <<endl;
    } else if (stage == 0 && (int)colNames.size() == numCols) {
      // last word of column
      if (word == "SIDE" || word == "END") {
        *(--colNames.end()) = *(--colNames.end()) + word;
        *(--dupColNames.end()) = 1;
        if (enableOutput) {
          cout <<" " <<word;
        }
      // first word of row
      } else {
        rowNames.push_back(word);
        dupRowNames.push_back(2);
        if (enableOutput) {
          cout <<endl <<"  " <<word;
        }
      }
      stage = 1;
      //cout <<"testXX" <<endl;
    } else if (word == ";") {
      if (enableOutput) {
        cout <<" ;";
      }
      tmpTbl.push_back(tmpTblRow);
      //cout <<"testXXX" <<endl;
    } else if (stage == 1) {
      if (word == "SIDE" || word == "END") {
        *(--rowNames.end()) = *(--rowNames.end()) + word;
        *(--dupRowNames.end()) = 1;
        if (enableOutput) {
          cout <<" " <<word;
        }
      } else {
        stringstream ss(word);
        double firstNum;
        //cout <<"test: " <<word <<endl;
        // number
        if (ss >> firstNum) {
          frCoord val1 = frCoord(round(firstNum * parser->tech->getDBUPerUU()));
          string tmpS;
          if (istr2 >> tmpS) {
            ;
          } else {
            cout <<"Error: getLef58CutSpacingTable_cutClass" <<endl;
          }
          stringstream tmpSS(tmpS);
          double secondNum;
          if (tmpSS >> secondNum) {
            frCoord val2 = frCoord(round(secondNum * parser->tech->getDBUPerUU()));
            tmpTblRow.push_back(make_pair(val1, val2));
            if (enableOutput) {
              cout <<" " <<firstNum <<" " <<secondNum;
            }
          } else {
            // the number is "-", use default spacing
            frCoord val2 = defaultCutSpacing;
            tmpTblRow.push_back(make_pair(val1, val2));
            if (enableOutput) {
              cout <<" " <<firstNum <<" " <<defaultCutSpacing * 1.0 / parser->tech->getDBUPerUU();
            }
          }
          readNum += 1;
        // first word
        } else {
          rowNames.push_back(word);
          dupRowNames.push_back(2);
          if (enableOutput) {
            cout <<endl <<"  " <<word;
          }
          if (readNum) {
            tmpTbl.push_back(tmpTblRow);
            tmpTblRow.clear();
          }
          readNum = 0;
        }
      }
      //cout <<"testXXXX" <<endl;
    }
  }

  //cout <<endl <<"column:";
  //for (auto &str: colNames) {
  //  cout <<" " <<str;
  //}
  //
  //cout <<endl <<"row:";
  //for (auto &str: rowNames) {
  //  cout <<" " <<str;
  //}

  //cout <<endl <<"table: ";
  //for (auto &v1: tmpTbl) {
  //  cout <<"test here";
  //  cout <<endl <<"    ";
  //  for (auto &v2: v1) {
  //    cout <<"test here";
  //    cout <<" " <<v2.first <<" " <<v2.second;
  //  }
  //}
  //cout <<flush;

  vector<frString> expColNames;
  //cout <<endl <<"new expand column:";
  for (int i = 0; i < (int)colNames.size(); i++) {
    if (dupColNames.at(i) == 2) {
      string name1 = colNames.at(i) + "SIDE";
      string name2 = colNames.at(i) + "END";
      expColNames.push_back(name1);
      expColNames.push_back(name2);
      //cout <<" " <<name1 <<" " <<name2;
    } else {
      string name = colNames.at(i);
      expColNames.push_back(name);
      //cout <<" " <<name;
    };
  }
  
  vector<frString> expRowNames;
  //cout <<endl <<"new expand rows:";
  for (int i = 0; i < (int)rowNames.size(); i++) {
    if (dupRowNames.at(i) == 2) {
      string name1 = rowNames.at(i) + "SIDE";
      string name2 = rowNames.at(i) + "END";
      expRowNames.push_back(name1);
      expRowNames.push_back(name2);
      //cout <<" " <<name1 <<" " <<name2;
    } else {
      string name = rowNames.at(i);
      expRowNames.push_back(name);
      //cout <<" " <<name;
    };
  }

  vector<vector<pair<frCoord, frCoord> > > expTmpTbl;
  for (int i = 0; i < (int)rowNames.size(); i++) {
    vector<pair<frCoord, frCoord> > expTmpTblRow;
    for (int j = 0; j < (int)colNames.size(); j++) {
      expTmpTblRow.push_back(tmpTbl.at(i).at(j));
      if (dupColNames.at(j) == 2) {
        expTmpTblRow.push_back(tmpTbl.at(i).at(j));
      }
    }
    expTmpTbl.push_back(expTmpTblRow);
    if (dupRowNames.at(i) == 2) {
      expTmpTbl.push_back(expTmpTblRow);
    }
  }
  //cout <<"new expand table: ";
  //for (auto &v1: expTmpTbl) {
  //  cout <<endl <<"    ";
  //  for (auto &v2: v1) {
  //    cout <<" " <<v2.first <<" " <<v2.second;
  //  }
  //}

  vector<pair<frString, int> > expColNames_helper;
  for (int i = 0; i < (int)expColNames.size(); i++) {
    expColNames_helper.push_back(make_pair(expColNames.at(i), i));
  }
  sort(expColNames_helper.begin(), expColNames_helper.end(), 
       [](const pair<frString, int> &a, const pair<frString, int> &b) 
       {return a.first < b.first;});
  sort(expColNames.begin(), expColNames.end());

  //cout <<endl <<"sorted expand column:";
  //for (auto &it: expColNames_helper) {
  //  cout <<" " <<it.first;
  //}

  vector<pair<frString, int> > expRowNames_helper;
  for (int i = 0; i < (int)expRowNames.size(); i++) {
    expRowNames_helper.push_back(make_pair(expRowNames.at(i), i));
  }
  sort(expRowNames_helper.begin(), expRowNames_helper.end(), 
       [](const pair<frString, int> &a, const pair<frString, int> &b) 
       {return a.first < b.first;});
  sort(expRowNames.begin(), expRowNames.end());

  //cout <<endl <<"sorted expand row:";
  //for (auto &it: expRowNames_helper) {
  //  cout <<" " <<it.first;
  //}

  tblVals = expTmpTbl;
  //cout <<endl <<"sorted tbl:";
  for (int i = 0; i < (int)expRowNames_helper.size(); i++) {
    //cout <<endl;
    for (int j = 0; j < (int)expColNames_helper.size(); j++) {
      int orig_i = expRowNames_helper.at(i).second;
      int orig_j = expColNames_helper.at(j).second;
      tblVals.at(i).at(j) = expTmpTbl.at(orig_i).at(orig_j);
      //cout <<" " <<tblVals.at(i).at(j).first <<" " <<tblVals.at(i).at(j).second;
    }
  }

  string rowName("CUTCLASS");
  string colName("CUTCLASS");
  auto ptr = make_shared<fr2DLookupTbl<frString, frString, pair<frCoord, frCoord> > >(rowName, 
      expRowNames, colName, expColNames, tblVals);
  con->setCutClassTbl(ptr);

  return 0;
}

// lefdef ref 2nd spacing table, no orthogonal case
int io::Parser::getLef58CutSpacingTable_others(void *data, frLayer* tmpLayer, const string &sIn) {
  //bool enableOutput = true;
  bool enableOutput = false;

  istringstream istr(sIn);
  string word;

  stringstream ssDefault;
  stringstream ssLayer;    
  stringstream ssPrl;
  stringstream ssCutClass; 
  
  string keyword = "";
  while (istr >> word) {
    if (word == string("SPACINGTABLE")) {
      if (enableOutput) {
        cout <<endl <<"  SPACINGTABLE";
      }
    } else if (word == string("DEFAULT")) {
      keyword = "DEFAULT";
      ssDefault <<word;
    } else if (word == string("SAMEMASK")) {
      keyword = "SAMEMASK";
    } else if (word == string("SAMENET") || word == string("SAMEMETAL") || word == string("SAMEVIA")) {
      keyword = "SAMENETMETALVIA";
    } else if (word == string("LAYER")) {
      keyword = "LAYER";
      ssLayer <<word;
    } else if (word == string("CENTERTOCENTER")) {
      keyword = "CENTERTOCENTER";
    } else if (word == string("CENTERANDEDGE")) {
      keyword = "CENTERANDEDGE";
    } else if (word == string("PRL")) {
      keyword = "PRL";
      ssPrl <<"PRL";
    } else if (word == string("PRLTWOSIDES")) {
      keyword = "PRLTWOSIDES";
    } else if (word == string("ENDEXTENSION")) {
      keyword = "ENDEXTENSION";
    } else if (word == string("EXACTALIGNEDSPACING")) {
      keyword = "EXACTALIGNEDSPACING";
    } else if (word == string("NONOPPOSITEENCLOSURESPACING")) {
      keyword = "NONOPPOSITEENCLOSURESPACING";
    } else if (word == string("OPPOSITEENCLOSURERESIZESPACING")) {
      keyword = "OPPOSITEENCLOSURERESIZESPACING";
    } else if (word == string("CUTCLASS")) {
      keyword = "CUTCLASS";
      ssCutClass <<word;
    } else {
      if (keyword == "DEFAULT") {
        ssDefault <<" " <<word;
      } else if (keyword == "CUTCLASS") {
        ssCutClass <<" " <<word;
      } else if (keyword == "PRL") {
        ssPrl <<" " <<word;
      } else if (keyword == "LAYER") {
        ssLayer <<" " <<word;
      } else {
        ;
      }
    }
  }

  auto con = make_shared<frLef58CutSpacingTableConstraint>();

  bool hasSecondLayer       = false;
  frLayerNum secondLayerNum = 0;

  bool isFirstViaLayerHavingSecondLayerNum = false;

  if (ssDefault.str() != "") {
    getLef58CutSpacingTable_default(data, tmpLayer, ssDefault.str(), con);
  }
  if (ssPrl.str() != "") {
    getLef58CutSpacingTable_prl(data, tmpLayer, ssPrl.str(), con);
  }
  if (ssLayer.str() != "") {
    if (tmpLayer->getLayerNum() == 1) {
      isFirstViaLayerHavingSecondLayerNum = true;
    } else {
      getLef58CutSpacingTable_layer(data, tmpLayer, ssLayer.str(), con, secondLayerNum);
    }
  }
  if (ssCutClass.str() != "" && !isFirstViaLayerHavingSecondLayerNum) {
    getLef58CutSpacingTable_cutClass(data, tmpLayer, ssCutClass.str(), con, hasSecondLayer, secondLayerNum);
  }

  if (isFirstViaLayerHavingSecondLayerNum) {
    ;
  } else {
    tmpLayer->lef58CutSpacingTableConstraints.push_back(con);
    io::Parser* parser = (io::Parser*) data;
    parser->tech->addConstraint(con);
  }

  return 0;
}

int io::Parser::getLef58RightWayOnGridOnly(void *data, frLayer* tmpLayer, const string &sIn) {
  // bool enableOutput = true;
  bool enableOutput = false;
  bool checkMask = false;
  if (enableOutput) {
    cout << endl << "  PROPERTY LEF58_RIGHTWAYONGRIDONLY \"";
  }
  istringstream istr(sIn);
  string word;
  while (istr >> word) {
    if (word == string("RIGHTWAYONGRIDONLY")) {
      if (enableOutput) {
        cout << "RIGHTWAYONGRIDONLY ";
      }
    } else if (word == string("CHECKMASK")) {
      if (enableOutput) {
        cout << "CHECKMASK ";
      }
      checkMask = true;
    } else if (word == string(";")) {
      if (enableOutput) {
        cout << " ;";
      }
    }
  }
  if (enableOutput) {
    cout << "\" ;" << endl;
  }
  auto rightWayOnGridOnlyConstraint = make_unique<frLef58RightWayOnGridOnlyConstraint>(checkMask);
  tmpLayer->setLef58RightWayOnGridOnlyConstraint(rightWayOnGridOnlyConstraint.get());
  io::Parser* parser = (io::Parser*) data;
  parser->tech->addUConstraint(std::move(rightWayOnGridOnlyConstraint));
  return 0;
}

int io::Parser::getLef58RectOnly(void *data, frLayer* tmpLayer, const string &sIn) {
  // bool enableOutput = true;
  bool enableOutput = false;
  bool exceptNonCorePins = false;
  if (enableOutput) {
    cout << endl << "  PROPERTY LEF58_RECTONLY \"";
  }
  istringstream istr(sIn);
  string word;
  while (istr >> word) {
    if (word == string("RECTONLY")) {
      if (enableOutput) {
        cout << "RECTONLY ";
      }
    } else if (word == string("EXCEPTNONCOREPINS")) {
      if (enableOutput) {
        cout << "EXCEPTNONCOREPINS ";
      }
      exceptNonCorePins = true;
    } else if (word == string(";")) {
      if (enableOutput) {
        cout << " ;";
      }
    }
  }
  if (enableOutput) {
    cout << "\" ;" << endl;
  }
  auto rectOnlyConstraint = make_unique<frLef58RectOnlyConstraint>(exceptNonCorePins);
  tmpLayer->setLef58RectOnlyConstraint(rectOnlyConstraint.get());
  io::Parser* parser = (io::Parser*) data;
  parser->tech->addUConstraint(std::move(rectOnlyConstraint));
  return 0;
}

int io::Parser::getLef58CornerSpacing(void *data, frLayer *tmpLayer, const string &stringIn) {
  istringstream istr(stringIn);
  string word;
  
  int numSpacingEntry = 0;

  bool hasConvexCorner    = false;
  bool hasSameMask        = false;
  bool hasCornerOnly      = false;
  frUInt4 within          = 0;
  bool hasExceptEol       = false;
  bool hasEdgeLength      = false;
  bool hasIncludeLShape   = false;
  bool hasExceptJogLength = false;
  frUInt4 eolWidth        = 0;
  frUInt4 length          = 0;
 
  bool hasConcaveCorner     = false;
  bool hasMinLength         = false;
  frUInt4 minLength         = 0;
  bool hasExceptNotch       = false;
  bool hasExceptNotchLength = false;
  frUInt4 notchLength       = -1;
 
  bool hasExceptSameNet   = false;
  bool hasExceptSameMetal = false;
 
  std::vector< std::vector<frUInt4> > widthSpacing;
  std::vector<frUInt4> tmpWidthSpacing;
  bool hasSameXY = true;
 
  bool doCornerSpacing = false;
  bool doConvexCorner  = false;
  bool doConcaveCorner = false;
  bool doWidthSpacing  = false;
  io::Parser* parser = (io::Parser*) data;
  
  // check whether has notchLength specified
  istringstream testIstr(stringIn);
  while (testIstr >> word) {
    if (word == "EXCEPTNOTCH") {
      std::string tempNotchLength;
      std::string::size_type sz;
      testIstr >> tempNotchLength;
      try {
        std::stod(tempNotchLength, &sz);
        hasExceptNotchLength = true;
      }
      catch (std::exception& e) {
        hasExceptNotchLength = false;
      }
      break;
    }
  }

  while (istr >> word) {
    //cout <<" " <<word;
 
    if (word == ";") {
      doCornerSpacing = false;
      doConvexCorner  = false;
      doConcaveCorner = false;
      doWidthSpacing  = false;
      continue;
    }
 
    if (!doCornerSpacing && word == "CORNERSPACING") {
      doCornerSpacing = true;
      // cout <<"CORNERSPACING";
      continue;
    }
    if (doCornerSpacing &&  word == "CONVEXCORNER") {
      doConvexCorner  = true;
      hasConvexCorner = true;
      doConcaveCorner = false;
      doWidthSpacing  = false;
      // cout <<endl <<"  CONVEXCORNER";
      continue;
    }
    if (doCornerSpacing &&  word == "CONCAVECORNER") {
      doConvexCorner  = false;
      doConcaveCorner = true;
      hasConcaveCorner = true;
      doWidthSpacing  = false;
      // cout <<endl <<"  CONCAVECORNER";
      continue;
    }
 
    if (doCornerSpacing &&  word == "EXCEPTSAMENET") {
      doConvexCorner  = false;
      doConcaveCorner = false;
      doWidthSpacing  = false;
      hasExceptSameNet   = true;
      // cout <<endl <<"  EXCEPTSAMENET";
      continue;
    }
    
    if (doCornerSpacing &&  word == "EXCEPTSAMEMETAL") {
      doConvexCorner  = false;
      doConcaveCorner = false;
      doWidthSpacing  = false;
      hasExceptSameMetal = true;
      // cout <<endl <<"  EXCEPTSAMEMETAL";
      continue;
    }
 
    if (doCornerSpacing &&  word == "WIDTH") {
      doConvexCorner  = false;
      doConcaveCorner = false;
      doWidthSpacing  = true;
      if (!tmpWidthSpacing.empty()) {
        widthSpacing.push_back(tmpWidthSpacing);
        if (numSpacingEntry == 0) {
          numSpacingEntry = std::min(int(tmpWidthSpacing.size()), 3);
        } else {
          if (numSpacingEntry != (int)tmpWidthSpacing.size()) {
            cout << "Error: LEF58_CORNERSPACING rule not well defined, please check..." << endl;
            return 1;
          }
        }
      }
      tmpWidthSpacing.clear();
      // cout <<endl <<"  WIDTH";
      continue;
    }
    
    if (doConvexCorner && word == "SAMEMASK") {
      hasSameMask = true;
      // cout <<" SAMEMASK";
    }
    if (doConvexCorner && word == "CORNERONLY") {
      hasCornerOnly = true;
      double tmpWithin;
      istr >> tmpWithin;
      within = round(tmpWithin * parser->tech->getDBUPerUU());
      // cout <<endl <<"    CORNERONLY " <<within * 1.0 / parser->tech->getDBUPerUU();
    }

    if (doConvexCorner && word == "EXCEPTEOL") {
      hasExceptEol = true;
      double tmpEolWidth;
      istr >> tmpEolWidth;
      eolWidth = round(tmpEolWidth * parser->tech->getDBUPerUU());
      // cout <<endl <<"    EXCEPTEOL " <<eolWidth * 1.0 / parser->tech->getDBUPerUU();
    }

    if (doConcaveCorner && hasExceptEol && word == "EXCEPTJOGLENGTH") {
      hasExceptJogLength = true;
      double tmpLength;
      istr >> tmpLength;
      length = round(tmpLength * parser->tech->getDBUPerUU());
      // cout << " EXCEPTJOGLENGTH " << length * 1.0 / parser->tech->getDBUPerUU();
    }

    if (doConcaveCorner && hasExceptEol && hasExceptJogLength && word == "EDGELENGTH") {
      hasEdgeLength = true;
      // cout << " EDGELENGTH" << endl;
    }

    if (doConcaveCorner && hasExceptEol && hasExceptJogLength && word == "INCLUDELSHAPE") {
      hasIncludeLShape = true;
      // cout << " INCLUDELSHAPE"  << endl;
    }
    
    if (doConcaveCorner && word == "MINLENGTH") {
      hasMinLength = true;
      double tmpMinLength;
      istr >> tmpMinLength;
      minLength = round(tmpMinLength * parser->tech->getDBUPerUU());
      // cout <<endl <<"    MINLENGTH " <<minLength * 1.0 / parser->tech->getDBUPerUU();
    }
    if (doConcaveCorner && word == "EXCEPTNOTCH") {
      hasExceptNotch = true;
      if (hasExceptNotchLength) {
        double tmpNotchLength;
        istr >> tmpNotchLength;
        notchLength = round(tmpNotchLength * parser->tech->getDBUPerUU());
        // cout <<endl <<"    EXCEPTNOTCH " <<notchLength * 1.0 / parser->tech->getDBUPerUU();
      } else {
        // cout <<endl <<"    EXCEPTNOTCH ";
      }
    }
 
    if (doWidthSpacing &&  word == "SPACING") {
      // cout <<" SPACING";
      continue;
    }
 
    if (doWidthSpacing &&  word != "SPACING") {
      frUInt4 tmp = round(stod(word) * parser->tech->getDBUPerUU());
      tmpWidthSpacing.push_back(tmp);
      // cout <<" " <<tmp * 1.0 / parser->tech->getDBUPerUU();
      continue;
    }
 
  }
 
  if (!tmpWidthSpacing.empty()) {
    widthSpacing.push_back(tmpWidthSpacing);
  }

  if (numSpacingEntry == 3) {
    hasSameXY = false;
  }

  // cout << endl << " numSpacingEntry = " << numSpacingEntry << endl;

  // create 1D lookup table
  std::string widthName("WIDTH");
  std::vector<frCoord> widths;
  std::vector<std::pair<frCoord, frCoord> > spacings;
  for (int i = 0; i < (int)widthSpacing.size(); i++) {
    widths.push_back(widthSpacing[i][0]);
    if (numSpacingEntry == 3) {
      spacings.push_back(std::make_pair(widthSpacing[i][1], widthSpacing[i][2]));
    } else {
      spacings.push_back(std::make_pair(widthSpacing[i][1], widthSpacing[i][1]));
    }
  }
  fr1DLookupTbl<frCoord, std::pair<frCoord, frCoord> > cornerSpacingTbl(widthName, widths, spacings);
  // cout << std::min(cornerSpacingTbl.findMin().first, cornerSpacingTbl.findMin().second) 
  //      << " " << std::max(cornerSpacingTbl.findMax().first, cornerSpacingTbl.findMax().second) << "\n";

  unique_ptr<frConstraint> uCon = make_unique<frLef58CornerSpacingConstraint>(cornerSpacingTbl);
  auto rptr = static_cast<frLef58CornerSpacingConstraint*>(uCon.get());
  if (hasConvexCorner) {
    rptr->setCornerType(frCornerTypeEnum::CONVEX);
    rptr->setSameMask(hasSameMask);
    if (hasCornerOnly) {
      rptr->setWithin(within);
    }
    if (hasExceptEol) {
      rptr->setEolWidth(eolWidth);
      if (hasExceptJogLength) {
        rptr->setLength(length);
        rptr->setEdgeLength(hasEdgeLength);
        rptr->setIncludeLShape(hasIncludeLShape);
      }
    }
    rptr->setExceptSameNet(hasExceptSameNet);
    rptr->setExceptSameMetal(hasExceptSameMetal);
    rptr->setSameXY(hasSameXY);
  } else if (hasConcaveCorner) {
    rptr->setCornerType(frCornerTypeEnum::CONCAVE);
    if (hasMinLength) {
      rptr->setMinLength(minLength);
    }
    rptr->setExceptNotch(hasExceptNotch);
    if (hasExceptNotchLength) {
      rptr->setExceptNotchLength(notchLength);
    }
    rptr->setExceptSameNet(hasExceptSameNet);
    rptr->setExceptSameMetal(hasExceptSameMetal);
    rptr->setSameXY(hasSameXY);
  } else {
    cout << "Error: getLef58CornerSpacing rule is not well defined, please check...\n";
    return 1;
  }
  
  parser->tech->addUConstraint(std::move(uCon));
  tmpLayer->addLef58CornerSpacingConstraint(rptr);

  return 0;
}

int io::Parser::Callbacks::getLefLayers(lefrCallbackType_e type, lefiLayer* layer, lefiUserData data) {
  // bool enableOutput = true;
  bool enableOutput = false;
  //bool enableDoubleCheck = true;
  //bool enableDoubleCheck = false;
  std::string masterSliceLayerName("FR_MASTERSLICE"); // default masterslice
  std::string viaLayerName("FR_VIA"); // default via above masterslice
  if (type != lefrLayerCbkType) {
    cout <<"Type is not lefrLayerCbkType!" <<endl;
    exit(1);
  }
  unique_ptr<frLayer> uLayer = make_unique<frLayer>();
  auto tmpLayer = uLayer.get();
  io::Parser* parser = (io::Parser*) data;

  if (!strcmp(layer->type(), "ROUTING")) {
    // add default masterslice and via layers if LEF does not have one
    if (parser->readLayerCnt == 0) {
      unique_ptr<frLayer> uMSLayer = make_unique<frLayer>();
      auto tmpMSLayer = uMSLayer.get();
      tmpMSLayer->setLayerNum(parser->readLayerCnt++);
      tmpMSLayer->setName(masterSliceLayerName);
      parser->tech->addLayer(std::move(uMSLayer));
      tmpMSLayer->setType(frLayerTypeEnum::MASTERSLICE);
      if (enableOutput) {
        cout <<"\n";
        cout <<"LAYER     " <<tmpMSLayer->getName() <<endl;
        cout <<"  TYPE      " <<"MASTERSLICE" <<endl;
        cout <<"  layerNum  " <<tmpMSLayer->getLayerNum() <<endl;
      }

      unique_ptr<frLayer> uCutLayer = make_unique<frLayer>();
      auto tmpCutLayer = uCutLayer.get();
      tmpCutLayer->setLayerNum(parser->readLayerCnt++);
      tmpCutLayer->setName(viaLayerName);
      parser->tech->addLayer(std::move(uCutLayer));
      tmpCutLayer->setType(frLayerTypeEnum::CUT);
      if (enableOutput) {
        cout <<"\n";
        cout <<"LAYER     " <<tmpCutLayer->getName() <<endl;
        cout <<"  TYPE      " <<"CUT" <<endl;
        cout <<"  layerNum  " <<tmpCutLayer->getLayerNum() <<endl;
      }
    }
    if (enableOutput) {
        cout <<"\n";
      cout <<"LAYER "       <<layer->name() <<endl;
      cout <<"  TYPE      " <<layer->type() <<endl;
      cout <<"  DIRECTION " <<layer->direction() <<endl;
      //cout <<"  MINWIDTH  " <<layer->minwidth() <<endl;
      cout <<"  AREA      " <<layer->area() <<endl;
      cout <<"  WIDTH     " <<layer->width() <<endl;
      cout <<"  layerNum  " <<parser->readLayerCnt <<endl;
    }
    tmpLayer->setLayerNum(parser->readLayerCnt++);
    tmpLayer->setName(layer->name());
    parser->tech->addLayer(std::move(uLayer));

    tmpLayer->setWidth(round(layer->width() * parser->tech->getDBUPerUU()));
    if (layer->hasMinwidth()) {
      tmpLayer->setMinWidth(round(layer->minwidth() * parser->tech->getDBUPerUU()));
      if (tmpLayer->getMinWidth() > tmpLayer->getWidth()) {
        cout << "Warning: minWidth on layer " << layer->name() << " is larger than width, setting minWidth to width\n";
        tmpLayer->setMinWidth(tmpLayer->getWidth());
      }
    } else {
      tmpLayer->setMinWidth(tmpLayer->getWidth());
    }
    // add minWidth constraint
    auto minWidthConstraint = make_unique<frMinWidthConstraint>(tmpLayer->getMinWidth());
    tmpLayer->setMinWidthConstraint(minWidthConstraint.get());
    parser->tech->addUConstraint(std::move(minWidthConstraint));

    tmpLayer->setType(frLayerTypeEnum::ROUTING);
    if (!strcmp(layer->direction(), "HORIZONTAL")) {
      tmpLayer->setDir(frcHorzPrefRoutingDir);
    } else if (!strcmp(layer->direction(), "VERTICAL")) {
      tmpLayer->setDir(frcVertPrefRoutingDir);
    }
    tmpLayer->setPitch(round(layer->pitch() * parser->tech->getDBUPerUU()));

    // Add off grid rule for every layer
    auto recheckConstraint = make_unique<frRecheckConstraint>();
    tmpLayer->setRecheckConstraint(recheckConstraint.get());
    parser->tech->addUConstraint(std::move(recheckConstraint));

    // Add short rule for every layer
    auto shortConstraint = make_unique<frShortConstraint>();
    tmpLayer->setShortConstraint(shortConstraint.get());
    parser->tech->addUConstraint(std::move(shortConstraint));

    // Add off grid rule for every layer
    auto offGridConstraint = make_unique<frOffGridConstraint>();
    tmpLayer->setOffGridConstraint(offGridConstraint.get());
    parser->tech->addUConstraint(std::move(offGridConstraint));
    
    // Add nsmetal rule for every layer
    auto nsmetalConstraint = make_unique<frNonSufficientMetalConstraint>();
    tmpLayer->setNonSufficientMetalConstraint(nsmetalConstraint.get());

    parser->tech->addUConstraint(std::move(nsmetalConstraint));

    //cout <<"number of props " <<layer->numProps() <<endl;
    for (int i = 0; i < layer->numProps(); i++) {
      if (string(layer->propName(i)) == string("LEF58_PROTRUSIONWIDTH") ||
          // string(layer->propName(i)) == string("LEF58_MINSTEP") ||
          string(layer->propName(i)) == string("LEF58_ENCLOSURESPACING") ||
          string(layer->propName(i)) == string("LEF58_VOLTAGESPACING") ||
          string(layer->propName(i)) == string("LEF58_ANTENNAGATEPLUSDIFF") ||
          string(layer->propName(i)) == string("LEF58_ANTENNAGATEPWL") ||
          string(layer->propName(i)) == string("LEF58_ANTENNAGATEPWL") ||
          string(layer->propName(i)) == string("LEF58_FORBIDDENSPACING") 
         ) {
        ;
      } else {
        //cout <<"name:     " <<layer->propName(i) <<endl;
        //cout <<"value:    " <<layer->propValue(i) <<endl;
        //cout <<"number:   " <<layer->propNumber(i) <<endl;
        //cout <<"type:     " <<layer->propType(i) <<endl;
        //cout <<"isNumber: " <<layer->propIsNumber(i) <<endl;
        //cout <<"isString: " <<layer->propIsString(i) <<endl;
        if (!strcmp(layer->propName(i), "LEF58_CORNERSPACING") && layer->propIsString(i)) {
         //cout <<"start parsing LEF58_CORNERSPACING" <<endl;
         getLef58CornerSpacing(data, tmpLayer, layer->propValue(i));
        }
        if (!strcmp(layer->propName(i), "LEF58_SPACING") && layer->propIsString(i)) {
          //cout <<"name:     " <<layer->propName(i) <<endl;
          //cout <<"value:    " <<layer->propValue(i) <<endl;
          getLef58Spacing(data, tmpLayer, layer->propValue(i));
        } else if (!strcmp(layer->propName(i), "LEF57_SPACING") && layer->propIsString(i)) {
          getLef58Spacing(data, tmpLayer, layer->propValue(i));
        } else if (!strcmp(layer->propName(i), "LEF58_SPACINGTABLE") && layer->propIsString(i)) {
          //cout <<"name:     " <<layer->propName(i) <<endl;
          //cout <<"value:    " <<layer->propValue(i) <<endl;
          getLef58SpacingTable(data, tmpLayer, layer->propValue(i));
        } else if (!strcmp(layer->propName(i), "LEF58_RIGHTWAYONGRIDONLY") && layer->propIsString(i)) {
          getLef58RightWayOnGridOnly(data, tmpLayer, layer->propValue(i));
        } else if (!strcmp(layer->propName(i), "LEF58_RECTONLY") && layer->propIsString(i)) {
          getLef58RectOnly(data, tmpLayer, layer->propValue(i));
        } else if (!strcmp(layer->propName(i), "LEF58_MINSTEP") && layer->propIsString(i)) {
          // cout <<"name:     " <<layer->propName(i) <<endl;
          // cout <<"value:    " <<layer->propValue(i) <<endl;
          getLef58MinStep(data, tmpLayer, layer->propValue(i));
        } else {
          //cout <<"  name:     " <<layer->propName(i) <<endl;
        }
      }
    }

    // read minArea rule
    if (layer->hasArea()) {
      frCoord minArea = frCoord(round(layer->area() * parser->tech->getDBUPerUU() * parser->tech->getDBUPerUU()));
      unique_ptr<frConstraint> uCon = make_unique<frAreaConstraint>(minArea);
      auto rptr = static_cast<frAreaConstraint*>(uCon.get());
      parser->tech->addUConstraint(std::move(uCon));
      //std::cout << "Add minArea constraint to " << tmpLayer->getName() << "\n";
      tmpLayer->setAreaConstraint(rptr);
    }

    if (layer->hasMinstep()) {
      if (layer->numMinstep() > 1) {
        std::cout << "ERROR: only one minStep rule should be defined for a given layer. Only the last one is checked\n";
      }
      for (int i = 0; i < layer->numMinstep(); ++i) {
        unique_ptr<frConstraint> uCon = make_unique<frMinStepConstraint>();
        auto rptr = static_cast<frMinStepConstraint*>(uCon.get());
        if (layer->hasMinstepType(i)) {
          if (strcmp(layer->minstepType(i), "INSIDECORNER") == 0) {
            rptr->setInsideCorner(true);
            rptr->setOutsideCorner(false);
            rptr->setStep(false);
            rptr->setMinstepType(frMinstepTypeEnum::INSIDECORNER);
          } else if (strcmp(layer->minstepType(i), "OUTSIDECORNER") == 0) {
            rptr->setInsideCorner(false);
            rptr->setOutsideCorner(true);
            rptr->setStep(false);
            rptr->setMinstepType(frMinstepTypeEnum::OUTSIDECORNER);
          } else if (strcmp(layer->minstepType(i), "STEP") == 0) {
            rptr->setInsideCorner(false);
            rptr->setOutsideCorner(false);
            rptr->setStep(true);
            rptr->setMinstepType(frMinstepTypeEnum::STEP);
          }
        } else {
           rptr->setMinstepType(frMinstepTypeEnum::OUTSIDECORNER);
        }
        if (layer->hasMinstepLengthsum(i)) {
          rptr->setMaxLength(frCoord(layer->minstepLengthsum(i) * parser->tech->getDBUPerUU()));
        }
        if (layer->hasMinstepMaxedges(i)) {
          rptr->setMaxEdges(layer->minstepMaxedges(i));
          rptr->setInsideCorner(true);
          rptr->setOutsideCorner(true);
          rptr->setStep(true);
          rptr->setMinstepType(frMinstepTypeEnum::UNKNOWN);
        }
        rptr->setMinStepLength(layer->minstep(i) * parser->tech->getDBUPerUU());
        parser->tech->addUConstraint(std::move(uCon));
        //std::cout << "Add minStep constraint to " << tmpLayer->getName() << "\n";
        tmpLayer->setMinStepConstraint(rptr);
      }
    }

    // read minHole rule
    for (int i = 0; i < layer->numMinenclosedarea(); ++i) {
      frCoord minEnclosedArea = frCoord(round(layer->minenclosedarea(i) * parser->tech->getDBUPerUU() * parser->tech->getDBUPerUU()));
      frCoord minEnclosedWidth = -1;
      if (layer->hasMinenclosedareaWidth(i)) {
        minEnclosedWidth = frCoord(round(layer->minenclosedareaWidth(i) * parser->tech->getDBUPerUU()));
        cout << "Warning: minEnclosedArea constraint with width is not supported, skipped\n";
        continue;
      }
      auto minEnclosedAreaConstraint = make_unique<frMinEnclosedAreaConstraint>(minEnclosedArea);
      if (minEnclosedWidth != -1) {
        minEnclosedAreaConstraint->setWidth(minEnclosedWidth);
      }
      tmpLayer->addMinEnclosedAreaConstraint(minEnclosedAreaConstraint.get());
      parser->tech->addUConstraint(std::move(minEnclosedAreaConstraint));
    }

    // read spacing rule
    for (int i = 0; i < layer->numSpacing(); ++i) {
      //std::shared_ptr<frSpacingConstraint> minSpacingCosntraint;
      frCoord minSpacing = frCoord(round(layer->spacing(i) * parser->tech->getDBUPerUU()));
      if (layer->hasSpacingRange(i)) {
        cout <<" WARNING: hasSpacing Range unsupported" <<endl;
      } else if (layer->hasSpacingLengthThreshold(i)) {
        cout <<" WARNING: hasSpacingLengthThreshold unsupported" <<endl;
      } else if (layer->hasSpacingEndOfLine(i)) {
        // new
        unique_ptr<frConstraint> uCon = make_unique<frSpacingEndOfLineConstraint>();
        auto rptr = static_cast<frSpacingEndOfLineConstraint*>(uCon.get());
        if (enableOutput) {
          cout <<"  SPACING " <<layer->spacing(i) <<" ENDOFLINE " <<layer->spacingEolWidth(i)
               <<" WITHIN " <<layer->spacingEolWithin(i);
        }
        frCoord eolWidth = frCoord(round(layer->spacingEolWidth(i) * parser->tech->getDBUPerUU()));
        frCoord eolWithin = frCoord(round(layer->spacingEolWithin(i) * parser->tech->getDBUPerUU()));
        rptr->setMinSpacing(minSpacing);
        rptr->setEolWidth(eolWidth);
        rptr->setEolWithin(eolWithin);
        if (layer->hasSpacingParellelEdge(i)) {
          if (enableOutput) {
            cout <<" PARALLELEDGE " <<layer->spacingParSpace(i) <<" WITHIN " <<layer->spacingParWithin(i);
            if (layer->hasSpacingTwoEdges(i)) {
              cout <<" TWOEDGES";
            }
          }
          frCoord parSpace = frCoord(round(layer->spacingParSpace(i) * parser->tech->getDBUPerUU()));
          frCoord parWithin = frCoord(round(layer->spacingParWithin(i) * parser->tech->getDBUPerUU()));
          rptr->setParSpace(parSpace);
          rptr->setParWithin(parWithin);
          rptr->setTwoEdges(layer->hasSpacingTwoEdges(i));
        }
        if (enableOutput) {
          cout <<" ;" <<endl;
        }
        parser->tech->addUConstraint(std::move(uCon));
        tmpLayer->addEolSpacing(rptr);
      } else if (layer->hasSpacingSamenet(i)) {
        bool pgOnly = layer->hasSpacingSamenetPGonly(i);
        if (enableOutput) {
          cout <<"  SPACING " <<layer->spacing(i) <<" SAMENET ";
          if (pgOnly) {
            cout <<"PGONLY ";
          }
          cout <<endl;
        }
        unique_ptr<frConstraint> uCon = make_unique<frSpacingSamenetConstraint>(minSpacing, pgOnly);
        auto rptr = uCon.get();
        parser->tech->addUConstraint(std::move(uCon));
        if (tmpLayer->hasSpacingSamenet()) {
          cout <<"Warning: new SPACING SAMENET overrides old SPACING SAMENET rule" <<endl;
        }
        tmpLayer->setSpacingSamenet(static_cast<frSpacingSamenetConstraint*>(rptr));
      } else if (layer->hasSpacingNotchLength(i)) {
        cout <<" WARNING: hasSpacingNotchLength unsupported" <<endl;
      } else if (layer->hasSpacingEndOfNotchWidth(i)) {
        cout <<" WARNING: hasSpacingEndOfNotchWidth unsupported" <<endl;
      } else { // min spacing
        if (enableOutput) {
          cout <<"  SPACING " <<layer->spacing(i) <<" ;" <<endl;
        }
        
        frCollection<frCoord> rowVals(1, 0), colVals(1, 0);
        frCollection<frCollection<frCoord> > tblVals(1, {minSpacing});
        frString rowName("WIDTH"), colName("PARALLELRUNLENGTH");
        unique_ptr<frConstraint> uCon = make_unique<frSpacingTablePrlConstraint>(fr2DLookupTbl(rowName, rowVals, colName, colVals, tblVals));
        auto rptr = static_cast<frSpacingTablePrlConstraint*>(uCon.get());
        parser->tech->addUConstraint(std::move(uCon));
        if (tmpLayer->getMinSpacing()) {
          cout <<"Warning: new SPACING overrides old SPACING rule" <<endl;
        }
        tmpLayer->setMinSpacing(rptr);
      }
    }

    // read spacingTable
    for (int i = 0; i < layer->numSpacingTable(); ++i) {
      // old
      std::shared_ptr<frSpacingTableConstraint> spacingTableConstraint;
      auto spTable = layer->spacingTable(i);
      if (spTable->isInfluence()) {
        cout <<" WARNING: SPACINGTABLE INFLUENCE unsupported" <<endl;
      } else if (spTable->isParallel()) {
        // old
        shared_ptr<fr2DLookupTbl<frCoord, frCoord, frCoord> > prlTbl;
        auto parallel = spTable->parallel();
        frCollection<frCoord> rowVals, colVals;
        frCollection<frCollection<frCoord> > tblVals;
        frCollection<frCoord> tblRowVals;
        frString rowName("WIDTH"), colName("PARALLELRUNLENGTH");
        if (enableOutput) {
          cout <<"  SPACINGTABLE" <<endl;
          cout <<"  PARALLELRUNLENGTH";
        }
        for (int j = 0; j < parallel->numLength(); ++j) {
          frCoord prl = frCoord(round(parallel->length(j) * parser->tech->getDBUPerUU()));
          if (enableOutput) {
            cout <<" " <<prl * 1.0 / parser->tech->getDBUPerUU();
          }
          colVals.push_back(prl);
        }
        for (int j = 0; j < parallel->numWidth(); ++j) {
          frCoord width = frCoord(round(parallel->width(j) * parser->tech->getDBUPerUU()));
          rowVals.push_back(width);
          if (enableOutput) {
            cout <<endl <<"  WIDTH " <<width * 1.0 / parser->tech->getDBUPerUU();
          }
          tblRowVals.clear();
          for (int k = 0; k < parallel->numLength(); ++k) {
            frCoord spacing = frCoord(round(parallel->widthSpacing(j, k) * parser->tech->getDBUPerUU()));
            tblRowVals.push_back(spacing);
            if (enableOutput) {
              cout <<" " <<spacing * 1.0 / parser->tech->getDBUPerUU();
            }
          }
          tblVals.push_back(tblRowVals);
        }
        if (enableOutput) {
          cout <<" ;" <<endl;
        }
        // old
        prlTbl = make_shared<fr2DLookupTbl<frCoord, frCoord, frCoord> >(rowName, rowVals, colName, colVals, tblVals);
        spacingTableConstraint = make_shared<frSpacingTableConstraint>(prlTbl);
        parser->tech->addConstraint(spacingTableConstraint);
        tmpLayer->addConstraint(spacingTableConstraint);

        // new
        unique_ptr<frConstraint> uCon = make_unique<frSpacingTablePrlConstraint>(fr2DLookupTbl(rowName, rowVals, colName, colVals, tblVals));
        auto rptr = static_cast<frSpacingTablePrlConstraint*>(uCon.get());
        parser->tech->addUConstraint(std::move(uCon));
        if (tmpLayer->getMinSpacing()) {
          cout <<"Warning: new SPACINGTABLE PARALLELRUNLENGTH overrides old SPACING rule" <<endl;
        }
        tmpLayer->setMinSpacing(rptr);
      } else { // two width spacing rule
        auto tw = spTable->twoWidths();
        frCoord defaultPrl = -abs(frCoord(round(tw->widthSpacing(0,0) * parser->tech->getDBUPerUU())));
        //cout <<"default prl: " <<defaultPrl <<endl;
        frCollection<frSpacingTableTwRowType> rowVals, colVals;
        frCollection<frCollection<frCoord> > tblVals;
        frCollection<frCoord> tblRowVals;
        frString rowName("WIDTH1PRL"), colName("WIDTH2PRL");
        if (enableOutput) {
          cout <<"  SPACINGTABLE TWOWIDTHS";
        }
        for (int j = 0; j < tw->numWidth(); ++j) {
          frCoord width = frCoord(round(tw->width(j) * parser->tech->getDBUPerUU()));
          frCoord prl   = defaultPrl;
          if (enableOutput) {
            cout <<endl <<"    WIDTH " <<tw->width(j);
          }
          if (tw->hasWidthPRL(j)) {
            if (enableOutput) {
              cout <<" PRL " <<tw->widthPRL(j);
            }
            prl = frCoord(round(tw->widthPRL(j) * parser->tech->getDBUPerUU()));
            defaultPrl = prl;
            //hasPrl = true;
          } else {
            //if (!hasPrl) {
            //  defaultPrl = -abs(frCoord(round(tw->widthSpacing(j,0) * parser->tech->getDBUPerUU())));
            //  prl = defaultPrl;
            //}
          }
          colVals.push_back(frSpacingTableTwRowType(width, prl));
          rowVals.push_back(frSpacingTableTwRowType(width, prl));
          tblRowVals.clear();
          for (int k = 0; k < tw->numWidthSpacing(j); k++) {
            if (enableOutput) {
              cout <<" " <<tw->widthSpacing(j, k);
            }
            frCoord spacing = frCoord(round(tw->widthSpacing(j, k) * parser->tech->getDBUPerUU()));
            tblRowVals.push_back(spacing);
          }
          tblVals.push_back(tblRowVals);
        }
        if (enableOutput) {
          cout <<" ;" <<endl;
        }
        unique_ptr<frConstraint> uCon = make_unique<frSpacingTableTwConstraint>(fr2DLookupTbl(rowName, rowVals, colName, colVals, tblVals));
        auto rptr = static_cast<frSpacingTableTwConstraint*>(uCon.get());
        parser->tech->addUConstraint(std::move(uCon));
        if (tmpLayer->getMinSpacing()) {
          cout <<"Warning: new SPACINGTABLE TWOWIDTHS overrides old SPACING rule" <<endl;
        }
        tmpLayer->setMinSpacing(rptr);
      }
    }

    for (int i = 0; i < layer->numMinimumcut(); i++) {
      double dbu = parser->tech->getDBUPerUU();
      unique_ptr<frConstraint> uCon = make_unique<frMinimumcutConstraint>();
      auto rptr = static_cast<frMinimumcutConstraint*>(uCon.get());
      
      //if (enableOutput) {
      //  cout <<"  MINIMUMCUT " <<layer->minimumcut(i) <<" WIDTH " <<layer->minimumcutWidth(i);
      //}
      rptr->setNumCuts(layer->minimumcut(i));
      rptr->setWidth(frCoord(round(layer->minimumcutWidth(i) * dbu)));

      if (layer->hasMinimumcutWithin(i)) {
        //if (enableOutput) {
        //  cout <<" WITHIN " <<layer->minimumcutWithin(i);
        //}
        rptr->setWithin(frCoord(round(layer->minimumcutWithin(i) * dbu)));
      }

      if (layer->hasMinimumcutConnection(i)) {
        //if (enableOutput) {
        //  cout <<" " <<layer->minimumcutConnection(i);
        //}
        if (strcmp(layer->minimumcutConnection(i), "FROMABOVE") == 0) {
          rptr->setConnection(frMinimumcutConnectionEnum::FROMABOVE);
        } else if (strcmp(layer->minimumcutConnection(i), "FROMBELOW") == 0) {
          rptr->setConnection(frMinimumcutConnectionEnum::FROMBELOW);
        } else {
          cout <<"Error: layer minimumcut unsupporterd connection type" <<endl;
          exit(1);
        }
      }
      
      // hasMinimumcutNumCuts actually outputs whether there is [LENGTH length WITHIN distance]
      if (layer->hasMinimumcutNumCuts(i)) {
        //if (enableOutput) {
        //  cout <<" LENGTH " <<layer->minimumcutLength(i) <<" WITHIN " <<layer->minimumcutDistance(i);
        //}
        rptr->setLength(frCoord(round(layer->minimumcutLength(i) * dbu)), frCoord(round(layer->minimumcutDistance(i) * dbu)));
      }

      parser->tech->addUConstraint(std::move(uCon));
      tmpLayer->addMinimumcutConstraint(rptr);
      //if (enableOutput) {
      //  cout <<" ;" <<endl;
      //}
      if (enableOutput) {
        cout <<"  MINIMUMCUT " <<rptr->getNumCuts() <<" WIDTH " <<rptr->getWidth() / dbu;
        if (rptr->hasWithin()) {
          cout <<" WITHIN " <<rptr->getCutDistance() / dbu;
        }
        if (rptr->hasConnection()) {
          switch(rptr->getConnection()) {
            case frMinimumcutConnectionEnum::FROMABOVE: 
              cout <<" FROMABOVE"; 
              break;
            case frMinimumcutConnectionEnum::FROMBELOW: 
              cout <<" FROMBELOW";
              break;
            default: 
              cout <<" UNKNOWN";
          }
        }
        if (rptr->hasLength()) {
          cout <<" LENGTH " <<rptr->getLength() / dbu <<" WITHIN " <<rptr->getDistance() / dbu;
        }
        cout <<" ;" <<endl;
      }
    }
  } else if (strcmp(layer->type(), "CUT") == 0) {
    // add default masterslice layer if LEF does not have one
    if (parser->readLayerCnt == 0) {
      unique_ptr<frLayer> uMSLayer = make_unique<frLayer>();
      auto tmpMSLayer = uMSLayer.get();
      tmpMSLayer->setLayerNum(parser->readLayerCnt++);
      tmpMSLayer->setName(masterSliceLayerName);
      parser->tech->addLayer(std::move(uMSLayer));
      tmpMSLayer->setType(frLayerTypeEnum::MASTERSLICE);
      if (enableOutput) {
        cout <<"\n";
        cout <<"LAYER     " <<tmpMSLayer->getName() <<endl;
        cout <<"  TYPE      " <<"MASTERSLICE" <<endl;
        cout <<"  layerNum  " <<tmpMSLayer->getLayerNum() <<endl;
      }
    }
    if (enableOutput) {
      cout <<"\n";
      cout <<"LAYER "       <<layer->name() <<endl;
      cout <<"  TYPE      " <<layer->type() <<endl;
      cout <<"  layerNum  " <<parser->readLayerCnt <<endl;
    }
    tmpLayer->setLayerNum(parser->readLayerCnt++);
    tmpLayer->setName(layer->name());
    tmpLayer->setType(frLayerTypeEnum::CUT);
    parser->tech->addLayer(std::move(uLayer));

    auto shortConstraint = make_shared<frShortConstraint>();
    // std::cout << "add shortConstraint to layer " <<tmpLayer->getName() << "\n";
    parser->tech->addConstraint(shortConstraint);
    tmpLayer->addConstraint(shortConstraint);
    tmpLayer->setShortConstraint(shortConstraint.get());

    // read spacing constraint
    for (int i = 0; i < layer->numSpacing(); ++i) {
      std::shared_ptr<frCutSpacingConstraint> cutSpacingConstraint;
      frCoord cutArea = frCoord(round(layer->spacingArea(i) * parser->tech->getDBUPerUU()));
      frCoord cutSpacing = frCoord(round(layer->spacing(i) * parser->tech->getDBUPerUU()));
      bool centerToCenter = layer->hasSpacingCenterToCenter(i);
      bool sameNet = layer->hasSpacingSamenet(i);
      bool stack = layer->hasSpacingLayerStack(i);
      bool exceptSamePGNet = layer->hasSpacingSamenetPGonly(i);
      bool parallelOverlap = layer->hasSpacingParallelOverlap(i);
      frString secondLayerName = layer->hasSpacingName(i) ? string(layer->spacingName(i)) : string("");
      int adjacentCuts = layer->spacingAdjacentCuts(i);
      frCoord cutWithin = frCoord(round(layer->spacingAdjacentWithin(i) * parser->tech->getDBUPerUU()));

      // std::cout << cutSpacing << " " << centerToCenter << " " << sameNet << " " << stack << " " << exceptSamePGNet 
      //           << " " << parallelOverlap << " " << secondLayerName << " " << adjacentCuts << " " << cutWithin << "\n";

      // std::cout << "raw cutArea = " << layer->spacingArea(i) << "\n";
      // std::cout << "cutArea = " << cutArea << "\n";
      // initialize for invalid variables
      cutArea = (cutArea == 0) ? -1 : cutArea;
      cutWithin = (cutWithin == 0) ? -1 : cutWithin;
      adjacentCuts = (adjacentCuts == 0) ? -1 : adjacentCuts;
      // std::cout << "cutArea = " << cutArea << "\n";

      if (cutWithin != -1 && cutWithin < cutSpacing) {
        cout << "Warning: cutWithin is smaller than cutSpacing for ADJACENTCUTS on layer " << layer->name() 
             << ", please check your rule definition\n";
      }

      cutSpacingConstraint = make_shared<frCutSpacingConstraint>(cutSpacing,
                                                              centerToCenter, 
                                                              sameNet, 
                                                              secondLayerName, 
                                                              stack,
                                                              adjacentCuts,
                                                              cutWithin,
                                                              exceptSamePGNet,
                                                              parallelOverlap,
                                                              cutArea);

      parser->tech->addConstraint(cutSpacingConstraint);
      tmpLayer->addConstraint(cutSpacingConstraint);
      tmpLayer->addCutSpacingConstraint(cutSpacingConstraint.get());

    }

    // lef58
    for (int i = 0; i < layer->numProps(); i++) {
      if (string(layer->propName(i)) == string("LEF58_ENCLOSUREEDGE") ||
          string(layer->propName(i)) == string("LEF58_ENCLOSURE") ||
          string(layer->propName(i)) == string("LEF58_ENCLOSURETABLE")
         ) {
        ;
      } else {
        if (!strcmp(layer->propName(i), "LEF58_CUTCLASS") && layer->propIsString(i)) {
          getLef58CutClass(data, tmpLayer, layer->propValue(i));
        } else if (!strcmp(layer->propName(i), "LEF58_SPACING") && layer->propIsString(i)) {
          getLef58CutSpacing(data, tmpLayer, layer->propValue(i));
        } else if (!strcmp(layer->propName(i), "LEF58_SPACINGTABLE") && layer->propIsString(i)) {
          getLef58CutSpacingTable(data, tmpLayer, layer->propValue(i));
        } else {
          cout <<" Unsupported property name:     " <<layer->propName(i) <<endl;
        }
      }
    }
  } else if (strcmp(layer->type(), "MASTERSLICE") == 0) {
    bool hasWell = false;
    for (int i = 0; i < layer->numProps(); i++) {
      if (string(layer->propName(i)) == string("LEF58_TYPE")) {
        if (layer->propValue(i) == string("TYPE PWELL") || 
            layer->propValue(i) == string("TYPE NWELL")) {
          hasWell = true;
        }
      }
    }
    if (!hasWell) {
      masterSliceLayerName = string(layer->name());
    }
  } else {
    ;
  }

  return 0;
}

int io::Parser::Callbacks::getLefMacros(lefrCallbackType_e type, lefiMacro* macro, lefiUserData data) {
  //bool enableOutput = true;
  bool enableOutput = false;
  if (type != lefrMacroCbkType) {
    cout <<"Type is not lefrMacroCbkType!" <<endl;
    exit(2);
  }

  io::Parser* parser = (io::Parser*) data;
  frCoord originX = round(macro->originX() * parser->tech->getDBUPerUU()); 
  frCoord originY = round(macro->originY() * parser->tech->getDBUPerUU());
  frCoord sizeX   = round(macro->sizeX()   * parser->tech->getDBUPerUU());
  frCoord sizeY   = round(macro->sizeY()   * parser->tech->getDBUPerUU());
  if (enableOutput) {
    cout <<"  ORIGIN " <<originX * 1.0 / parser->tech->getDBUPerUU() <<" " 
                       <<originY * 1.0 / parser->tech->getDBUPerUU() <<" ;" <<endl;
    cout <<"  SIZE   " <<sizeX   * 1.0 / parser->tech->getDBUPerUU() <<" " 
                       <<sizeY   * 1.0 / parser->tech->getDBUPerUU() <<" ;" <<endl;
  }
  vector<frBoundary> bounds;
  frBoundary bound;
  vector<frPoint> points;
  points.push_back(frPoint(originX, originY));
  points.push_back(frPoint(sizeX,   originY));
  points.push_back(frPoint(sizeX,   sizeY));
  points.push_back(frPoint(originX, sizeY));
  bound.setPoints(points);
  bounds.push_back(bound);

  parser->tmpBlock->setBoundaries(bounds);

  if (enableOutput) {
    if (macro->hasClass()) {
      std::cout << macro->macroClass() << "\n";
    }
  }
  if (macro->hasClass()) {
    if (strcmp(macro->macroClass(), "CORE") == 0) {
      parser->tmpBlock->setMacroClass(MacroClassEnum::CORE);
    } else if (strcmp(macro->macroClass(), "CORE TIEHIGH") == 0) {
      parser->tmpBlock->setMacroClass(MacroClassEnum::CORE_TIEHIGH);
    } else if (strcmp(macro->macroClass(), "CORE TIELOW") == 0) {
      parser->tmpBlock->setMacroClass(MacroClassEnum::CORE_TIELOW);
    } else if (strcmp(macro->macroClass(), "CORE WELLTAP") == 0) {
      parser->tmpBlock->setMacroClass(MacroClassEnum::CORE_WELLTAP);
    } else if (strcmp(macro->macroClass(), "CORE SPACER") == 0) {
      parser->tmpBlock->setMacroClass(MacroClassEnum::CORE_SPACER);
    } else if (strcmp(macro->macroClass(), "CORE ANTENNACELL") == 0) {
      parser->tmpBlock->setMacroClass(MacroClassEnum::CORE_ANTENNACELL);
    } else if (strcmp(macro->macroClass(), "COVER") == 0) {
      parser->tmpBlock->setMacroClass(MacroClassEnum::COVER);
    } else if (strcmp(macro->macroClass(), "ENDCAP PRE") == 0) {
      parser->tmpBlock->setMacroClass(MacroClassEnum::ENDCAP_PRE);
    } else if (strcmp(macro->macroClass(), "BLOCK") == 0) {
      parser->tmpBlock->setMacroClass(MacroClassEnum::BLOCK);
    } else if (strcmp(macro->macroClass(), "PAD") == 0) {
      parser->tmpBlock->setMacroClass(MacroClassEnum::PAD);
    } else if (strcmp(macro->macroClass(), "RING") == 0) {
      parser->tmpBlock->setMacroClass(MacroClassEnum::RING);
    } else if (strcmp(macro->macroClass(), "PAD POWER") == 0) {
      parser->tmpBlock->setMacroClass(MacroClassEnum::PAD_POWER);
    } else if (strcmp(macro->macroClass(), "PAD SPACER") == 0) {
      parser->tmpBlock->setMacroClass(MacroClassEnum::PAD_SPACER);
    } else if (strcmp(macro->macroClass(), "ENDCAP BOTTOMLEFT") == 0) {
      parser->tmpBlock->setMacroClass(MacroClassEnum::ENDCAP_BOTTOMLEFT);
    } else {
      cout << "Warning: unknown macroClass " << macro->macroClass() << ", skipped macroClass property\n"; 
    }
  }


  return 0;
}

int io::Parser::Callbacks::getLefPins(lefrCallbackType_e type, lefiPin* pin, lefiUserData data) {
  bool enableOutput = false;
  //bool enableOutput = true;
  if (type != lefrPinCbkType) {
    cout <<"Type is not lefrPinCbkType!" <<endl;
    exit(1);
  }
  io::Parser* parser = (io::Parser*) data;

  // term
  unique_ptr<frTerm>         uTerm = make_unique<frTerm>(pin->name());
  auto term = uTerm.get();
  term->setId(parser->numTerms);
  parser->numTerms++;

  // inst 
  parser->tmpBlock->addTerm(std::move(uTerm));
  // inst completed
  
  if (enableOutput) {
    cout <<"  PIN " <<pin->name() <<endl;
  }
  
  frTermEnum termType = frTermEnum::frcNormalTerm;
  if (pin->hasUse()) {
    string str(pin->use());
    if (str == "SIGNAL") {
      ;
    } else if (str == "CLOCK") {
      termType = frTermEnum::frcClockTerm;
    } else if (str == "POWER") {
      termType = frTermEnum::frcPowerTerm;
    } else if (str == "GROUND") {
      termType = frTermEnum::frcGroundTerm;
    } else {
      cout <<"Error: unsupported PIN USE in lef" <<endl;
      exit(1);
    }
    if (enableOutput) {
      cout <<"    USE " <<str <<" ;" <<endl;
    }
  }
  term->setType(termType);

  frTermDirectionEnum termDirection = frTermDirectionEnum::UNKNOWN;
  if (pin->hasDirection()) {
    string str(pin->direction());
    if (str == "INPUT") {
      termDirection = frTermDirectionEnum::INPUT;
    } else if (str == "OUTPUT") {
      termDirection = frTermDirectionEnum::OUTPUT;
    } else if (str == "OUTPUT TRISTATE") {
      // TODO: add separate flag for TRISTATE
      termDirection = frTermDirectionEnum::OUTPUT;
    } else if (str == "INOUT") {
      termDirection = frTermDirectionEnum::INOUT;
    } else if (str == "FEEDTHRU") {
      termDirection = frTermDirectionEnum::FEEDTHRU;
    } else {
      cout << "Error: unsupported term direction " << str << " in lef" << endl;
      exit(1);
    }
  }
  if (termDirection == frTermDirectionEnum::UNKNOWN) {
    cout << "Warning: LEF " << ((io::Parser*)data)->tmpBlock->getName() << "/" <<pin->name() << " has no direction, setting to INPUT...\n";
    termDirection = frTermDirectionEnum::INPUT;
  }
  term->setDirection(termDirection);

  int numPorts = pin->numPorts();
  int numItems = 0;
  int itemType = 0;
  // cout <<"pin->numPorts: " <<numPorts <<endl;
  for (int i = 0; i < numPorts; ++i) {
    numItems = pin->port(i)->numItems();
    // cout <<"pin->ports(" <<i <<")->numItems: " <<numItems <<endl;
    if (enableOutput) {
      cout <<"    PORT" <<endl;
    }

    // pin
    auto pinIn = make_unique<frPin>();
    pinIn->setId(i);

    // term
    frLayerNum layerNum = -1;
    for (int j = 0; j < numItems; ++j) {
      itemType = pin->port(i)->itemType(j);
      if (itemType == lefiGeomLayerE) {
        string layer = pin->port(i)->getLayer(j);
        if (parser->tech->name2layer.find(layer) == parser->tech->name2layer.end()) {
          if (VERBOSE > 1) {
            cout <<"Warning: layer " <<layer <<" is skipped for " <<parser->tmpBlock->getName() <<"/" <<pin->name() <<endl;
          }
          layerNum = -1;
          continue;
        }

        layerNum = parser->tech->name2layer.at(layer)->getLayerNum();
        //cout <<"  layer: " <<pin->port(i)->getLayer(j) <<endl;
        if (enableOutput) {
          cout <<"    LAYER " <<layer <<" ;" <<endl;
        }
        //cout <<"    LAYERNUM " <<layerNum <<" ;" <<endl;
      } else if (itemType == lefiGeomRectE) {
        if (layerNum == -1) {
          continue;
        }
        frCoord xl = round(pin->port(i)->getRect(j)->xl * parser->tech->getDBUPerUU());
        frCoord yl = round(pin->port(i)->getRect(j)->yl * parser->tech->getDBUPerUU());
        frCoord xh = round(pin->port(i)->getRect(j)->xh * parser->tech->getDBUPerUU());
        frCoord yh = round(pin->port(i)->getRect(j)->yh * parser->tech->getDBUPerUU());

        // pinFig
        unique_ptr<frRect> pinFig = make_unique<frRect>();
        pinFig->setBBox(frBox(xl, yl, xh, yh));
        pinFig->addToPin(pinIn.get());
        pinFig->setLayerNum(layerNum);
        // pinFig completed
        // pin
        unique_ptr<frPinFig> uptr(std::move(pinFig));
        pinIn->addPinFig(std::move(uptr));
        // pin completed

        if (enableOutput) {
          cout <<"      RECT " <<xl * 1.0 / parser->tech->getDBUPerUU() <<" " 
                               <<yl * 1.0 / parser->tech->getDBUPerUU() <<" " 
                               <<xh * 1.0 / parser->tech->getDBUPerUU() <<" " 
                               <<yh * 1.0 / parser->tech->getDBUPerUU() <<" ;" <<endl;
        }
             
      } else if (itemType == lefiGeomPolygonE) {
        if (layerNum == -1) {
          continue;
        }
        //Polygon polygon;
        if (enableOutput) {
          cout <<"      POLYGON"; 
        }
        frCollection<frPoint> tmpPoints;
        for (int k = 0; k < pin->port(i)->getPolygon(j)->numPoints; k++) {
          frCoord x = round(pin->port(i)->getPolygon(j)->x[k] * parser->tech->getDBUPerUU());
          frCoord y = round(pin->port(i)->getPolygon(j)->y[k] * parser->tech->getDBUPerUU());
          tmpPoints.push_back(frPoint(x, y));
          if (enableOutput) {
             cout <<" " <<x * 1.0 / parser->tech->getDBUPerUU() <<" " 
                        <<y * 1.0 / parser->tech->getDBUPerUU();
          }
        }
        // pinFig
        unique_ptr<frPolygon> pinFig = make_unique<frPolygon>();
        pinFig->setPoints(tmpPoints);
        pinFig->addToPin(pinIn.get());
        pinFig->setLayerNum(layerNum);
        // pinFig completed
        // pin
        unique_ptr<frPinFig> uptr(std::move(pinFig));
        pinIn->addPinFig(std::move(uptr));
        // pin completed

        if (enableOutput) {
          cout <<" ;" <<endl;
        }
      } else {
        if (VERBOSE > -1) {
          cout <<"Error: unsupported lefiGeometries in getLefPins!" <<endl;
        }
        continue;
      }
      //cout <<"  enum: " <<pin->port(i)->itemType(j) <<endl;
    }
    term->addPin(std::move(pinIn));
    // term completed
    if (enableOutput) {
      cout <<"    END" <<endl;
    }
  }
  if (enableOutput) {
    cout <<"  END " <<pin->name() <<endl;
  }

  return 0;
}


int io::Parser::Callbacks::getLefObs(lefrCallbackType_e type, lefiObstruction* obs, lefiUserData data) {
  //bool enableOutput = true;
  bool enableOutput = false;

  if (type != lefrObstructionCbkType) {
    cout <<"Type is not lefrObstructionCbkType!" <<endl;
    exit(1);
  }

  if (enableOutput) {
    cout <<"  OBS" <<endl;
  }
  
  auto geometry = obs->geometries();
  int numItems  = geometry->numItems();
  io::Parser* parser = (io::Parser*) data;

  // blockage
  auto blkIn = make_unique<frBlockage>();
  blkIn->setId(parser->numBlockages);
  parser->numBlockages++;
  // pin
  auto pinIn = make_unique<frPin>();
  pinIn->setId(0);
  
  string layer = "";
  frLayerNum layerNum = -1;
  for (int i = 0; i < numItems; ++i) {
    if (geometry->itemType(i) == lefiGeomLayerE) {
      layer = geometry->getLayer(i);
      if (parser->tech->name2layer.find(layer) != parser->tech->name2layer.end()) {
        layerNum = parser->tech->name2layer[layer]->getLayerNum();
      } else {
        if (VERBOSE > 2) {
          cout <<"Warning: layer " <<geometry->getLayer(i) <<" is skipped for " <<parser->tmpBlock->getName() <<"/OBS" <<endl; 
        }
        layerNum = -1;
        continue;
      }
      if (enableOutput) {
        cout <<"    LAYER " <<layer <<" ;" <<endl;
      }
    } else if (geometry->itemType(i) == lefiGeomRectE) {
      if (layerNum == -1) {
        // cout <<"Warning: OBS on undefined layer " <<" is skipped... " <<endl; 
        continue;
      }
      auto rect = geometry->getRect(i);
      frCoord xl = round(rect->xl * parser->tech->getDBUPerUU());
      frCoord yl = round(rect->yl * parser->tech->getDBUPerUU());
      frCoord xh = round(rect->xh * parser->tech->getDBUPerUU());
      frCoord yh = round(rect->yh * parser->tech->getDBUPerUU());
      // pinFig
      unique_ptr<frRect> pinFig = make_unique<frRect>();
      pinFig->setBBox(frBox(xl, yl, xh, yh));
      pinFig->addToPin(pinIn.get());
      pinFig->setLayerNum(layerNum);
      // pinFig completed
      // pin
      unique_ptr<frPinFig> uptr(std::move(pinFig));
      pinIn->addPinFig(std::move(uptr));
      // pin completed
      if (enableOutput) {
        cout <<"      RECT " <<rect->xl <<" " <<rect->yl <<" " <<rect->xh <<" " <<rect->yh <<" ;" <<endl;
      }
    } else if (geometry->itemType(i) == lefiGeomPolygonE) {
      if (layerNum == -1) {
        // cout <<"Warning: OBS on undefined layer " <<" is skipped... " <<endl; 
        continue;
      }
      std::vector<frPoint> tmpPoints;
      for (int k = 0; k < geometry->getPolygon(i)->numPoints; k++) {
        frCoord x = round(geometry->getPolygon(i)->x[k] * parser->tech->getDBUPerUU());
        frCoord y = round(geometry->getPolygon(i)->y[k] * parser->tech->getDBUPerUU());
        tmpPoints.push_back(frPoint(x, y));
        if (enableOutput) {
           cout <<" " <<x * 1.0 / parser->tech->getDBUPerUU() <<" " 
                      <<y * 1.0 / parser->tech->getDBUPerUU();
        }
      }
      // pinFig
      unique_ptr<frPolygon> pinFig = make_unique<frPolygon>();
      pinFig->setPoints(tmpPoints);
      pinFig->addToPin(pinIn.get());
      pinFig->setLayerNum(layerNum);
      // pinFig completed
      // pin
      unique_ptr<frPinFig> uptr(std::move(pinFig));
      pinIn->addPinFig(std::move(uptr));
      // pin completed
    } else if (geometry->itemType(i) == lefiGeomLayerMinSpacingE) {
      if (layerNum == -1) {
        // cout <<"Warning: OBS on undefined layer " <<" is skipped... " <<endl; 
        continue;
      }
      frCoord x = round(geometry->getLayerMinSpacing(i) * parser->tech->getDBUPerUU());
      if (enableOutput) {
         cout <<"      MINSPACING " <<x * 1.0 / parser->tech->getDBUPerUU() <<" ;" <<endl;
      }
    } else if (geometry->itemType(i) == lefiGeomLayerRuleWidthE) {
      if (layerNum == -1) {
        // cout <<"Warning: OBS on undefined layer " <<" is skipped... " <<endl; 
        continue;
      }
      frCoord x = round(geometry->getLayerRuleWidth(i) * parser->tech->getDBUPerUU());
      if (enableOutput) {
         cout <<"      DESIGNRULEWIDTH " <<x * 1.0 / parser->tech->getDBUPerUU() <<" ;" <<endl;
      }
    } else {
      if (VERBOSE > -1) {
        cout <<"Error: unsupported lefiGeometries in getLefObs" <<endl;
      }
      continue;
    }
  }
  if (enableOutput) {
    cout <<"  END" <<endl;
  }
  blkIn->setPin(std::move(pinIn));
  parser->tmpBlock->addBlockage(std::move(blkIn));
  return 0;
}

int io::Parser::Callbacks::getLefString(lefrCallbackType_e type, const char* str, lefiUserData data) {
  //bool enableOutput = true;
  bool enableOutput = false;
  io::Parser* parser = (io::Parser*) data;
  if (type == lefrMacroBeginCbkType) {
    auto &tmpBlock = parser->tmpBlock;
    tmpBlock = make_unique<frBlock>(string(str));
    if (enableOutput) {
      cout <<"MACRO " <<tmpBlock->getName() <<endl;
    }
  } else if (type == lefrMacroEndCbkType) {
    auto &tmpBlock = parser->tmpBlock;
    tmpBlock->setId(parser->numRefBlocks + 1);
    if (enableOutput) {
      cout <<"END " <<tmpBlock->getName() <<" " <<parser->numRefBlocks + 1 <<endl;
    }
    parser->design->addRefBlock(std::move(parser->tmpBlock));
    parser->numRefBlocks++;
    parser->numTerms     = 0;
    parser->numBlockages = 0;
  } else {
    cout <<"Type is not supported!" <<endl;
    // exit(2);
  }
  return 0;
}

int io::Parser::Callbacks::getLefUnits(lefrCallbackType_e type, lefiUnits* units, lefiUserData data) {
  //bool enableOutput = true;
  bool enableOutput = false;
  io::Parser* parser = (io::Parser*) data;
  parser->tech->setDBUPerUU(frUInt4(units->databaseNumber()));
  if (enableOutput) {
    cout <<"DATABASE MICRONS " <<parser->tech->getDBUPerUU() <<endl;
  }
  return 0;
}

int io::Parser::Callbacks::getLefUseMinSpacing(lefrCallbackType_e type, lefiUseMinSpacing* spacing, lefiUserData data) {
  bool enableOutput = true;
  if (!strcmp(spacing->lefiUseMinSpacing::name(), "OBS")) {
    if (enableOutput) {
      cout << "USEMINSPACING OBS";
    }
    if (spacing->lefiUseMinSpacing::value()) {
      if (enableOutput) {
        cout << " ON";
      }
      USEMINSPACING_OBS = true;
    } else {
      if (enableOutput) {
        cout << " OFF";
      }
      USEMINSPACING_OBS = false;
    }
    if (enableOutput) {
      cout << endl;
    }
  }
  return 0;
}

int io::Parser::Callbacks::getLefManufacturingGrid(lefrCallbackType_e type, double number, lefiUserData data) {
  //bool enableOutput = true;
  bool enableOutput = false;
  io::Parser* parser = (io::Parser*) data;
  parser->tech->setManufacturingGrid(frUInt4(round(number * parser->tech->getDBUPerUU())));
  if (enableOutput) {
    cout <<"MANUFACTURINGGRID " <<number <<endl;
  }
  return 0;
}

int io::Parser::Callbacks::getLefVias(lefrCallbackType_e type, lefiVia* via, lefiUserData data) {
  bool enableOutput = false;
  // bool enableOutput = true;
  if (type != lefrViaCbkType) {
    cout <<"Type is not lefrViaCbkType!" <<endl;
  }
  if (enableOutput) {
    cout <<"VIA " <<via->name();
    if (via->hasDefault()) {
      cout <<" DEFAULT";
    }
    cout <<endl;
  }
  if (via->numLayers() != 3) {
    if (VERBOSE > -1) {
      cout <<"Error: unsupported via" <<endl;
    }
    exit(1);
  }
  io::Parser* parser = (io::Parser*) data;
  map<frLayerNum, int> lNum2Int;
  for (int i = 0; i < via->numLayers(); ++i) {
    if (parser->tech->name2layer.find(via->layerName(i)) == parser->tech->name2layer.end()) {
      if (VERBOSE > -1) {
        cout <<"Warning: layer " <<via->layerName(i) <<" is skipiped for " <<via->name() <<endl;
      }
      return 0;
    }
    lNum2Int[parser->tech->name2layer.at(via->layerName(i))->getLayerNum()] = i;
  }
  //for (auto &m: lNum2Int) {
  //  cout <<"print " <<m.first <<" " <<m.second <<endl;
  //}
  if (lNum2Int.begin()->first + 2 != (--lNum2Int.end())->first) {
    if (VERBOSE > -1) {
      cout <<"Error: non-consecutive layers" <<endl;
    }
    exit(1);
  }

  auto viaDef = make_unique<frViaDef>(via->name());
  if (via->hasDefault()) {
    viaDef->setDefault(true);
  }
  int cnt = 0;
  for (auto &m: lNum2Int) {
    int i = m.second;
    if (enableOutput) {
      cout <<"  LAYER " <<via->layerName(i) <<" ;" <<endl;
    }
    auto layerNum = m.first;
    for (int j = 0; j < via->numRects(i); ++j) {
      frCoord xl = round(via->xl(i, j) * parser->tech->getDBUPerUU());
      frCoord yl = round(via->yl(i, j) * parser->tech->getDBUPerUU());
      frCoord xh = round(via->xh(i, j) * parser->tech->getDBUPerUU());
      frCoord yh = round(via->yh(i, j) * parser->tech->getDBUPerUU());
      unique_ptr<frRect> pinFig = make_unique<frRect>();
      pinFig->setBBox(frBox(xl, yl, xh, yh));
      pinFig->setLayerNum(layerNum);
      if (enableOutput) {
        cout <<"    RECT "   <<xl * 1.0 / parser->tech->getDBUPerUU() <<" " 
                             <<yl * 1.0 / parser->tech->getDBUPerUU() <<" " 
                             <<xh * 1.0 / parser->tech->getDBUPerUU() <<" " 
                             <<yh * 1.0 / parser->tech->getDBUPerUU() <<" ;" <<endl;
      }
      switch(cnt) {
        case 0 :
          viaDef->addLayer1Fig(std::move(pinFig));
          break;
        case 1 :
          viaDef->addCutFig(std::move(pinFig));
          break;
        default:
          viaDef->addLayer2Fig(std::move(pinFig));
          break;
      }
    }
    for (int j = 0; j < via->numPolygons(i); ++j) {
      if (enableOutput) {
        cout <<"    POLYGON"; 
      }
      vector<frPoint> tmpPoints;
      for (int k = 0; k < via->getPolygon(i, j).numPoints; k++) {
        frCoord x = round(via->getPolygon(i, j).x[k] * parser->tech->getDBUPerUU());
        frCoord y = round(via->getPolygon(i, j).y[k] * parser->tech->getDBUPerUU());
        tmpPoints.push_back(frPoint(x, y));
        if (enableOutput) {
           cout <<" " <<x * 1.0 / parser->tech->getDBUPerUU() <<" " 
                      <<y * 1.0 / parser->tech->getDBUPerUU();
        }
      }
      unique_ptr<frPolygon> pinFig = make_unique<frPolygon>();
      pinFig->setPoints(tmpPoints);
      pinFig->setLayerNum(layerNum);
      if (enableOutput) {
        cout <<" ;" <<endl;
      }
      switch(cnt) {
        case 0 :
          viaDef->addLayer1Fig(std::move(pinFig));
          break;
        case 1 :
          viaDef->addCutFig(std::move(pinFig));
          break;
        default:
          viaDef->addLayer2Fig(std::move(pinFig));
          break;
      }
    }
    cnt++;
  }
  if (enableOutput) {
    cout <<"END " <<via->name() <<endl;
  }

  // add via class information
  auto cutLayerNum = viaDef->getCutLayerNum();
  auto cutLayer    = parser->tech->getLayer(cutLayerNum);
  int cutClassIdx = -1;
  frLef58CutClass *cutClass = nullptr;

  for (auto &cutFig: viaDef->getCutFigs()) {
    if (cutFig->typeId() == frcRect) {
      frBox box;
      cutFig->getBBox(box);
      auto width  = box.width();
      auto length = box.length();
      cutClassIdx = cutLayer->getCutClassIdx(width, length);
      if (cutClassIdx != -1) {
        cutClass = cutLayer->getCutClass(cutClassIdx);
        break;
      }
    }
  }

  if (cutClass) {
    viaDef->setCutClass(cutClass);
    viaDef->setCutClassIdx(cutClassIdx);
  }

  parser->tech->addVia(std::move(viaDef));
  return 0;
}

int io::Parser::Callbacks::getLefViaRules(lefrCallbackType_e type, lefiViaRule* viaRule, lefiUserData data) {
  bool enableOutput = false;
  //bool enableOutput = true;
  if (type != lefrViaRuleCbkType) {
    cout <<"Type is not lefrViaRuleCbkType!" <<endl;
    // exit(1);
  }
  if (enableOutput) {
    cout <<"VIARULE " <<viaRule->name();
    if (viaRule->hasGenerate()) {
      cout <<" GENERATE";
    } else {
      cout <<"Error: getLefViaRules does not support non-generate rules" <<endl;
      exit(1);
    }
    if (viaRule->hasDefault()) {
      cout <<" DEFAULT";
    }
    cout <<endl;
  }
  if (viaRule->numLayers() != 3) {
    if (VERBOSE > -1) {
      cout <<"Error: unsupported via" <<endl;
    }
    exit(1);
  }
  io::Parser* parser = (io::Parser*) data;
  map<frLayerNum, int> lNum2Int;
  for (int i = 0; i < viaRule->numLayers(); ++i) {
    auto viaRuleLayer = viaRule->layer(i);
    if (parser->tech->name2layer.find(viaRuleLayer->name()) == parser->tech->name2layer.end()) {
      if (VERBOSE > -1) {
        cout <<"Warning: layer " <<viaRuleLayer->name() <<" is skipiped for " <<viaRule->name() <<endl;
      }
      return 0;
    }
    lNum2Int[parser->tech->name2layer.at(viaRuleLayer->name())->getLayerNum()] = i;
  }
  if (lNum2Int.begin()->first + 2!= (--lNum2Int.end())->first) {
    if (VERBOSE > -1) {
      cout <<"Error: non-consecutive layers" <<endl;
    }
    exit(1);
  }

  if (!viaRule->hasGenerate()) {
    cout <<"Error: getLefViaRules does not support non-generate rules" <<endl;
    exit(1);
  }
  auto viaRuleGen = make_unique<frViaRuleGenerate>(viaRule->name());
  if (viaRule->hasDefault()) {
    viaRuleGen->setDefault(1);
  }
  int cnt = 0;
  for (auto &[lNum, i]: lNum2Int) {
    auto viaRuleLayer = viaRule->layer(i);
    if (enableOutput) {
      cout <<"  LAYER " <<viaRuleLayer->name() <<" ;" <<endl;
    }
    if (viaRuleLayer->hasEnclosure()) {
      frCoord x = round(viaRuleLayer->enclosureOverhang1() * parser->tech->getDBUPerUU());
      frCoord y = round(viaRuleLayer->enclosureOverhang2() * parser->tech->getDBUPerUU());
      frPoint enc(x, y);
      switch(cnt) {
        case 0:
          viaRuleGen->setLayer1Enc(enc);
          break;
        case 1:
          cout <<"Error: getViaRuleGenerates cutLayer cannot have overhands" <<endl;
          break;
        default:
          viaRuleGen->setLayer2Enc(enc);
          break;
      }
      if (enableOutput) {
        cout <<"    ENCLOSURE " <<viaRuleLayer->enclosureOverhang1() <<" " <<viaRuleLayer->enclosureOverhang1() <<" ;" <<endl;
      }
    }
    if (viaRuleLayer->hasRect()) {
      frCoord xl = round(viaRuleLayer->xl() * parser->tech->getDBUPerUU());
      frCoord yl = round(viaRuleLayer->yl() * parser->tech->getDBUPerUU());
      frCoord xh = round(viaRuleLayer->xh() * parser->tech->getDBUPerUU());
      frCoord yh = round(viaRuleLayer->yh() * parser->tech->getDBUPerUU());
      frBox box(xl, yl, xh, yh);
      switch(cnt) {
        case 0:
          cout <<"Error: getViaRuleGenerates botLayer cannot have rect" <<endl;
          break;
        case 1:
          viaRuleGen->setCutRect(box);
          break;
        default:
          cout <<"Error: getViaRuleGenerates topLayer cannot have rect" <<endl;
          break;
      }
      if (enableOutput) {
        cout <<"    RECT " <<viaRuleLayer->xl() <<" " 
                           <<viaRuleLayer->yl() <<" " 
                           <<viaRuleLayer->xh() <<" " 
                           <<viaRuleLayer->yh() 
                           <<" ;" <<endl;
      }
    }
    if (viaRuleLayer->hasSpacing()) {
      frCoord x = round(viaRuleLayer->spacingStepX() * parser->tech->getDBUPerUU());
      frCoord y = round(viaRuleLayer->spacingStepY() * parser->tech->getDBUPerUU());
      frPoint pt(x, y);
      switch(cnt) {
        case 0:
          cout <<"Error: getViaRuleGenerates botLayer cannot have spacing" <<endl;
          break;
        case 1:
          viaRuleGen->setCutSpacing(pt);
          break;
        default:
          cout <<"Error: getViaRuleGenerates topLayer cannot have spacing" <<endl;
          break;
      }
      if (enableOutput) {
        cout <<"    SPACING " <<viaRuleLayer->spacingStepX() <<" BY " <<viaRuleLayer->spacingStepY() <<" ;" <<endl;
      }
    }
    cnt++;
  }

  parser->tech->addViaRuleGenerate(std::move(viaRuleGen));
  return 0;
}

void io::Parser::readLef() {
  ProfileTask profile("IO:readLef");
  FILE* f;
  int res;

  lefrInitSession(1);

  lefrSetUserData ((lefiUserData)this);

  lefrSetMacroCbk(Callbacks::getLefMacros);
  lefrSetMacroBeginCbk(Callbacks::getLefString);
  lefrSetMacroEndCbk(Callbacks::getLefString);
  lefrSetUnitsCbk(Callbacks::getLefUnits);
  lefrSetManufacturingCbk(Callbacks::getLefManufacturingGrid);
  lefrSetUseMinSpacingCbk(Callbacks::getLefUseMinSpacing);
  lefrSetPinCbk(Callbacks::getLefPins);
  lefrSetObstructionCbk(Callbacks::getLefObs);
  lefrSetLayerCbk(Callbacks::getLefLayers);
  lefrSetViaCbk(Callbacks::getLefVias);
  lefrSetViaRuleCbk(Callbacks::getLefViaRules);

  if ((f = fopen(LEF_FILE.c_str(),"r")) == 0) {
    cout <<"Couldn't open lef file" <<endl;
    exit(2);
  }

  res = lefrRead(f, LEF_FILE.c_str(), (lefiUserData)this);
  if (res != 0) {
    cout <<"LEF parser returns an error!" <<endl;
    exit(2);
  }
  fclose(f);

  lefrClear();
}

void io::Parser::readLefDb(odb::dbDatabase* db) {
  bool enableOutput = false;
  // bool enableOutput = true;

  if (VERBOSE > 0) {
    cout <<endl <<"reading lef ..." <<endl;
  }

  readLef();

  if (VERBOSE > 0) {
    cout <<endl;
    cout <<"units:       " <<tech->getDBUPerUU()       <<endl;
    cout <<"#layers:     " <<tech->layers.size()       <<endl;
    cout <<"#macros:     " <<design->refBlocks_.size() <<endl;
    cout <<"#vias:       " <<tech->vias.size()         <<endl;
    cout <<"#viarulegen: " <<tech->viaRuleGenerates.size() <<endl;
  }

  auto numLefVia = tech->vias.size();

  //tech->printAllConstraints();
  
  if (enableOutput) {
    // printAllLayers();
    //printLayerMaps();
  }

  if (VERBOSE > 0) {
    cout <<endl <<"reading def ..." <<endl;
  }
  readDb(db);



  if (VERBOSE > 0) {
    cout <<endl;
    frBox dieBox;
    design->getTopBlock()->getBoundaryBBox(dieBox);
    cout <<"design:      " <<design->getTopBlock()->getName()    <<endl;
    cout <<"die area:    " <<dieBox                              <<endl;
    cout <<"trackPts:    " <<design->getTopBlock()->getTrackPatterns().size() <<endl;
    cout <<"defvias:     " <<tech->vias.size() - numLefVia       <<endl;
    cout <<"#components: " <<design->getTopBlock()->insts_.size() <<endl;
    cout <<"#terminals:  " <<design->getTopBlock()->terms_.size() <<endl;
    cout <<"#snets:      " <<design->getTopBlock()->snets_.size() <<endl;
    cout <<"#nets:       " <<design->getTopBlock()->nets_.size()  <<endl;
    //cout <<"#pins:       " <<numPins <<endl;
  }
  //cout <<flush;

  if (enableOutput) {
    //printCompMaps();
    //printTermMaps();
    //printAllNets();
    //printAllTrackGens();
    //printAllTrackPatterns();
  }
  //exit(1);

}

void io::Parser::readGuide() {
  ProfileTask profile("IO:readGuide");

  if (VERBOSE > 0) {
    cout <<endl <<"reading guide ..." <<endl;
  }

  int numGuides = 0;

  string netName = "";
  frNet* net = nullptr;

  ifstream fin(GUIDE_FILE.c_str());
  string line;
  frBox  box;
  frLayerNum layerNum;

  if (fin.is_open()){
    while (fin.good()) {
      getline(fin, line);
      //cout <<line <<endl <<line.size() <<endl;
      if (line == "(" || line == "") continue;
      if (line == ")") {
        continue;
      }

      stringstream ss(line);
      string word = "";
      vector<string> vLine;
      while (!ss.eof()) {
        ss >>word;
        vLine.push_back(word);
        //cout <<word <<" ";
      }
      //cout <<endl;

      if (vLine.size() == 0) {
        cout <<"Error: reading guide file!" <<endl;
        exit(2);
      } else if (vLine.size() == 1) {
        netName = vLine[0];
        if (design->topBlock_->name2net_.find(vLine[0]) == design->topBlock_->name2net_.end()) {
          cout <<"Error: cannot find net: " <<vLine[0] <<endl;
          exit(2);
        }
        net = design->topBlock_->name2net_[netName]; 
      } else if (vLine.size() == 5) {
        if (tech->name2layer.find(vLine[4]) == tech->name2layer.end()) {
          cout <<"Error: cannot find layer: " <<vLine[4] <<endl;
          exit(2);
        }
        layerNum = tech->name2layer[vLine[4]]->getLayerNum();

        if (layerNum < (BOTTOM_ROUTING_LAYER && layerNum != VIA_ACCESS_LAYERNUM)
            || layerNum > TOP_ROUTING_LAYER) {
          cout << "Error: guide in net " << netName
               << " uses layer " << vLine[4]
               << " (" << layerNum << ")"
               << " that is outside the allowed routing range "
               << "[" << tech->getLayer(BOTTOM_ROUTING_LAYER)->getName()
               << " (" << BOTTOM_ROUTING_LAYER << "), "
               << tech->getLayer(TOP_ROUTING_LAYER)->getName()
               << " (" << TOP_ROUTING_LAYER << ")]"
               << endl;
          exit(2);
        }

        box.set(stoi(vLine[0]), stoi(vLine[1]), stoi(vLine[2]), stoi(vLine[3]));
        frRect rect;
        rect.setBBox(box);
        rect.setLayerNum(layerNum);
        tmpGuides[net].push_back(rect);
        ++numGuides;
        if (numGuides < 1000000) {
          if (numGuides % 100000 == 0) {
            cout <<"guideIn read " <<numGuides <<" guides" <<endl;
          }
        } else {
          if (numGuides % 1000000 == 0) {
            cout <<"guideIn read " <<numGuides <<" guides" <<endl;
          }
        }

      } else {
        cout <<"Error: reading guide file!" <<endl;
        exit(2);
      }
    }
    fin.close();
  } else {
    cout <<"Error: failed to open guide file" <<endl;
    exit(2);
  }


  if (VERBOSE > 0) {
    cout <<endl;
    cout <<"#guides:     " <<numGuides <<endl;
  }

}

void io::Writer::fillConnFigs_net(frNet* net, bool isTA) {
  //bool enableOutput = true;
  bool enableOutput = false;
  auto netName = net->getName();
  if (isTA) {
    for (auto &uGuide: net->getGuides()) {
      //cout <<"find guide" <<endl;
      for (auto &uConnFig: uGuide->getRoutes()) {
        auto connFig = uConnFig.get();
        if (connFig->typeId() == frcPathSeg) {
          connFigs[netName].push_back(make_shared<frPathSeg>(*static_cast<frPathSeg*>(connFig)));
        } else if (connFig->typeId() == frcVia) {
          connFigs[netName].push_back(make_shared<frVia>(*static_cast<frVia*>(connFig)));
        } else {
          cout <<"Error: io::Writer::filliConnFigs does not support this type" <<endl;
        }
      }
    }
  } else {
    if (enableOutput) {
      cout << netName << ":\n";
    }
    for (auto &shape: net->getShapes()) {
      if (shape->typeId() == frcPathSeg) {
        auto pathSeg = *static_cast<frPathSeg*>(shape.get());
        frPoint start, end;
        pathSeg.getPoints(start, end);

        if (enableOutput) {
          frLayerNum currLayerNum = pathSeg.getLayerNum();
          cout << "  connfig pathseg (" << start.x() / 2000.0<< ", " << start.y() / 2000.0 
               << ") - (" << end.x() / 2000.0 << ", " << end.y() / 2000.0 << ") " << currLayerNum  <<"\n"; 
        }
        connFigs[netName].push_back(make_shared<frPathSeg>(pathSeg));
      }
    }
    for (auto &via: net->getVias()) {
      connFigs[netName].push_back(make_shared<frVia>(*via));
    }
    for (auto &shape: net->getPatchWires()) {
      auto pwire = static_cast<frPatchWire*>(shape.get());
      connFigs[netName].push_back(make_shared<frPatchWire>(*pwire));
    }
  }
}

void io::Writer::splitVia_helper(frLayerNum layerNum, int isH, frCoord trackLoc, frCoord x, frCoord y, 
  vector< vector< map<frCoord, vector<shared_ptr<frPathSeg> > > > > &mergedPathSegs) {
  if (layerNum >= 0 && layerNum < (int)(getTech()->getLayers().size()) &&
      mergedPathSegs.at(layerNum).at(isH).find(trackLoc) != mergedPathSegs.at(layerNum).at(isH).end()) {
    for (auto &pathSeg: mergedPathSegs.at(layerNum).at(isH).at(trackLoc)) {
      frPoint begin, end;
      pathSeg->getPoints(begin, end);
      if ((isH == 0 && (begin.x() < x) && (end.x() > x)) ||
          (isH == 1 && (begin.y() < y) && (end.y() > y))) {
        frSegStyle style1, style2, style_default;
        pathSeg->getStyle(style1);
        pathSeg->getStyle(style2);
        style_default = getTech()->getLayer(layerNum)->getDefaultSegStyle();
        shared_ptr<frPathSeg> newPathSeg = make_shared<frPathSeg>(*pathSeg);
        pathSeg->setPoints(begin, frPoint(x,y));
        style1.setEndStyle(style_default.getEndStyle(), style_default.getEndExt());
        pathSeg->setStyle(style1);
        newPathSeg->setPoints(frPoint(x,y), end);
        style2.setBeginStyle(style_default.getBeginStyle(), style_default.getBeginExt());
        newPathSeg->setStyle(style2);
        mergedPathSegs.at(layerNum).at(isH).at(trackLoc).push_back(newPathSeg);
        // via can only intersect at most one merged pathseg on one track
        break;
      }
    }
  }
}

// merge pathseg, delete redundant via
void io::Writer::mergeSplitConnFigs(list<shared_ptr<frConnFig> > &connFigs) {
  //if (VERBOSE > 0) {
  //  cout <<endl <<"merge and split ..." <<endl;
  //}
  // initialzie pathseg and via map
  map < tuple<frLayerNum, bool, frCoord>,
        map<frCoord, vector< tuple<shared_ptr<frPathSeg>, bool> > 
           >
      > pathSegMergeMap;
  map < tuple<frCoord, frCoord, frLayerNum>, shared_ptr<frVia> > viaMergeMap;
  for (auto &connFig: connFigs) {
    if (connFig->typeId() == frcPathSeg) {
      auto pathSeg = dynamic_pointer_cast<frPathSeg>(connFig);
      frPoint begin, end;
      pathSeg->getPoints(begin, end);
      frLayerNum layerNum = pathSeg->getLayerNum();
      if (begin == end) {
        // std::cout << "Warning: 0 length connfig\n";
        continue; // if segment length = 0, ignore
      } else {
        // std::cout << "xxx\n";
        bool isH = (begin.x() == end.x()) ? false : true;
        frCoord trackLoc   = isH ? begin.y() : begin.x();
        frCoord beginCoord = isH ? begin.x() : begin.y();
        frCoord endCoord   = isH ? end.x()   : end.y();
        pathSegMergeMap[make_tuple(layerNum, isH, trackLoc)][beginCoord].push_back(make_tuple(pathSeg, true));
        pathSegMergeMap[make_tuple(layerNum, isH, trackLoc)][endCoord].push_back(make_tuple(pathSeg, false));
      }
    } else if (connFig->typeId() == frcVia) {
      auto via = dynamic_pointer_cast<frVia>(connFig);
      auto cutLayerNum = via->getViaDef()->getCutLayerNum();
      frPoint viaPoint;
      via->getOrigin(viaPoint);
      viaMergeMap[make_tuple(viaPoint.x(), viaPoint.y(), cutLayerNum)] = via;
      //cout <<"found via" <<endl;
    }
  }

  // merge pathSeg
  map<frCoord, vector<shared_ptr<frPathSeg> > > tmp1;
  vector< map<frCoord, vector<shared_ptr<frPathSeg> > > > tmp2(2, tmp1);
  vector< vector< map<frCoord, vector<shared_ptr<frPathSeg> > > > > mergedPathSegs(getTech()->getLayers().size(), tmp2);

  for (auto &it1: pathSegMergeMap) {
    auto layerNum = get<0>(it1.first);
    int  isH = get<1>(it1.first);
    auto trackLoc = get<2>(it1.first);
    bool hasSeg = false;
    int cnt = 0;
    shared_ptr<frPathSeg> newPathSeg;
    frSegStyle style;
    frPoint begin, end;
    for (auto &it2: it1.second) {
      //cout <<"coord " <<coord <<endl;
      for (auto &pathSegTuple: it2.second) {
        cnt += get<1>(pathSegTuple)? 1 : -1;
      }
      // newPathSeg begin
      if (!hasSeg && cnt > 0) {
        style.setBeginStyle(frcTruncateEndStyle, 0);
        style.setEndStyle(frcTruncateEndStyle, 0);
        newPathSeg = make_shared<frPathSeg>(*(get<0>(*(it2.second.begin()))));
        for (auto &pathSegTuple: it2.second) {
          auto pathSeg = get<0>(pathSegTuple);
          auto isBegin = get<1>(pathSegTuple);
          if (isBegin) {
            pathSeg->getPoints(begin, end);
            frSegStyle tmpStyle;
            pathSeg->getStyle(tmpStyle);
            if (tmpStyle.getBeginExt() > style.getBeginExt()) {
              style.setBeginStyle(tmpStyle.getBeginStyle(), tmpStyle.getBeginExt());
            }
          }
        }
        newPathSeg->setStyle(style);
        hasSeg = true;
      // newPathSeg end
      } else if (hasSeg && cnt == 0) {
        newPathSeg->getPoints(begin, end);
        for (auto &pathSegTuple: it2.second) {
          auto pathSeg = get<0>(pathSegTuple);
          auto isBegin = get<1>(pathSegTuple);
          if (!isBegin) {
            frPoint tmp;
            pathSeg->getPoints(tmp, end);
            frSegStyle tmpStyle;
            pathSeg->getStyle(tmpStyle);
            if (tmpStyle.getEndExt() > style.getEndExt()) {
              style.setEndStyle(tmpStyle.getEndStyle(), tmpStyle.getEndExt());
            }
          }
        }
        newPathSeg->setPoints(begin, end);
        newPathSeg->setStyle(style);
        hasSeg = false;
        (mergedPathSegs.at(layerNum).at(isH))[trackLoc].push_back(newPathSeg);
      }
    }
  }

  // split pathseg from via
  // mergedPathSegs[layerNum][isHorizontal] is a map<frCoord, vector<shared_ptr<frPathSeg> > >
  //map < tuple<frCoord, frCoord, frLayerNum>, shared_ptr<frVia> > viaMergeMap;
  for (auto &it1: viaMergeMap) {
    auto x           = get<0>(it1.first);
    auto y           = get<1>(it1.first);
    auto cutLayerNum = get<2>(it1.first);
    frCoord trackLoc;

    auto layerNum = cutLayerNum - 1;
    int  isH      = 1;
    trackLoc = (isH == 1) ? y : x;
    splitVia_helper(layerNum, isH, trackLoc, x, y, mergedPathSegs);

    layerNum = cutLayerNum - 1;
    isH = 0;
    trackLoc = (isH == 1) ? y : x;
    splitVia_helper(layerNum, isH, trackLoc, x, y, mergedPathSegs);

    layerNum = cutLayerNum + 1;
    trackLoc = (isH == 1) ? y : x;
    splitVia_helper(layerNum, isH, trackLoc, x, y, mergedPathSegs);

    layerNum = cutLayerNum + 1;
    isH = 0;
    trackLoc = (isH == 1) ? y : x;
    splitVia_helper(layerNum, isH, trackLoc, x, y, mergedPathSegs);
  }

  // split intersecting pathSegs
  for (auto &it1: mergedPathSegs) {
    // vertical for mapIt1
    for (auto &mapIt1: it1.at(0)) {
      // horizontal for mapIt2
      for (auto &mapIt2: it1.at(1)) {
        // at most split once
        // seg1 is vertical
        for (auto &seg1: mapIt1.second) {
          bool skip = false;
          // seg2 is horizontal
          frPoint seg1Begin, seg1End;
          seg1->getPoints(seg1Begin, seg1End);
          for (auto &seg2: mapIt2.second) {
            frPoint seg2Begin, seg2End;
            seg2->getPoints(seg2Begin, seg2End);
            bool pushNewSeg1 = false;
            bool pushNewSeg2 = false;
            shared_ptr<frPathSeg> newSeg1;
            shared_ptr<frPathSeg> newSeg2;
            // check whether seg1 needs to be split, break seg1
            if (seg2Begin.y() > seg1Begin.y() && seg2Begin.y() < seg1End.y()) {
              pushNewSeg1 = true;
              newSeg1 = make_shared<frPathSeg>(*seg1);
              // modify seg1
              seg1->setPoints(seg1Begin, frPoint(seg1End.x(), seg2End.y()));
              // modify newSeg1
              newSeg1->setPoints(frPoint(seg1End.x(), seg2Begin.y()), seg1End);
              // modify endstyle
              auto layerNum = seg1->getLayerNum();
              frSegStyle tmpStyle1;
              frSegStyle tmpStyle2;
              frSegStyle style_default;
              seg1->getStyle(tmpStyle1);
              seg1->getStyle(tmpStyle2);
              style_default = getTech()->getLayer(layerNum)->getDefaultSegStyle();
              tmpStyle1.setEndStyle(frcExtendEndStyle, style_default.getEndExt());
              seg1->setStyle(tmpStyle1);
              tmpStyle2.setBeginStyle(frcExtendEndStyle, style_default.getBeginExt());
              newSeg1->setStyle(tmpStyle2);
            }
            // check whether seg2 needs to be split, break seg2
            if (seg1Begin.x() > seg2Begin.x() && seg1Begin.x() < seg2End.x()) {
              pushNewSeg2 = true;
              newSeg2 = make_shared<frPathSeg>(*seg1);
              // modify seg2
              seg2->setPoints(seg2Begin, frPoint(seg1End.x(), seg2End.y()));
              // modify newSeg2
              newSeg2->setPoints(frPoint(seg1End.x(), seg2Begin.y()), seg2End);
              // modify endstyle
              auto layerNum = seg2->getLayerNum();
              frSegStyle tmpStyle1;
              frSegStyle tmpStyle2;
              frSegStyle style_default;
              seg2->getStyle(tmpStyle1);
              seg2->getStyle(tmpStyle2);
              style_default = getTech()->getLayer(layerNum)->getDefaultSegStyle();
              tmpStyle1.setEndStyle(frcExtendEndStyle, style_default.getEndExt());
              seg2->setStyle(tmpStyle1);
              tmpStyle2.setBeginStyle(frcExtendEndStyle, style_default.getBeginExt());
              newSeg2->setStyle(tmpStyle2);
            }
            if (pushNewSeg1) {
              mapIt1.second.push_back(newSeg1);
            }
            if (pushNewSeg2) {
              mapIt2.second.push_back(newSeg2);
            }
            if (pushNewSeg1 || pushNewSeg2) {
              skip = true;
              break;
            }
            //cout <<"found" <<endl;
          }
          if (skip) break;
        }
      }
    }
  }


  // write back pathseg
  connFigs.clear();
  for (auto &it1: mergedPathSegs) {
    for (auto &it2: it1) {
      for (auto &it3: it2) {
        for (auto &it4: it3.second) {
          connFigs.push_back(it4);
        }
      }
    }
  }

  // write back via
  //map < tuple<frCoord, frCoord, frLayerNum>, shared_ptr<frVia> > viaMergeMap;
  for (auto &it: viaMergeMap) {
    connFigs.push_back(it.second);
  }

}

void io::Writer::fillViaDefs() {
  viaDefs.clear();
  for (auto &uViaDef: getDesign()->getTech()->getVias()) {
    auto viaDef = uViaDef.get();
    if (viaDef->isAddedByRouter()) {
      viaDefs.push_back(viaDef);
    }
  }
}

void io::Writer::fillConnFigs(bool isTA) {
  connFigs.clear();
  if (VERBOSE > 0) {
    cout <<endl <<"post processing ..." <<endl;
  }
  for (auto &net: getDesign()->getTopBlock()->getNets()) {
    fillConnFigs_net(net.get(), isTA);
  }
  if (isTA) {
    for (auto &it: connFigs) {
      mergeSplitConnFigs(it.second);
    }
  }
}

void io::Writer::writeFromTA() {
  ProfileTask profile("IO:writeFromTA");
  if (OUTTA_FILE == string("")) {
    if (VERBOSE > 0) {
      cout <<"Waring: no output def specified, skipped writing track assignment def" <<endl;
    }
  } else {
    //if (VERBOSE > 0) {
    //  cout <<endl <<"start writing track assignment def" <<endl;
    //}
    fillConnFigs(true);
    fillViaDefs();
    writeDef(true);
  }
}

void io::Writer::writeFromDR(const string &str) {
  ProfileTask profile("IO:writeFromDR");
  if (OUT_FILE == string("")) {
    if (VERBOSE > 0) {
      cout <<"Waring: no output def specified, skipped writing routed def" <<endl;
    }
  } else {
    //if (VERBOSE > 0) {
    //  cout <<endl <<"start writing routed def" <<endl;
    //}
  }
  fillConnFigs(false);
  fillViaDefs();
  writeDef(false, str);
}
void io::Writer::updateDbVias(odb::dbBlock* block, odb::dbTech* tech)
{
  frBox box;
  for (auto via : viaDefs) {
    if (block->findVia(via->getName().c_str()) != nullptr)
      continue;
    auto layer1Name = getTech()->getLayer(via->getLayer1Num())->getName();
    auto layer2Name = getTech()->getLayer(via->getLayer2Num())->getName();
    auto cutName = getTech()->getLayer(via->getCutLayerNum())->getName();
    odb::dbTechLayer* _layer1 = tech->findLayer(layer1Name.c_str());
    odb::dbTechLayer* _layer2 = tech->findLayer(layer2Name.c_str());
    odb::dbTechLayer* _cut_layer = tech->findLayer(cutName.c_str());
    if (_layer1 == nullptr || _layer2 == nullptr || _cut_layer == nullptr) {
<<<<<<< HEAD
      logger->error(ord::ToolId::DRT,
                    20,
=======
      logger->error(DRT,
                    1,
>>>>>>> 05cc8080
                    "techlayers for via {} not found in db tech",
                    via->getName());
    }
    odb::dbVia* _db_via = odb::dbVia::create(block, via->getName().c_str());

    for (auto& fig : via->getLayer2Figs()) {
      fig->getBBox(box);
      odb::dbBox::create(
          _db_via, _layer2, box.left(), box.bottom(), box.right(), box.top());
    }
    for (auto& fig : via->getCutFigs()) {
      fig->getBBox(box);
      odb::dbBox::create(_db_via,
                         _cut_layer,
                         box.left(),
                         box.bottom(),
                         box.right(),
                         box.top());
    }

    for (auto& fig : via->getLayer1Figs()) {
      fig->getBBox(box);
      odb::dbBox::create(
          _db_via, _layer1, box.left(), box.bottom(), box.right(), box.top());
    }
  }
}

void io::Writer::updateDbConn(odb::dbBlock* block, odb::dbTech* tech)
{
  odb::dbWireEncoder _wire_encoder;
  for (auto net : block->getNets()) {
    if (connFigs.find(net->getName()) != connFigs.end()) {
      odb::dbWire* wire = net->getWire();
      if (wire == nullptr)
        wire = odb::dbWire::create(net);
      _wire_encoder.begin(wire);
      for (auto& connFig : connFigs.at(net->getName())) {
        switch (connFig->typeId()) {
          case frcPathSeg: {
            auto pathSeg = std::dynamic_pointer_cast<frPathSeg>(connFig);
            auto layerName
                = getTech()->getLayer(pathSeg->getLayerNum())->getName();
            auto layer = tech->findLayer(layerName.c_str());
            _wire_encoder.newPath(layer, odb::dbWireType("ROUTED"));
            frPoint begin, end;
            frSegStyle segStyle;
            pathSeg->getPoints(begin, end);
            pathSeg->getStyle(segStyle);
            if (segStyle.getBeginStyle() == frEndStyle(frcExtendEndStyle)) {
              _wire_encoder.addPoint(begin.x(), begin.y());
            } else if (segStyle.getBeginStyle()
                       == frEndStyle(frcTruncateEndStyle)) {
              _wire_encoder.addPoint(begin.x(), begin.y(), 0);
            } else if (segStyle.getBeginStyle()
                       == frEndStyle(frcVariableEndStyle)) {
              _wire_encoder.addPoint(
                  begin.x(), begin.y(), segStyle.getBeginExt());
            }
            if (segStyle.getEndStyle() == frEndStyle(frcExtendEndStyle)) {
              _wire_encoder.addPoint(end.x(), end.y());
            } else if (segStyle.getEndStyle()
                       == frEndStyle(frcTruncateEndStyle)) {
              _wire_encoder.addPoint(end.x(), end.y(), 0);
            } else if (segStyle.getBeginStyle()
                       == frEndStyle(frcVariableEndStyle)) {
              _wire_encoder.addPoint(end.x(), end.y(), segStyle.getEndExt());
            }
            break;
          }
          case frcVia: {
            auto via = std::dynamic_pointer_cast<frVia>(connFig);
            auto layerName = getTech()
                                 ->getLayer(via->getViaDef()->getLayer1Num())
                                 ->getName();
            auto viaName = via->getViaDef()->getName();
            auto layer = tech->findLayer(layerName.c_str());
            _wire_encoder.newPath(layer, odb::dbWireType("ROUTED"));
            frPoint origin;
            via->getOrigin(origin);
            _wire_encoder.addPoint(origin.x(), origin.y());
            odb::dbTechVia* tech_via = tech->findVia(viaName.c_str());
            if (tech_via != nullptr) {
              _wire_encoder.addTechVia(tech_via);
            } else {
              odb::dbVia* db_via = block->findVia(viaName.c_str());
              _wire_encoder.addVia(db_via);
            }
            break;
          }
          case frcPatchWire: {
            auto pwire = std::dynamic_pointer_cast<frPatchWire>(connFig);
            auto layerName
                = getTech()->getLayer(pwire->getLayerNum())->getName();
            auto layer = tech->findLayer(layerName.c_str());
            _wire_encoder.newPath(layer, odb::dbWireType("ROUTED"));
            frPoint origin;
            frBox offsetBox;
            pwire->getOrigin(origin);
            pwire->getOffsetBox(offsetBox);
            _wire_encoder.addPoint(origin.x(), origin.y());
            _wire_encoder.addRect(offsetBox.left(),
                                  offsetBox.bottom(),
                                  offsetBox.right(),
                                  offsetBox.top());
            break;
          }
          default: {
            _wire_encoder.clear();
<<<<<<< HEAD
            logger->error(ord::ToolId::DRT,
                          21,
=======
            logger->error(DRT,
                          2,
>>>>>>> 05cc8080
                          "unknown connfig type while writing net {}",
                          net->getName());
          }
        }
      }
      _wire_encoder.end();
    }
  }
}

void io::Writer::updateDb(odb::dbDatabase* db)
{
  if (db->getChip() == nullptr)
<<<<<<< HEAD
    logger->error(ord::DRT, 22, "please load design first");
=======
    logger->error(DRT, 3, "please load design first");
>>>>>>> 05cc8080

  odb::dbBlock* block = db->getChip()->getBlock();
  odb::dbTech* tech = db->getTech();
  if (block == nullptr || tech == nullptr)
<<<<<<< HEAD
    logger->error(ord::DRT, 23, "please load design first");
=======
    logger->error(DRT, 4, "please load design first");
>>>>>>> 05cc8080

  updateDbVias(block, tech);
  updateDbConn(block, tech);
}<|MERGE_RESOLUTION|>--- conflicted
+++ resolved
@@ -40,11 +40,8 @@
 #include "lefrReader.hpp"
 #include "opendb/db.h"
 #include "opendb/dbWireCodec.h"
-<<<<<<< HEAD
 #include "openroad/Logger.h"
 #include "opendb/dbWireCodec.h"
-=======
->>>>>>> 05cc8080
 
 using namespace std;
 using namespace fr;
@@ -767,7 +764,6 @@
         termDirection = frTermDirectionEnum::FEEDTHRU;
         break;
     }
-<<<<<<< HEAD
     auto uTermIn = make_unique<frTerm>(term->getName());
     auto termIn = uTermIn.get();
     termIn->setId(numTerms);
@@ -800,121 +796,6 @@
     }
     termIn->addPin(std::move(pinIn));
     tmpBlock->addTerm(std::move(uTermIn));
-=======
-  }
-  if (termDirection == frTermDirectionEnum::UNKNOWN) {
-    cout << "Warning: DEF " << term->pinName() << " has no direction\n";
-  }
-
-  io::Parser* parser = (io::Parser*) data;
-
-  if(term->hasPort() && term->numPorts() > 1){
-    cout <<"Error: multiple pin ports existing in DEF" <<endl;
-    exit(1);
-  }
-
-  bool hasPort = term->hasPort();
-
-  LefDefParser::defiPinPort* port = (hasPort)? term->pinPort(0) : NULL;
-  int numLayer = (hasPort)? port->numLayer() : term->numLayer();
-  int numPolygon = (hasPort)? port->numPolygons() : term->numPolygons();
-
-  // term
-  auto uTermIn = make_unique<frTerm>(term->pinName());
-  auto termIn = uTermIn.get();
-  termIn->setId(parser->numTerms);
-  parser->numTerms++;
-  termIn->setType(termType);
-  termIn->setDirection(termDirection);
-  // term should add pin
-  // pin
-  auto pinIn  = make_unique<frPin>();
-  pinIn->setId(0);
-  for (int i = 0; i < numLayer; ++i) {
-
-    string layer = (hasPort)? port->layer(i) : term->layer(i);
-    if (parser->tech->name2layer.find(layer) == parser->tech->name2layer.end()) {
-      if (VERBOSE > -1) {
-        cout <<"Error: unsupported layer: " <<layer <<endl;
-      }
-      //continue;
-      exit(1);
-    }
-
-    frLayerNum layerNum = parser->tech->name2layer[layer]->getLayerNum();
-    frCoord xl = 0;
-    frCoord yl = 0;
-    frCoord xh = 0;
-    frCoord yh = 0;
-
-    if(hasPort)
-      port->bounds(i, &xl, &yl, &xh, &yh);
-    else 
-      term->bounds(i, &xl, &yl, &xh, &yh);
-
-
-    // pinFig
-    unique_ptr<frRect> pinFig = make_unique<frRect>();
-    pinFig->setBBox(frBox(xl, yl, xh, yh));
-    pinFig->addToPin(pinIn.get());
-    pinFig->setLayerNum(layerNum);
-
-    if(hasPort)
-      pinFig->move(frTransform(port->placementX(), port->placementY(), frOrientEnum(port->orient())));
-    else 
-      pinFig->move(frTransform(term->placementX(), term->placementY(), frOrientEnum(term->orient())));
-
-    frBox transformedBBox;
-    pinFig->getBBox(transformedBBox);
-    // pinFig completed
-    // pin
-    unique_ptr<frPinFig> uptr(std::move(pinFig));
-    pinIn->addPinFig(std::move(uptr));
-    // pin completed
-  }
-  // polygon
-  for (int i = 0; i < numPolygon; ++i) {
-    //cout <<"  polyName= " <<term->polygonName(i) <<endl;
-    string layer = (hasPort)? port->polygonName(i) : term->polygonName(i);
-    if (parser->tech->name2layer.find(layer) == parser->tech->name2layer.end()) {
-      if (VERBOSE > -1) {
-        cout <<"Error: unsupported layer: " <<layer <<endl;
-      }
-      //continue;
-      exit(1);
-    }
-
-    frLayerNum layerNum = parser->tech->name2layer[layer]->getLayerNum();
-    auto polyPoints = (hasPort)? port->getPolygon(i) : term->getPolygon(i);
-    frCollection<frPoint> tmpPoints;
-    for (int j = 0; j < polyPoints.numPoints; j++) {
-      tmpPoints.push_back(frPoint((polyPoints.x)[j], (polyPoints.y)[j]));
-    }
-
-    // pinFig
-    unique_ptr<frPolygon> pinFig = make_unique<frPolygon>();
-    pinFig->setPoints(tmpPoints);
-    pinFig->addToPin(pinIn.get());
-    pinFig->setLayerNum(layerNum);
-
-    if(hasPort)
-      pinFig->move(frTransform(port->placementX(), port->placementY(), frOrientEnum(port->orient())));
-    else 
-      pinFig->move(frTransform(term->placementX(), term->placementY(), frOrientEnum(term->orient())));
-    // pinFig completed
-    // pin
-    unique_ptr<frPinFig> uptr(std::move(pinFig));
-    pinIn->addPinFig(std::move(uptr));
-    // pin completed
-  }
-  termIn->addPin(std::move(pinIn));
-  //cout <<"  placeXY  = (" <<term->placementX() <<"," <<term->placementY() <<")" <<endl;
-  parser->tmpBlock->addTerm(std::move(uTermIn));
-  
-
-  if (parser->tmpBlock->terms_.size() % 1000 == 0) {
-    cout <<"defIn read " <<parser->tmpBlock->terms_.size() <<" pins" <<endl;
->>>>>>> 05cc8080
   }
 }
 
@@ -5228,13 +5109,8 @@
     odb::dbTechLayer* _layer2 = tech->findLayer(layer2Name.c_str());
     odb::dbTechLayer* _cut_layer = tech->findLayer(cutName.c_str());
     if (_layer1 == nullptr || _layer2 == nullptr || _cut_layer == nullptr) {
-<<<<<<< HEAD
       logger->error(ord::ToolId::DRT,
                     20,
-=======
-      logger->error(DRT,
-                    1,
->>>>>>> 05cc8080
                     "techlayers for via {} not found in db tech",
                     via->getName());
     }
@@ -5344,13 +5220,8 @@
           }
           default: {
             _wire_encoder.clear();
-<<<<<<< HEAD
             logger->error(ord::ToolId::DRT,
                           21,
-=======
-            logger->error(DRT,
-                          2,
->>>>>>> 05cc8080
                           "unknown connfig type while writing net {}",
                           net->getName());
           }
@@ -5364,20 +5235,12 @@
 void io::Writer::updateDb(odb::dbDatabase* db)
 {
   if (db->getChip() == nullptr)
-<<<<<<< HEAD
     logger->error(ord::DRT, 22, "please load design first");
-=======
-    logger->error(DRT, 3, "please load design first");
->>>>>>> 05cc8080
 
   odb::dbBlock* block = db->getChip()->getBlock();
   odb::dbTech* tech = db->getTech();
   if (block == nullptr || tech == nullptr)
-<<<<<<< HEAD
     logger->error(ord::DRT, 23, "please load design first");
-=======
-    logger->error(DRT, 4, "please load design first");
->>>>>>> 05cc8080
 
   updateDbVias(block, tech);
   updateDbConn(block, tech);
