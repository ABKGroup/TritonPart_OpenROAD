/* Authors: Lutong Wang and Bangqi Xu */
/*
 * Copyright (c) 2019, The Regents of the University of California
 * All rights reserved.
 *
 * Redistribution and use in source and binary forms, with or without
 * modification, are permitted provided that the following conditions are met:
 *     * Redistributions of source code must retain the above copyright
 *       notice, this list of conditions and the following disclaimer.
 *     * Redistributions in binary form must reproduce the above copyright
 *       notice, this list of conditions and the following disclaimer in the
 *       documentation and/or other materials provided with the distribution.
 *     * Neither the name of the University nor the
 *       names of its contributors may be used to endorse or promote products
 *       derived from this software without specific prior written permission.
 *
 * THIS SOFTWARE IS PROVIDED BY THE COPYRIGHT HOLDERS AND CONTRIBUTORS "AS IS"
 * AND ANY EXPRESS OR IMPLIED WARRANTIES, INCLUDING, BUT NOT LIMITED TO, THE
 * IMPLIED WARRANTIES OF MERCHANTABILITY AND FITNESS FOR A PARTICULAR PURPOSE
 * ARE DISCLAIMED. IN NO EVENT SHALL THE REGENTS BE LIABLE FOR ANY DIRECT,
 * INDIRECT, INCIDENTAL, SPECIAL, EXEMPLARY, OR CONSEQUENTIAL DAMAGES
 * (INCLUDING, BUT NOT LIMITED TO, PROCUREMENT OF SUBSTITUTE GOODS OR SERVICES;
 * LOSS OF USE, DATA, OR PROFITS; OR BUSINESS INTERRUPTION) HOWEVER CAUSED AND
 * ON ANY THEORY OF LIABILITY, WHETHER IN CONTRACT, STRICT LIABILITY, OR TORT
 * (INCLUDING NEGLIGENCE OR OTHERWISE) ARISING IN ANY WAY OUT OF THE USE OF THIS
 * SOFTWARE, EVEN IF ADVISED OF THE POSSIBILITY OF SUCH DAMAGE.
 */

#include <cmath>

#include "ta/FlexTA.h"

using namespace std;
using namespace fr;

frSquaredDistance FlexTAWorker::box2boxDistSquare(const frBox& box1,
                                                  const frBox& box2,
                                                  frCoord& dx,
                                                  frCoord& dy)
{
  dx = max(max(box1.left(), box2.left()) - min(box1.right(), box2.right()), 0);
  dy = max(max(box1.bottom(), box2.bottom()) - min(box1.top(), box2.top()), 0);
  return (frSquaredDistance) dx * dx + (frSquaredDistance) dy * dy;
}

// must be current TA layer
void FlexTAWorker::modMinSpacingCostPlanar(const frBox& box,
                                           frLayerNum lNum,
                                           taPinFig* fig,
                                           bool isAddCost,
                                           set<taPin*, frBlockObjectComp>* pinS)
{
  // bool enableOutput = true;
  bool enableOutput = false;
  double dbu = getDesign()->getTopBlock()->getDBUPerUU();
  // obj1 = curr obj
  frCoord width1 = box.width();
  frCoord length1 = box.length();
  // obj2 = other obj
  // layer default width
  frCoord width2 = getDesign()->getTech()->getLayer(lNum)->getWidth();
  frCoord halfwidth2 = width2 / 2;
  // spacing value needed
  frCoord bloatDist = 0;
  auto con = getDesign()->getTech()->getLayer(lNum)->getMinSpacing();
  if (con) {
    if (con->typeId() == frConstraintTypeEnum::frcSpacingConstraint) {
      bloatDist = static_cast<frSpacingConstraint*>(con)->getMinSpacing();
    } else if (con->typeId()
               == frConstraintTypeEnum::frcSpacingTablePrlConstraint) {
      bloatDist = static_cast<frSpacingTablePrlConstraint*>(con)->find(
          max(width1, width2), length1);
    } else if (con->typeId()
               == frConstraintTypeEnum::frcSpacingTableTwConstraint) {
      bloatDist = static_cast<frSpacingTableTwConstraint*>(con)->find(
          width1, width2, length1);
    } else {
      cout << "Warning: min spacing rule not supporterd" << endl;
      return;
    }
  } else {
    cout << "Warning: no min spacing rule" << endl;
    return;
  }
  if (fig->getNet()->getNondefaultRule())
    bloatDist
        = max(bloatDist,
              fig->getNet()->getNondefaultRule()->getSpacing(lNum / 2 - 1));
  frSquaredDistance bloatDistSquare = (frSquaredDistance) bloatDist * bloatDist;

  bool isH = (getDir() == frPrefRoutingDirEnum::frcHorzPrefRoutingDir);

  // now assume track in H direction
  frCoord boxLow = isH ? box.bottom() : box.left();
  frCoord boxHigh = isH ? box.top() : box.right();
  frCoord boxLeft = isH ? box.left() : box.bottom();
  frCoord boxRight = isH ? box.right() : box.top();
  frBox box1(boxLeft, boxLow, boxRight, boxHigh);

  int idx1, idx2;
  getTrackIdx(boxLow - bloatDist - halfwidth2 + 1,
              boxHigh + bloatDist + halfwidth2 - 1,
              lNum,
              idx1,
              idx2);

  frBox box2(-halfwidth2, -halfwidth2, halfwidth2, halfwidth2);
  frTransform xform;
  frCoord dx, dy;
  auto& trackLocs = getTrackLocs(lNum);
  auto& workerRegionQuery = getWorkerRegionQuery();
  for (int i = idx1; i <= idx2; i++) {
    auto trackLoc = trackLocs[i];
    xform.set(frPoint(boxLeft, trackLoc));
    box2.transform(xform);
    box2boxDistSquare(box1, box2, dx, dy);
<<<<<<< HEAD
    frCoord maxX = (frCoord) (sqrt(1.0 * bloatDistSquare
                                   - 1.0 * (frSquaredDistance) dy * dy));
    if ((frSquaredDistance) maxX * maxX + (frSquaredDistance) dy * dy
        == bloatDistSquare) {
=======
    if (dy >= bloatDist) {
      continue;
    }
    frCoord maxX = (frCoord) (sqrt(1.0 * bloatDistSquare - 1.0 * dy * dy));
    if (maxX * maxX + dy * dy == bloatDistSquare) {
>>>>>>> 0c6ecdb7
      maxX = max(0, maxX - 1);
    }
    frCoord blockLeft = boxLeft - maxX - halfwidth2;
    frCoord blockRight = boxRight + maxX + halfwidth2;
    frBox tmpBox;
    if (isH) {
      tmpBox.set(blockLeft, trackLoc, blockRight, trackLoc);
    } else {
      tmpBox.set(trackLoc, blockLeft, trackLoc, blockRight);
    }
    if (isAddCost) {
      workerRegionQuery.addCost(tmpBox, lNum, fig, con);
      if (pinS) {
        workerRegionQuery.query(tmpBox, lNum, *pinS);
      }
      if (enableOutput) {
        cout << "  add minSpc planar@(" << tmpBox.left() / dbu << ", "
             << tmpBox.bottom() / dbu << ") (" << tmpBox.right() / dbu << ", "
             << tmpBox.top() / dbu << ") "
             << getDesign()->getTech()->getLayer(lNum)->getName() << endl
             << flush;
      }
    } else {
      workerRegionQuery.removeCost(tmpBox, lNum, fig, con);
      if (pinS) {
        workerRegionQuery.query(tmpBox, lNum, *pinS);
      }
      if (enableOutput) {
        cout << "  sub minSpc planar@(" << tmpBox.left() / dbu << ", "
             << tmpBox.bottom() / dbu << ") (" << tmpBox.right() / dbu << ", "
             << tmpBox.top() / dbu << ") "
             << getDesign()->getTech()->getLayer(lNum)->getName() << endl
             << flush;
      }
    }
  }
}

// given a shape on any routing layer n, block via @(n+1) if isUpperVia is true
void FlexTAWorker::modMinSpacingCostVia(const frBox& box,
                                        frLayerNum lNum,
                                        taPinFig* fig,
                                        bool isAddCost,
                                        bool isUpperVia,
                                        bool isCurrPs,
                                        set<taPin*, frBlockObjectComp>* pinS)
{
  // bool enableOutput = true;
  bool enableOutput = false;
  double dbu = getDesign()->getTopBlock()->getDBUPerUU();
  // obj1 = curr obj
  frCoord width1 = box.width();
  frCoord length1 = box.length();
  // obj2 = other obj
  // default via dimension
  frViaDef* viaDef = nullptr;
  frLayerNum cutLNum = 0;
  if (isUpperVia) {
    viaDef
        = (lNum < getDesign()->getTech()->getTopLayerNum())
              ? getDesign()->getTech()->getLayer(lNum + 1)->getDefaultViaDef()
              : nullptr;
    cutLNum = lNum + 1;
  } else {
    viaDef
        = (lNum > getDesign()->getTech()->getBottomLayerNum())
              ? getDesign()->getTech()->getLayer(lNum - 1)->getDefaultViaDef()
              : nullptr;
    cutLNum = lNum - 1;
  }
  if (viaDef == nullptr) {
    return;
  }
  frVia via(viaDef);
  frBox viaBox(0, 0, 0, 0);
  if (isUpperVia) {
    via.getLayer1BBox(viaBox);
  } else {
    via.getLayer2BBox(viaBox);
  }
  frCoord width2 = viaBox.width();
  frCoord length2 = viaBox.length();

  bool isH = (getDir() == frPrefRoutingDirEnum::frcHorzPrefRoutingDir);
  frLayerNum followTrackLNum;
  if (cutLNum - 1 >= getDesign()->getTech()->getBottomLayerNum()
      && getDesign()->getTech()->getLayer(cutLNum - 1)->getType()
             == frLayerTypeEnum::ROUTING
      && getDesign()->getTech()->getLayer(cutLNum - 1)->getDir() == getDir()) {
    followTrackLNum = cutLNum - 1;
  } else if (cutLNum + 1 <= getDesign()->getTech()->getTopLayerNum()
             && getDesign()->getTech()->getLayer(cutLNum + 1)->getType()
                    == frLayerTypeEnum::ROUTING
             && getDesign()->getTech()->getLayer(cutLNum + 1)->getDir()
                    == getDir()) {
    followTrackLNum = cutLNum + 1;
  } else {
    cout << "Warning: via layer connected to non-routing layer, skipped in "
            "modMinSpacingCostVia"
         << endl;
    return;
  }

  // spacing value needed
  frCoord bloatDist = 0;
  auto con = getDesign()->getTech()->getLayer(lNum)->getMinSpacing();
  if (con) {
    if (con->typeId() == frConstraintTypeEnum::frcSpacingConstraint) {
      bloatDist = static_cast<frSpacingConstraint*>(con)->getMinSpacing();
    } else if (con->typeId()
               == frConstraintTypeEnum::frcSpacingTablePrlConstraint) {
      bloatDist = static_cast<frSpacingTablePrlConstraint*>(con)->find(
          max(width1, width2), isCurrPs ? length2 : min(length1, length2));
    } else if (con->typeId()
               == frConstraintTypeEnum::frcSpacingTableTwConstraint) {
      bloatDist = static_cast<frSpacingTableTwConstraint*>(con)->find(
          width1, width2, isCurrPs ? length2 : min(length1, length2));
    } else {
      cout << "Warning: min spacing rule not supporterd" << endl;
      return;
    }
  } else {
    cout << "Warning: no min spacing rule" << endl;
    return;
  }
  if (fig->getNet()->getNondefaultRule())
    bloatDist
        = max(bloatDist,
              fig->getNet()->getNondefaultRule()->getSpacing(lNum / 2 - 1));
  int idx1, idx2;
  if (isH) {
    getTrackIdx(box.bottom() - bloatDist - (viaBox.top() - 0) + 1,
                box.top() + bloatDist + (0 - viaBox.bottom()) - 1,
                followTrackLNum,
                idx1,
                idx2);
  } else {
    getTrackIdx(box.left() - bloatDist - (viaBox.right() - 0) + 1,
                box.right() + bloatDist + (0 - viaBox.left()) - 1,
                followTrackLNum,
                idx1,
                idx2);
  }

  auto& trackLocs = getTrackLocs(followTrackLNum);
  auto& workerRegionQuery = getWorkerRegionQuery();
  frBox tmpBx;
  frTransform xform;
  frCoord dx, dy, prl;
  frCoord reqDist = 0;
  frCoord maxX, blockLeft, blockRight;
  frBox blockBox;
  for (int i = idx1; i <= idx2; i++) {
    auto trackLoc = trackLocs[i];
    if (isH) {
      xform.set(frPoint(box.left(), trackLoc));
    } else {
      xform.set(frPoint(trackLoc, box.bottom()));
    }
    tmpBx.set(viaBox);
    tmpBx.transform(xform);
    box2boxDistSquare(box, tmpBx, dx, dy);
    if (isH) {           // track is horizontal
      if (dy > 0) {      // via at the bottom of box
        if (isCurrPs) {  // prl maxed out to be viaBox
          prl = viaBox.right() - viaBox.left();
        } else {  // prl maxed out to be smaller of box and viaBox
          prl = min(box.right() - box.left(), viaBox.right() - viaBox.left());
        }
        // via at the side of box
      } else {
        if (isCurrPs) {  // prl maxed out to be viaBox
          prl = viaBox.top() - viaBox.bottom();
        } else {  // prl maxed out to be smaller of box and viaBox
          prl = min(box.top() - box.bottom(), viaBox.top() - viaBox.bottom());
        }
      }
    } else {             // track is vertical
      if (dx > 0) {      // via at the bottom of box
        if (isCurrPs) {  // prl maxed out to be viaBox
          prl = viaBox.top() - viaBox.bottom();
        } else {  // prl maxed out to be smaller of box and viaBox
          prl = min(box.top() - box.bottom(), viaBox.top() - viaBox.bottom());
        }
        // via at the side of box
      } else {
        if (isCurrPs) {  // prl maxed out to be viaBox
          prl = viaBox.right() - viaBox.left();
        } else {  // prl maxed out to be smaller of box and viaBox
          prl = min(box.right() - box.left(), viaBox.right() - viaBox.left());
        }
      }
    }

    if (con->typeId() == frConstraintTypeEnum::frcSpacingConstraint) {
      reqDist = static_cast<frSpacingConstraint*>(con)->getMinSpacing();
    } else if (con->typeId()
               == frConstraintTypeEnum::frcSpacingTablePrlConstraint) {
      reqDist = static_cast<frSpacingTablePrlConstraint*>(con)->find(
          max(width1, width2), prl);
    } else if (con->typeId()
               == frConstraintTypeEnum::frcSpacingTableTwConstraint) {
      reqDist = static_cast<frSpacingTableTwConstraint*>(con)->find(
          width1, width2, prl);
    }
    if (fig->getNet()->getNondefaultRule())
      reqDist
          = max(reqDist,
                fig->getNet()->getNondefaultRule()->getSpacing(lNum / 2 - 1));

    if (isH) {
      if (dy >= reqDist) {
        continue;
      }
      maxX = (frCoord) (sqrt(1.0 * reqDist * reqDist - 1.0 * dy * dy));
      if (maxX * maxX + dy * dy == reqDist * reqDist) {
        maxX = max(0, maxX - 1);
      }
      blockLeft = box.left() - maxX - (viaBox.right() - 0);
      blockRight = box.right() + maxX + (0 - viaBox.left());

      blockBox.set(blockLeft, trackLoc, blockRight, trackLoc);
    } else {
      if (dx >= reqDist) {
        continue;
      }
      maxX = (frCoord) (sqrt(1.0 * reqDist * reqDist - 1.0 * dx * dx));
      if (maxX * maxX + dx * dx == reqDist * reqDist) {
        maxX = max(0, maxX - 1);
      }
      blockLeft = box.bottom() - maxX - (viaBox.top() - 0);
      blockRight = box.top() + maxX + (0 - viaBox.bottom());

      blockBox.set(trackLoc, blockLeft, trackLoc, blockRight);
    }

    if (isAddCost) {
      workerRegionQuery.addCost(blockBox, cutLNum, fig, con);
      if (pinS) {
        workerRegionQuery.query(blockBox, cutLNum, *pinS);
      }
      if (enableOutput) {
        cout << "  add minSpc via@(" << blockBox.left() / dbu << ", "
             << blockBox.bottom() / dbu << ") (" << blockBox.right() / dbu
             << ", " << blockBox.top() / dbu << ") "
             << getDesign()->getTech()->getLayer(cutLNum)->getName() << endl
             << flush;
      }
    } else {
      workerRegionQuery.removeCost(blockBox, cutLNum, fig, con);
      if (pinS) {
        workerRegionQuery.query(blockBox, cutLNum, *pinS);
      }
      if (enableOutput) {
        cout << "  sub minSpc via@(" << blockBox.left() / dbu << ", "
             << blockBox.bottom() / dbu << ") (" << blockBox.right() / dbu
             << ", " << blockBox.top() / dbu << ") "
             << getDesign()->getTech()->getLayer(cutLNum)->getName() << endl
             << flush;
      }
    }
  }
}

void FlexTAWorker::modCutSpacingCost(const frBox& box,
                                     frLayerNum lNum,
                                     taPinFig* fig,
                                     bool isAddCost,
                                     set<taPin*, frBlockObjectComp>* pinS)
{
  bool enableOutput = false;
  // bool enableOutput = true;
  double dbu = getDesign()->getTopBlock()->getDBUPerUU();
  if (!getDesign()->getTech()->getLayer(lNum)->hasCutSpacing()) {
    return;
  }
  // obj1 = curr obj
  // obj2 = other obj
  // default via dimension
  frViaDef* viaDef = getDesign()->getTech()->getLayer(lNum)->getDefaultViaDef();
  frVia via(viaDef);
  frBox viaBox(0, 0, 0, 0);
  via.getCutBBox(viaBox);

  bool isH = (getDir() == frPrefRoutingDirEnum::frcHorzPrefRoutingDir);
  frLayerNum followTrackLNum;
  if (lNum - 1 >= getDesign()->getTech()->getBottomLayerNum()
      && getDesign()->getTech()->getLayer(lNum - 1)->getType()
             == frLayerTypeEnum::ROUTING
      && getDesign()->getTech()->getLayer(lNum - 1)->getDir() == getDir()) {
    followTrackLNum = lNum - 1;
  } else if (lNum + 1 <= getDesign()->getTech()->getTopLayerNum()
             && getDesign()->getTech()->getLayer(lNum + 1)->getType()
                    == frLayerTypeEnum::ROUTING
             && getDesign()->getTech()->getLayer(lNum + 1)->getDir()
                    == getDir()) {
    followTrackLNum = lNum + 1;
  } else {
    cout << "Warning: via layer connected to non-routing layer, skipped in "
            "modMinSpacingCostVia"
         << endl;
    return;
  }

  // spacing value needed
  frCoord bloatDist = 0;
  for (auto con : getDesign()->getTech()->getLayer(lNum)->getCutSpacing()) {
    bloatDist = max(bloatDist, con->getCutSpacing());
  }

  int idx1, idx2;
  if (isH) {
    getTrackIdx(box.bottom() - bloatDist - (viaBox.top() - 0) + 1,
                box.top() + bloatDist + (0 - viaBox.bottom()) - 1,
                followTrackLNum,
                idx1,
                idx2);
  } else {
    getTrackIdx(box.left() - bloatDist - (viaBox.right() - 0) + 1,
                box.right() + bloatDist + (0 - viaBox.left()) - 1,
                followTrackLNum,
                idx1,
                idx2);
  }

  auto& trackLocs = getTrackLocs(followTrackLNum);
  auto& workerRegionQuery = getWorkerRegionQuery();
  frBox tmpBx;
  frTransform xform;
  frCoord dx, dy, c2ctrackdist;
  frCoord reqDist = 0;
  frCoord maxX, blockLeft, blockRight;
  frBox blockBox;
  frPoint boxCenter, tmpBxCenter;
  boxCenter.set((box.left() + box.right()) / 2, (box.bottom() + box.top()) / 2);
  bool hasViol = false;
  for (int i = idx1; i <= idx2; i++) {
    auto trackLoc = trackLocs[i];
    if (isH) {
      xform.set(frPoint(box.left(), trackLoc));
    } else {
      xform.set(frPoint(trackLoc, box.bottom()));
    }
    tmpBx.set(viaBox);
    tmpBx.transform(xform);
    box2boxDistSquare(box, tmpBx, dx, dy);

    for (auto con : getDesign()->getTech()->getLayer(lNum)->getCutSpacing()) {
      hasViol = false;
      reqDist = con->getCutSpacing();
      bool isC2C = con->hasCenterToCenter();
      if (isH) {
        c2ctrackdist = abs(boxCenter.y() - trackLoc);
      } else {
        c2ctrackdist = abs(boxCenter.x() - trackLoc);
      }

      if (isH) {
        if (isC2C) {
          if (c2ctrackdist >= reqDist) {
            continue;
          }
        } else {
          if (dy >= reqDist) {
            continue;
          }
        }
        if (isC2C) {
          maxX = (frCoord) (sqrt(1.0 * reqDist * reqDist
                                 - 1.0 * c2ctrackdist * c2ctrackdist));
        } else {
          maxX = (frCoord) (sqrt(1.0 * reqDist * reqDist - 1.0 * dy * dy));
        }
        if (maxX * maxX + dy * dy == reqDist * reqDist) {
          maxX = max(0, maxX - 1);
        }
        if (isC2C) {
          blockLeft = boxCenter.x() - maxX;
          blockRight = boxCenter.x() + maxX;
        } else {
          blockLeft = box.left() - maxX - (viaBox.right() - 0);
          blockRight = box.right() + maxX + (0 - viaBox.left());
        }
        blockBox.set(blockLeft, trackLoc, blockRight, trackLoc);
      } else {
        if (isC2C) {
          if (c2ctrackdist >= reqDist) {
            continue;
          }
        } else {
          if (dx >= reqDist) {
            continue;
          }
        }
        if (isC2C) {
          maxX = (frCoord) (sqrt(1.0 * reqDist * reqDist
                                 - 1.0 * c2ctrackdist * c2ctrackdist));
        } else {
          maxX = (frCoord) (sqrt(1.0 * reqDist * reqDist - 1.0 * dx * dx));
        }
        if (maxX * maxX + dx * dx == reqDist * reqDist) {
          maxX = max(0, maxX - 1);
        }
        if (isC2C) {
          blockLeft = boxCenter.y() - maxX;
          blockRight = boxCenter.y() + maxX;
        } else {
          blockLeft = box.bottom() - maxX - (viaBox.top() - 0);
          blockRight = box.top() + maxX + (0 - viaBox.bottom());
        }

        blockBox.set(trackLoc, blockLeft, trackLoc, blockRight);
      }
      if (con->hasSameNet()) {
        continue;
      }
      if (con->isLayer()) {
        ;
      } else if (con->isAdjacentCuts()) {
        hasViol = true;
        // should disable hasViol and modify this part to new grid graph
      } else if (con->isParallelOverlap()) {
        if (isH) {
          if (dy > 0) {
            blockBox.set(max(box.left() - (viaBox.right() - 0) + 1, blockLeft),
                         trackLoc,
                         min(box.right() + (0 - viaBox.left()) - 1, blockRight),
                         trackLoc);
          }
        } else {
          if (dx > 0) {
            blockBox.set(
                trackLoc,
                max(box.bottom() - (viaBox.top() - 0) + 1, blockLeft),
                trackLoc,
                min(box.top() + (0 - viaBox.bottom()) - 1, blockRight));
          }
        }
        if (blockBox.left() <= blockBox.right()
            && blockBox.bottom() <= blockBox.top()) {
          hasViol = true;
        }
      } else if (con->isArea()) {
        auto currArea
            = max(box.length() * box.width(), tmpBx.length() * tmpBx.width());
        if (currArea >= con->getCutArea()) {
          hasViol = true;
        }
      } else {
        hasViol = true;
      }
      if (hasViol) {
        if (isAddCost) {
          workerRegionQuery.addCost(blockBox, lNum, fig, con);
          if (pinS) {
            workerRegionQuery.query(blockBox, lNum, *pinS);
          }
          if (enableOutput) {
            cout << "  add cutSpc via@(" << blockBox.left() / dbu << ", "
                 << blockBox.bottom() / dbu << ") (" << blockBox.right() / dbu
                 << ", " << blockBox.top() / dbu << ") "
                 << getDesign()->getTech()->getLayer(lNum)->getName() << endl
                 << flush;
          }
        } else {
          workerRegionQuery.removeCost(blockBox, lNum, fig, con);
          if (pinS) {
            workerRegionQuery.query(blockBox, lNum, *pinS);
          }
          if (enableOutput) {
            cout << "  sub cutSpc via@(" << blockBox.left() / dbu << ", "
                 << blockBox.bottom() / dbu << ") (" << blockBox.right() / dbu
                 << ", " << blockBox.top() / dbu << ") "
                 << getDesign()->getTech()->getLayer(lNum)->getName() << endl
                 << flush;
          }
        }
      }
    }
  }
}

void FlexTAWorker::addCost(taPinFig* fig, set<taPin*, frBlockObjectComp>* pinS)
{
  modCost(fig, true, pinS);
}

void FlexTAWorker::subCost(taPinFig* fig, set<taPin*, frBlockObjectComp>* pinS)
{
  modCost(fig, false, pinS);
}

void FlexTAWorker::modCost(taPinFig* fig,
                           bool isAddCost,
                           set<taPin*, frBlockObjectComp>* pinS)
{
  if (fig->typeId() == tacPathSeg) {
    auto obj = static_cast<taPathSeg*>(fig);
    auto layerNum = obj->getLayerNum();
    frBox box;
    obj->getBBox(box);
    modMinSpacingCostPlanar(
        box, layerNum, obj, isAddCost, pinS);  // must be current TA layer
    modMinSpacingCostVia(box, layerNum, obj, isAddCost, true, true, pinS);
    modMinSpacingCostVia(box, layerNum, obj, isAddCost, false, true, pinS);
  } else if (fig->typeId() == tacVia) {
    auto obj = static_cast<taVia*>(fig);
    frBox box;
    obj->getLayer1BBox(box);  // assumes enclosure for via is always rectangle
    auto layerNum = obj->getViaDef()->getLayer1Num();
    // current TA layer
    if (getDir() == getDesign()->getTech()->getLayer(layerNum)->getDir()) {
      modMinSpacingCostPlanar(box, layerNum, obj, isAddCost, pinS);
    }
    modMinSpacingCostVia(box, layerNum, obj, isAddCost, true, false, pinS);
    modMinSpacingCostVia(box, layerNum, obj, isAddCost, false, false, pinS);

    obj->getLayer2BBox(box);  // assumes enclosure for via is always rectangle
    layerNum = obj->getViaDef()->getLayer2Num();
    // current TA layer
    if (getDir() == getDesign()->getTech()->getLayer(layerNum)->getDir()) {
      modMinSpacingCostPlanar(box, layerNum, obj, isAddCost, pinS);
    }
    modMinSpacingCostVia(box, layerNum, obj, isAddCost, true, false, pinS);
    modMinSpacingCostVia(box, layerNum, obj, isAddCost, false, false, pinS);

    frTransform xform;
    frPoint pt;
    obj->getOrigin(pt);
    xform.set(pt);
    for (auto& uFig : obj->getViaDef()->getCutFigs()) {
      auto rect = static_cast<frRect*>(uFig.get());
      rect->getBBox(box);
      box.transform(xform);
      layerNum = obj->getViaDef()->getCutLayerNum();
      modCutSpacingCost(box, layerNum, obj, isAddCost, pinS);
    }
  } else {
    cout << "Error: unsupported region query add" << endl;
  }
}

void FlexTAWorker::assignIroute_availTracks(taPin* iroute,
                                            frLayerNum& lNum,
                                            int& idx1,
                                            int& idx2)
{
  // bool enableOutput = true;
  bool enableOutput = false;
  lNum = iroute->getGuide()->getBeginLayerNum();
  frPoint gbp, gep, gIdx;
  frBox gBox;
  iroute->getGuide()->getPoints(gbp, gep);
  getDesign()->getTopBlock()->getGCellIdx(gbp, gIdx);
  getDesign()->getTopBlock()->getGCellBox(gIdx, gBox);
  bool isH = (getDir() == frPrefRoutingDirEnum::frcHorzPrefRoutingDir);
  frCoord coordLow = isH ? gBox.bottom() : gBox.left();
  frCoord coordHigh = isH ? gBox.top() : gBox.right();
  coordHigh--;  // to avoid higher track == guide top/right
  getTrackIdx(coordLow, coordHigh, lNum, idx1, idx2);
  if (enableOutput) {
    double dbu = getDesign()->getTopBlock()->getDBUPerUU();
    cout << " min/max track@" << getTrackLocs(lNum)[idx1] / dbu;
    if (idx2 > idx1) {
      cout << "/" << getTrackLocs(lNum)[idx2] / dbu;
    }
    cout << endl;
  }
}

frUInt4 FlexTAWorker::assignIroute_getWlenCost(taPin* iroute, frCoord trackLoc)
{
  auto guide = iroute->getGuide();
  bool isH = (getDir() == frPrefRoutingDirEnum::frcHorzPrefRoutingDir);
  frPoint begin, end;
  guide->getPoints(begin, end);
  frBox endBox;
  frPoint idx;
  getDesign()->getTopBlock()->getGCellIdx(end, idx);
  getDesign()->getTopBlock()->getGCellBox(idx, endBox);
  int wlen = 0;
  auto wlen_helper = iroute->getWlenHelper();
  if (wlen_helper <= 0) {
    if (isH) {
      wlen = abs(wlen_helper) * (trackLoc - endBox.bottom());
    } else {
      wlen = abs(wlen_helper) * (trackLoc - endBox.left());
    }
  } else {
    if (isH) {
      wlen = abs(wlen_helper) * (endBox.top() - trackLoc);
    } else {
      wlen = abs(wlen_helper) * (endBox.right() - trackLoc);
    }
  }
  if (wlen < 0) {
    double dbu = getDesign()->getTopBlock()->getDBUPerUU();
    cout << "Error: getWlenCost has wlenCost < 0"
         << ", trackLoc@" << trackLoc / dbu << " box (" << endBox.left() / dbu
         << ", " << endBox.bottom() / dbu << ") (" << endBox.right() / dbu
         << ", " << endBox.top() / dbu << ")" << endl;
    return (frUInt4) 0;
  } else {
    return (frUInt4) wlen;
  }
}

frUInt4 FlexTAWorker::assignIroute_getPinCost(taPin* iroute, frCoord trackLoc)
{
  frUInt4 sol = 0;
  if (iroute->hasWlenHelper2()) {
    sol = abs(trackLoc - iroute->getWlenHelper2());
    if (DBPROCESSNODE == "GF14_13M_3Mx_2Cx_4Kx_2Hx_2Gx_LB") {
      bool isH = (getDir() == frPrefRoutingDirEnum::frcHorzPrefRoutingDir);
      auto layerNum = iroute->getGuide()->getBeginLayerNum();
      int zIdx = layerNum / 2 - 1;
      if (sol) {
        if (isH) {
          // if cannot use bottom or upper layer to bridge, then add cost
          if ((getTech()->isVia2ViaForbiddenLen(
                   zIdx, false, false, false, sol, nullptr, false)
               || layerNum - 2 < BOTTOM_ROUTING_LAYER)
              && (getTech()->isVia2ViaForbiddenLen(
                      zIdx, true, true, false, sol, nullptr, false)
                  || layerNum + 2 > getTech()->getTopLayerNum())) {
            sol += TADRCCOST;
          }
        } else {
          if ((getTech()->isVia2ViaForbiddenLen(
                   zIdx, false, false, true, sol, nullptr, false)
               || layerNum - 2 < BOTTOM_ROUTING_LAYER)
              && (getTech()->isVia2ViaForbiddenLen(
                      zIdx, true, true, true, sol, nullptr, false)
                  || layerNum + 2 > getTech()->getTopLayerNum())) {
            sol += TADRCCOST;
          }
        }
      }
    }
  }
  return sol;
}

frUInt4 FlexTAWorker::assignIroute_getDRCCost_helper(taPin* iroute,
                                                     frBox& box,
                                                     frLayerNum lNum)
{
  auto& workerRegionQuery = getWorkerRegionQuery();
  vector<rq_box_value_t<std::pair<frBlockObject*, frConstraint*>>> result;
  int overlap = 0;
  if (iroute->getGuide()->getNet()->getNondefaultRule()) {
    int r = iroute->getGuide()->getNet()->getNondefaultRule()->getWidth(lNum / 2
                                                                        - 1)
            / 2;
    r += iroute->getGuide()->getNet()->getNondefaultRule()->getSpacing(lNum / 2
                                                                       - 1);
    box.bloat(r, box);
  }
  workerRegionQuery.queryCost(box, lNum, result);
  bool isCut = false;
  for (auto& [bounds, pr] : result) {
    auto& [obj, con] = pr;
    frCoord tmpOvlp = -max(box.left(), bounds.left())
                      + min(box.right(), bounds.right())
                      - max(box.bottom(), bounds.bottom())
                      + min(box.top(), bounds.top()) + 1;
    if (tmpOvlp <= 0) {
      cout << "Error: assignIroute_getDRCCost_helper overlap < 0" << endl;
      exit(1);
    }
    // unknown obj, always add cost
    if (obj == nullptr) {
      overlap += tmpOvlp;
      // only add cost for diff-net
    } else if (obj->typeId() == frcNet) {
      if (iroute->getGuide()->getNet() != obj) {
        overlap += tmpOvlp;
      }
      // two taObjs
    } else if (obj->typeId() == tacPathSeg || obj->typeId() == tacVia) {
      auto taObj = static_cast<taPinFig*>(obj);
      // can exclude same iroute objs also
      if (taObj->getPin() == iroute) {
        continue;
      }
      if (iroute->getGuide()->getNet()
          != taObj->getPin()->getGuide()->getNet()) {
        overlap += tmpOvlp;
      }
    } else {
      cout << "Warning: assignIroute_getDRCCost_helper unsupported type"
           << endl;
    }
  }
  frCoord pitch = 0;
  if (getDesign()->getTech()->getLayer(lNum)->getType()
      == frLayerTypeEnum::ROUTING) {
    pitch = getDesign()->getTech()->getLayer(lNum)->getPitch();
    isCut = false;
  } else if (getDesign()->getTech()->getTopLayerNum() >= lNum + 1
             && getDesign()->getTech()->getLayer(lNum + 1)->getType()
                    == frLayerTypeEnum::ROUTING) {
    pitch = getDesign()->getTech()->getLayer(lNum + 1)->getPitch();
    isCut = true;
  } else if (getDesign()->getTech()->getBottomLayerNum() <= lNum - 1
             && getDesign()->getTech()->getLayer(lNum - 1)->getType()
                    == frLayerTypeEnum::ROUTING) {
    pitch = getDesign()->getTech()->getLayer(lNum - 1)->getPitch();
    isCut = true;
  } else {
    cout << "Error: assignIroute_getDRCCost_helper unknown layer type" << endl;
    exit(1);
  }
  // always penalize two pitch per cut, regardless of cnts
  return (overlap == 0) ? 0 : (isCut ? pitch * 2 : max(pitch * 2, overlap));
}

frUInt4 FlexTAWorker::assignIroute_getDRCCost(taPin* iroute, frCoord trackLoc)
{
  frUInt4 cost = 0;
  frPoint bp, ep;
  bool isH = (getDir() == frPrefRoutingDirEnum::frcHorzPrefRoutingDir);
  for (auto& uPinFig : iroute->getFigs()) {
    if (uPinFig->typeId() == tacPathSeg) {
      auto obj = static_cast<taPathSeg*>(uPinFig.get());
      obj->getPoints(bp, ep);
      if (isH) {
        bp.set(bp.x(), trackLoc);
        ep.set(ep.x(), trackLoc);
      } else {
        bp.set(trackLoc, bp.y());
        ep.set(trackLoc, ep.y());
      }
      frBox bbox(bp, ep);
      frUInt4 wireCost
          = assignIroute_getDRCCost_helper(iroute, bbox, obj->getLayerNum());
      cost += wireCost;
    } else if (uPinFig->typeId() == tacVia) {
      auto obj = static_cast<taVia*>(uPinFig.get());
      obj->getOrigin(bp);
      if (isH) {
        bp.set(bp.x(), trackLoc);
      } else {
        bp.set(trackLoc, bp.y());
      }
      frBox bbox(bp, bp);
      frUInt4 viaCost = assignIroute_getDRCCost_helper(
          iroute, bbox, obj->getViaDef()->getCutLayerNum());
      cost += viaCost;
    } else {
      cout << "Error: assignIroute_updateIroute unsupported pinFig" << endl;
      exit(1);
    }
  }
  return cost;
}

frUInt4 FlexTAWorker::assignIroute_getAlignCost(taPin* iroute, frCoord trackLoc)
{
  frUInt4 sol = 0;
  frCoord pitch = 0;
  bool isH = (getDir() == frPrefRoutingDirEnum::frcHorzPrefRoutingDir);
  for (auto& uPinFig : iroute->getFigs()) {
    if (uPinFig->typeId() == tacPathSeg) {
      auto obj = static_cast<taPathSeg*>(uPinFig.get());
      frPoint bp, ep;
      obj->getPoints(bp, ep);
      auto lNum = obj->getLayerNum();
      pitch = getDesign()->getTech()->getLayer(lNum)->getPitch();
      auto& workerRegionQuery = getWorkerRegionQuery();
      set<taPin*, frBlockObjectComp> result;
      frBox box;
      if (isH) {
        box.set(bp.x(), trackLoc, ep.x(), trackLoc);
      } else {
        box.set(trackLoc, bp.y(), trackLoc, ep.y());
      }
      workerRegionQuery.query(box, lNum, result);
      for (auto& iroute2 : result) {
        if (iroute2->getGuide()->getNet() == iroute->getGuide()->getNet()) {
          sol = 1;
          break;
        }
      }
    }
    if (sol == 1) {
      break;
    }
  }
  return pitch * sol;
}

frUInt4 FlexTAWorker::assignIroute_getCost(taPin* iroute,
                                           frCoord trackLoc,
                                           frUInt4& outDrcCost)
{
  frCoord irouteLayerPitch
      = getTech()->getLayer(iroute->getGuide()->getBeginLayerNum())->getPitch();
  // bool enableOutput = true;
  bool enableOutput = false;
  outDrcCost = assignIroute_getDRCCost(iroute, trackLoc);
  int drcCost = (isInitTA()) ? (0.05 * outDrcCost) : (TADRCCOST * outDrcCost);
  int wlenCost = assignIroute_getWlenCost(iroute, trackLoc);
  // int pinCost    = TAPINCOST * assignIroute_getPinCost(iroute, trackLoc);
  int tmpPinCost = assignIroute_getPinCost(iroute, trackLoc);
  int pinCost
      = (tmpPinCost == 0) ? 0 : TAPINCOST * irouteLayerPitch + tmpPinCost;
  int tmpAlignCost = assignIroute_getAlignCost(iroute, trackLoc);
  int alignCost
      = (tmpAlignCost == 0) ? 0 : TAALIGNCOST * irouteLayerPitch + tmpAlignCost;
  if (enableOutput) {
    cout << "    drc/wlen/pin/align cost = " << drcCost << "/" << wlenCost
         << "/" << pinCost << "/" << alignCost << endl;
  }
  return max(drcCost + wlenCost + pinCost - alignCost, 0);
}

void FlexTAWorker::assignIroute_bestTrack_helper(taPin* iroute,
                                                 frLayerNum lNum,
                                                 int trackIdx,
                                                 frUInt4& bestCost,
                                                 frCoord& bestTrackLoc,
                                                 int& bestTrackIdx,
                                                 frUInt4& drcCost)
{
  // bool enableOutput = true;
  bool enableOutput = false;
  double dbu = getDesign()->getTopBlock()->getDBUPerUU();
  auto trackLoc = getTrackLocs(lNum)[trackIdx];
  auto currCost = assignIroute_getCost(iroute, trackLoc, drcCost);
  if (isInitTA()) {
    if (currCost < bestCost) {
      bestCost = currCost;
      bestTrackLoc = trackLoc;
      bestTrackIdx = trackIdx;
    }
  } else {
    if (drcCost < bestCost) {
      bestCost = drcCost;
      bestTrackLoc = trackLoc;
      bestTrackIdx = trackIdx;
    }
  }
  if (enableOutput) {
    cout << "  try track@" << trackLoc / dbu << ", cost/drc=" << currCost << "/"
         << drcCost << endl;
  }
}

int FlexTAWorker::assignIroute_bestTrack(taPin* iroute,
                                         frLayerNum lNum,
                                         int idx1,
                                         int idx2)
{
  // bool enableOutput = true;
  bool enableOutput = false;
  double dbu = getDesign()->getTopBlock()->getDBUPerUU();
  frCoord bestTrackLoc = 0;
  int bestTrackIdx = -1;
  frUInt4 bestCost = std::numeric_limits<frUInt4>::max();
  frUInt4 drcCost = 0;
  // while (1) {
  //  if wlen2, then try from  wlen2
  //  else try from wlen1 dir
  if (iroute->hasWlenHelper2()) {
    // cout <<"if" <<endl;
    frCoord wlen2coord = iroute->getWlenHelper2();
    if (iroute->getWlenHelper() > 0) {
      if (enableOutput) {
        cout << " use wlen2@" << wlen2coord / dbu << ", wlen@"
             << iroute->getWlenHelper() << endl;
      }
      int startTrackIdx = int(std::lower_bound(trackLocs_[lNum].begin(),
                                               trackLocs_[lNum].end(),
                                               wlen2coord)
                              - trackLocs_[lNum].begin());
      startTrackIdx = min(startTrackIdx, idx2);
      startTrackIdx = max(startTrackIdx, idx1);
      for (int i = startTrackIdx; i <= idx2; i++) {
        assignIroute_bestTrack_helper(
            iroute, lNum, i, bestCost, bestTrackLoc, bestTrackIdx, drcCost);
        if (!drcCost) {
          break;
        }
      }
      if (drcCost) {
        for (int i = startTrackIdx - 1; i >= idx1; i--) {
          assignIroute_bestTrack_helper(
              iroute, lNum, i, bestCost, bestTrackLoc, bestTrackIdx, drcCost);
          if (!drcCost) {
            break;
          }
        }
      }
    } else if (iroute->getWlenHelper() == 0) {
      if (enableOutput) {
        cout << " use wlen2@" << wlen2coord / dbu << ", wlen@"
             << iroute->getWlenHelper() << endl;
      }
      int startTrackIdx = int(std::lower_bound(trackLocs_[lNum].begin(),
                                               trackLocs_[lNum].end(),
                                               wlen2coord)
                              - trackLocs_[lNum].begin());
      startTrackIdx = min(startTrackIdx, idx2);
      startTrackIdx = max(startTrackIdx, idx1);
      // cout <<"startTrackIdx " <<startTrackIdx <<endl;
      for (int i = 0; i <= idx2 - idx1; i++) {
        int currTrackIdx = startTrackIdx + i;
        if (currTrackIdx >= idx1 && currTrackIdx <= idx2) {
          assignIroute_bestTrack_helper(iroute,
                                        lNum,
                                        currTrackIdx,
                                        bestCost,
                                        bestTrackLoc,
                                        bestTrackIdx,
                                        drcCost);
        }
        if (!drcCost) {
          break;
        }
        currTrackIdx = startTrackIdx - i - 1;
        if (currTrackIdx >= idx1 && currTrackIdx <= idx2) {
          assignIroute_bestTrack_helper(iroute,
                                        lNum,
                                        currTrackIdx,
                                        bestCost,
                                        bestTrackLoc,
                                        bestTrackIdx,
                                        drcCost);
        }
        if (!drcCost) {
          break;
        }
      }
    } else {
      if (enableOutput) {
        cout << " use wlen2@" << wlen2coord / dbu << ", wlen@"
             << iroute->getWlenHelper() << endl;
      }
      int startTrackIdx = int(std::lower_bound(trackLocs_[lNum].begin(),
                                               trackLocs_[lNum].end(),
                                               wlen2coord)
                              - trackLocs_[lNum].begin());
      startTrackIdx = min(startTrackIdx, idx2);
      startTrackIdx = max(startTrackIdx, idx1);
      for (int i = startTrackIdx; i >= idx1; i--) {
        assignIroute_bestTrack_helper(
            iroute, lNum, i, bestCost, bestTrackLoc, bestTrackIdx, drcCost);
        if (!drcCost) {
          break;
        }
      }
      if (drcCost) {
        for (int i = startTrackIdx + 1; i <= idx2; i++) {
          assignIroute_bestTrack_helper(
              iroute, lNum, i, bestCost, bestTrackLoc, bestTrackIdx, drcCost);
          if (!drcCost) {
            break;
          }
        }
      }
    }
  } else {
    // cout <<"else" <<endl;
    if (iroute->getWlenHelper() > 0) {
      if (enableOutput) {
        cout << " use wlen@" << iroute->getWlenHelper() << endl;
      }
      for (int i = idx2; i >= idx1; i--) {
        assignIroute_bestTrack_helper(
            iroute, lNum, i, bestCost, bestTrackLoc, bestTrackIdx, drcCost);
        if (!drcCost) {
          break;
        }
      }
    } else if (iroute->getWlenHelper() == 0) {
      if (enableOutput) {
        cout << " use wlen@" << iroute->getWlenHelper() << endl;
      }
      for (int i = (idx1 + idx2) / 2; i <= idx2; i++) {
        assignIroute_bestTrack_helper(
            iroute, lNum, i, bestCost, bestTrackLoc, bestTrackIdx, drcCost);
        if (!drcCost) {
          break;
        }
      }
      if (drcCost) {
        for (int i = (idx1 + idx2) / 2 - 1; i >= idx1; i--) {
          assignIroute_bestTrack_helper(
              iroute, lNum, i, bestCost, bestTrackLoc, bestTrackIdx, drcCost);
          if (!drcCost) {
            break;
          }
        }
      }
    } else {
      if (enableOutput) {
        cout << " use wlen@" << iroute->getWlenHelper() << endl;
      }
      for (int i = idx1; i <= idx2; i++) {
        assignIroute_bestTrack_helper(
            iroute, lNum, i, bestCost, bestTrackLoc, bestTrackIdx, drcCost);
        if (!drcCost) {
          break;
        }
      }
    }
  }
  if (bestTrackIdx == -1) {
    auto guide = iroute->getGuide();
    frBox box;
    guide->getBBox(box);
    cout << "Error: assignIroute_bestTrack select no track for "
         << guide->getNet()->getName() << " @(" << box.left() / dbu << ", "
         << box.bottom() / dbu << ") (" << box.right() / dbu << ", "
         << box.top() / dbu << " "
         << getDesign()->getTech()->getLayer(lNum)->getName()
         << " idx1/2=" << idx1 << "/" << idx2 << endl;
    exit(1);
  }
  if (enableOutput) {
    cout << "  select track@" << bestTrackLoc / dbu << ", cost=" << bestCost
         << endl;
  }
  totCost_ += drcCost;
  iroute->setCost(drcCost);
  return bestTrackLoc;
}

void FlexTAWorker::assignIroute_updateIroute(
    taPin* iroute,
    frCoord bestTrackLoc,
    set<taPin*, frBlockObjectComp>* pinS)
{
  auto& workerRegionQuery = getWorkerRegionQuery();
  bool isH = (getDir() == frPrefRoutingDirEnum::frcHorzPrefRoutingDir);
  frPoint bp, ep;

  // update coord
  for (auto& uPinFig : iroute->getFigs()) {
    if (uPinFig->typeId() == tacPathSeg) {
      auto obj = static_cast<taPathSeg*>(uPinFig.get());
      obj->getPoints(bp, ep);
      if (isH) {
        bp.set(bp.x(), bestTrackLoc);
        ep.set(ep.x(), bestTrackLoc);
      } else {
        bp.set(bestTrackLoc, bp.y());
        ep.set(bestTrackLoc, ep.y());
      }
      obj->setPoints(bp, ep);
    } else if (uPinFig->typeId() == tacVia) {
      auto obj = static_cast<taVia*>(uPinFig.get());
      obj->getOrigin(bp);
      if (isH) {
        bp.set(bp.x(), bestTrackLoc);
      } else {
        bp.set(bestTrackLoc, bp.y());
      }
      obj->setOrigin(bp);
    } else {
      cout << "Error: assignIroute_updateIroute unsupported pinFig" << endl;
      exit(1);
    }
  }
  // addCost
  for (auto& uPinFig : iroute->getFigs()) {
    addCost(uPinFig.get(), isInitTA() ? nullptr : pinS);
    workerRegionQuery.add(uPinFig.get());
  }
  iroute->addNumAssigned();
}

void FlexTAWorker::assignIroute_init(taPin* iroute,
                                     set<taPin*, frBlockObjectComp>* pinS)
{
  auto& workerRegionQuery = getWorkerRegionQuery();
  // subCost
  if (!isInitTA()) {
    for (auto& uPinFig : iroute->getFigs()) {
      workerRegionQuery.remove(uPinFig.get());
      subCost(uPinFig.get(), pinS);
    }
    totCost_ -= iroute->getCost();
  }
}

void FlexTAWorker::assignIroute_updateOthers(
    set<taPin*, frBlockObjectComp>& pinS)
{
  // bool enableOutput = true;
  bool enableOutput = false;
  bool isH = (getDir() == frPrefRoutingDirEnum::frcHorzPrefRoutingDir);
  frPoint bp, ep;
  if (isInitTA()) {
    return;
  }
  for (auto& iroute : pinS) {
    removeFromReassignIroutes(iroute);
    // recalculate cost
    frUInt4 drcCost = 0;
    frCoord trackLoc = std::numeric_limits<frCoord>::max();
    for (auto& uPinFig : iroute->getFigs()) {
      if (uPinFig->typeId() == tacPathSeg) {
        static_cast<taPathSeg*>(uPinFig.get())->getPoints(bp, ep);
        if (isH) {
          trackLoc = bp.y();
        } else {
          trackLoc = bp.x();
        }
        break;
      }
    }
    if (trackLoc == std::numeric_limits<frCoord>::max()) {
      cout << "Error: FlexTAWorker::assignIroute_updateOthers does not find "
              "trackLoc"
           << endl;
      exit(1);
    }
    totCost_ -= iroute->getCost();
    assignIroute_getCost(iroute, trackLoc, drcCost);
    iroute->setCost(drcCost);
    totCost_ += iroute->getCost();
    if (drcCost && iroute->getNumAssigned() < maxRetry_) {
      addToReassignIroutes(iroute);
    }
  }
  if (enableOutput && pinS.size()) {
    cout << "updated " << pinS.size() << " iroutes" << endl;
  }
}

void FlexTAWorker::assignIroute(taPin* iroute)
{
  // bool enableOutput = true;
  bool enableOutput = false;
  if (enableOutput) {
    bool isH = (getDir() == frPrefRoutingDirEnum::frcHorzPrefRoutingDir);
    double dbu = getDesign()->getTopBlock()->getDBUPerUU();
    frPoint bp, ep;
    frCoord bc, ec, trackLoc;
    cout << "assigning " << iroute->getId() << " "
         << iroute->getGuide()->getNet()->getName();
    auto guideLNum = iroute->getGuide()->getBeginLayerNum();
    for (auto& uPinFig : iroute->getFigs()) {
      if (uPinFig->typeId() == tacPathSeg) {
        auto obj = static_cast<taPathSeg*>(uPinFig.get());
        obj->getPoints(bp, ep);
        bc = isH ? bp.x() : bp.y();
        ec = isH ? ep.x() : ep.y();
        trackLoc = isH ? bp.y() : bp.x();
        cout << " (" << bc / dbu << "-->" << ec / dbu << "), len@"
             << (ec - bc) / dbu << ", track@" << trackLoc / dbu << ", "
             << getDesign()
                    ->getTech()
                    ->getLayer(iroute->getGuide()->getBeginLayerNum())
                    ->getName();
      } else if (uPinFig->typeId() == tacVia) {
        auto obj = static_cast<taVia*>(uPinFig.get());
        auto cutLNum = obj->getViaDef()->getCutLayerNum();
        obj->getOrigin(bp);
        bc = isH ? bp.x() : bp.y();
        cout << string((cutLNum > guideLNum) ? ", U@" : ", D@") << bc / dbu;
      }
    }
    cout << ", wlen_h@" << iroute->getWlenHelper() << ", cost@"
         << iroute->getCost() << endl;
  }

  set<taPin*, frBlockObjectComp> pinS;
  assignIroute_init(iroute, &pinS);
  frLayerNum lNum;
  int idx1, idx2;
  assignIroute_availTracks(iroute, lNum, idx1, idx2);
  auto bestTrackLoc = assignIroute_bestTrack(iroute, lNum, idx1, idx2);

  assignIroute_updateIroute(iroute, bestTrackLoc, &pinS);
  assignIroute_updateOthers(pinS);
}

void FlexTAWorker::assign()
{
  // bool enableOutput = true;
  bool enableOutput = false;
  if (getTAIter() == -1) {
    return;
  }
  int maxBufferSize = 20;
  vector<taPin*> buffers(maxBufferSize, nullptr);
  int currBufferIdx = 0;
  auto iroute = popFromReassignIroutes();
  while (iroute != nullptr) {
    auto it = find(buffers.begin(), buffers.end(), iroute);
    // in the buffer, skip
    if (it != buffers.end() || iroute->getNumAssigned() >= maxRetry_) {
      ;
      // not in the buffer, re-assign
    } else {
      assignIroute(iroute);
      // re add last buffer item to reassigniroutes if drccost > 0
      // if (buffers[currBufferIdx]) {
      //  if (buffers[currBufferIdx]->getDrcCost()) {
      //    addToReassignIroutes(buffers[currBufferIdx]);
      //  }
      //}
      buffers[currBufferIdx] = iroute;
      currBufferIdx = (currBufferIdx + 1) % maxBufferSize;
      if (enableOutput && !isInitTA()) {
        // cout <<"totCost@" <<totCost <<"/" <<totDrcCost <<endl;
        cout << "totCost@" << totCost_ << endl;
      }
      numAssigned_++;
    }
    iroute = popFromReassignIroutes();
  }
}<|MERGE_RESOLUTION|>--- conflicted
+++ resolved
@@ -114,18 +114,13 @@
     xform.set(frPoint(boxLeft, trackLoc));
     box2.transform(xform);
     box2boxDistSquare(box1, box2, dx, dy);
-<<<<<<< HEAD
+    if (dy >= bloatDist) {
+      continue;
+    }
     frCoord maxX = (frCoord) (sqrt(1.0 * bloatDistSquare
                                    - 1.0 * (frSquaredDistance) dy * dy));
     if ((frSquaredDistance) maxX * maxX + (frSquaredDistance) dy * dy
         == bloatDistSquare) {
-=======
-    if (dy >= bloatDist) {
-      continue;
-    }
-    frCoord maxX = (frCoord) (sqrt(1.0 * bloatDistSquare - 1.0 * dy * dy));
-    if (maxX * maxX + dy * dy == bloatDistSquare) {
->>>>>>> 0c6ecdb7
       maxX = max(0, maxX - 1);
     }
     frCoord blockLeft = boxLeft - maxX - halfwidth2;
