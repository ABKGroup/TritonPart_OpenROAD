#BSD 3-Clause License
#
#Copyright (c) 2019, The Regents of the University of California
#All rights reserved.
#
#Redistribution and use in source and binary forms, with or without
#modification, are permitted provided that the following conditions are met:
#
#1. Redistributions of source code must retain the above copyright notice, this
#   list of conditions and the following disclaimer.
#
#2. Redistributions in binary form must reproduce the above copyright notice,
#   this list of conditions and the following disclaimer in the documentation
#   and/or other materials provided with the distribution.
#
#3. Neither the name of the copyright holder nor the names of its
#   contributors may be used to endorse or promote products derived from
#   this software without specific prior written permission.
#
#THIS SOFTWARE IS PROVIDED BY THE COPYRIGHT HOLDERS AND CONTRIBUTORS "AS IS"
#AND ANY EXPRESS OR IMPLIED WARRANTIES, INCLUDING, BUT NOT LIMITED TO, THE
#IMPLIED WARRANTIES OF MERCHANTABILITY AND FITNESS FOR A PARTICULAR PURPOSE ARE
#DISCLAIMED. IN NO EVENT SHALL THE COPYRIGHT HOLDER OR CONTRIBUTORS BE LIABLE
#FOR ANY DIRECT, INDIRECT, INCIDENTAL, SPECIAL, EXEMPLARY, OR CONSEQUENTIAL
#DAMAGES (INCLUDING, BUT NOT LIMITED TO, PROCUREMENT OF SUBSTITUTE GOODS OR
#SERVICES; LOSS OF USE, DATA, OR PROFITS; OR BUSINESS INTERRUPTION) HOWEVER
#CAUSED AND ON ANY THEORY OF LIABILITY, WHETHER IN CONTRACT, STRICT LIABILITY,
#OR TORT (INCLUDING NEGLIGENCE OR OTHERWISE) ARISING IN ANY WAY OUT OF THE USE
#OF THIS SOFTWARE, EVEN IF ADVISED OF THE POSSIBILITY OF SUCH DAMAGE.

sta::define_cmd_args "pdngen" {[-verbose] [config_file]}

proc pdngen { args } {
  sta::parse_key_args "pdngen" args \
    keys {} flags {-verbose}

  if {[info exists flags(-verbose)]} {
    pdngen::set_verbose
  }

  if {[llength $args] > 0} {
    set config_file [file nativename [lindex $args 0]]
    pdngen::apply $config_file
  } else {
    pdngen::apply
  }
}

sta::define_cmd_args "add_global_connection" {-net <net_name> \
                                              -inst_pattern <inst_name_pattern> \ 
                                              -pin_pattern <pin_name_pattern> \
                                              [(-power|-ground)]}

proc add_global_connection {args} {
  if {[ord::get_db_block] == "NULL"} {
    utl::error PDN 91 "Design must be loaded before calling the add_global_connection command"
  }

  sta::parse_key_args "add_global_connection" args \
    keys {-net -inst_pattern -pin_pattern} \
    flags {-power -ground}

  if {[llength $args] > 0} {
    utl::error PDN 131 "Unexpected argument [lindex $args 0] for add_global_connection command"
  }

  if {[info exists flags(-power)] && [info exists flags(-ground)]} {
    utl::error PDN 92 "The flags -power and -ground of the add_global_connection command are mutually exclusive "
  }

  if {![info exists keys(-net)]} {
    utl::error PDN 93 "The -net option of the add_global_connection command is required"
  }

  if {![info exists keys(-inst_pattern)]} {
    set keys(-inst_pattern) {.*}
  } else {
    if {[catch {regexp $keys(-inst_pattern) ""}]} {
      utl::error PDN 142 "The -inst_pattern argument ($keys(-inst_pattern)) is not a valid regular expression"
    }
  }

  if {![info exists keys(-pin_pattern)]} { 
    utl::error PDN 94 "The -pin_pattern option of the add_global_connection command is required"
  } else {
    if {[catch {regexp $keys(-pin_pattern) ""}]} {
      utl::error PDN 157 "The -pin_pattern argument ($keys(-pin_pattern)) is not a valid regular expression"
    }
  }

  if {[info exists flags(-power)]} {
    if {[set net [[ord::get_db_block] findNet $keys(-net)]] == "NULL"} {
      set net [odb::dbNet_create [ord::get_db_block] $keys(-net)]
    }
    $net setSpecial
    $net setSigType POWER
    pdngen::check_power $keys(-net)
    pdngen::add_power_net $keys(-net)
  }

  if {[info exists flags(-ground)]} {
    if {[set net [[ord::get_db_block] findNet $keys(-net)]] == "NULL"} {
      set net [odb::dbNet_create [ord::get_db_block] $keys(-net)]
    }
    $net setSpecial
    $net setSigType GROUND
    pdngen::check_ground $keys(-net)
    pdngen::add_ground_net $keys(-net)
  }

  dict lappend pdngen::global_connections $keys(-net) [list inst_name $keys(-inst_pattern) pin_name $keys(-pin_pattern)]

  if {[set net [[ord::get_db_block] findNet $keys(-net)]] == "NULL"} {
    utl::warn PDN 167 "Net created for $keys(-net), if intended as power or ground net add the -power/-ground switch as appropriate"
    set net [odb::dbNet_create [ord::get_db_block] $keys(-net)]
  }
  pdn::add_global_connect $keys(-inst_pattern) $keys(-pin_pattern) $net
  pdn::global_connect [ord::get_db_block]
}

# define_pdn_grid -name main_grid -pins {metal7} -voltage_domains {CORE VIN}
# define_pdn_grid -macro -name ram -orient {R0 R180 MX MY} -starts_with POWER -pin_direction vertical -block metal6

sta::define_cmd_args "define_pdn_grid" {[-name <name>] \
                                        [-macro] \
                                        [-voltage_domains <list_of_voltage_domains>] \
                                        [-orient <list_of_valid_orientations>] \
                                        [-instances <list_of_instances>] \
                                        [-cells <list_of_cell_names> ] \
                                        [-halo <list_of_halo_values>] \
                                        [-pin_direction (horizontal|vertical)] \
                                        [-pins <list_of_pin_layers>] \
                                        [-starts_with (POWER|GROUND)]}

proc define_pdn_grid {args} {
  pdngen::check_design_state

  sta::parse_key_args "define_pdn_grid" args \
    keys {-name -voltage_domains -orient -instances -cells -halo -pin_direction -pins -starts_with} \
    flags {-macro}

  if {[llength $args] > 0} {
    utl::error PDN 132 "Unexpected argument [lindex $args 0] for define_pdn_grid command"
  }

  if {[info exists flags(-macro)]} {
    set keys(-macro) 1
  }

  if {[llength $args] > 0} {
    utl::error PDN 73 "Unrecognised argument [lindex $args 0] for define_pdn_grid"
  }

  if {[info exists keys(-halo)]} {
    if {[llength $keys(-halo)] == 1} {
      set keys(-halo) [list $keys(-halo) $keys(-halo) $keys(-halo) $keys(-halo)]
    } elseif {[llength $keys(-halo)] == 2} {
      set keys(-halo) [list {*}$keys(-halo) {*}$keys(-halo)]
    } elseif {[llength $keys(-halo)] != 4} {
      utl::error PDN 163 "Argument -halo of define_pdn_grid must consist of 1, 2 or 4 entries"
    }
  }
  pdngen::define_pdn_grid {*}[array get keys]
}

# set_voltage_domain -name CORE -power_net VDD  -ground_net VSS
# set_voltage_domain -name VIN  -region_name TEMP_ANALOG -power_net VPWR -ground_net VSS

sta::define_cmd_args "set_voltage_domain" {-name domain_name \
                                           [-region region_name] \
                                           -power power_net_name \
                                           -ground ground_net_name}

proc set_voltage_domain {args} {
  pdngen::check_design_state

  sta::parse_key_args "set_voltage_domain" args \
    keys {-name -region -power -ground}

  if {[llength $args] > 0} {
    utl::error PDN 133 "Unexpected argument [lindex $args 0] for set_voltage_domain command"
  }

  if {![info exists keys(-name)]} {
    utl::error PDN 97 "The -name argument is required"
  }

  if {![info exists keys(-power)]} {
    utl::error PDN 98 "The -power argument is required"
  }

  if {![info exists keys(-ground)]} {
    utl::error PDN 99 "The -ground argument is required"
  }

  if {[llength $args] > 0} {
    utl::error PDN 120 "Unrecognised argument [lindex $args 0] for set_voltage_domain"
  }

  pdngen::set_voltage_domain {*}[array get keys]
}

# add_pdn_stripe -name main_grid -layer metal1 -width 0.17 -followpins
# add_pdn_stripe -name main_grid -layer metal2 -width 0.17 -followpins
# add_pdn_stripe -name main_grid -layer metal4 -width 0.48 -pitch 56.0 -offset 2 -starts_with POWER
# add_pdn_stripe -name main_grid -layer metal7 -width 1.40 -pitch 40.0 -offset 2 -starts_with POWER
sta::define_cmd_args "add_pdn_stripe" {[-name grid_name] \
                                       -layer layer_name \
                                       -width width_value \
                                       [-followpins] \
                                       [-extend_to_core_ring] \
                                       [-pitch pitch_value] \
                                       [-spacing spacing_value] \
                                       [-offset offset_value] \
                                       [-starts_width (POWER|GROUND)]}

proc add_pdn_stripe {args} {
  pdngen::check_design_state

  sta::parse_key_args "add_pdn_stripe" args \
    keys {-name -layer -width -pitch -spacing -offset -starts_with} \
    flags {-followpins -extend_to_core_ring}

  if {[llength $args] > 0} {
    utl::error PDN 134 "Unexpected argument [lindex $args 0] for add_pdn_stripe command"
  }

  if {![info exists keys(-layer)]} {
    utl::error PDN 100 "The -layer argument is required"
  }

  if {![info exists keys(-width)]} {
    utl::error PDN 101 "The -width argument is required"
  }

  if {![info exists flags(-followpins)] && ![info exists keys(-pitch)]} {
    utl::error PDN 102 "The -pitch argument is required for non-followpins stripes"
  }

  if {[info exists flags(-followpins)]} {
    set keys(stripe) rails
  } else {
    set keys(stripe) straps
  }

  if {[info exists flags(-extend_to_core_ring)]} {
    set keys(-extend_to_core_ring) 1
  }

  pdngen::add_pdn_stripe {*}[array get keys]
}

# add_pdn_ring   -name main_grid -layer metal6 -width 5.0 -spacing  3.0 -core_offset 5
# add_pdn_ring   -name main_grid -layer metal7 -width 5.0 -spacing  3.0 -core_offset 5

sta::define_cmd_args "add_pdn_ring" {[-name grid_name] \
                                     -layers list_of_2_layer_names \
                                     -widths (width_value|list_of_width_values) \
                                     -spacings (spacing_value|list_of_spacing_values) \
                                     [-core_offsets (offset_value|list_of_offset_values)] \
                                     [-pad_offsets (offset_value|list_of_offset_values)] \
                                     [-power_pads list_of_core_power_padcells] \
                                     [-ground_pads list_of_core_ground_padcells]}

proc add_pdn_ring {args} {
  pdngen::check_design_state

  sta::parse_key_args "add_pdn_ring" args \
    keys {-name -layers -widths -spacings -core_offsets -pad_offsets -power_pads -ground_pads} 

  if {[llength $args] > 0} {
    utl::error PDN 135 "Unexpected argument [lindex $args 0] for add_pdn_ring command"
  }

  if {![info exists keys(-layers)]} {
    utl::error PDN 103 "The -layers argument is required"
  }

  if {[llength $keys(-layers)] != 2} {
    utl::error PDN 137 "Expecting a list of 2 elements for -layers option of add_pdn_ring command, found [llength $keys(-layers)]"
  }

  if {![info exists keys(-widths)]} {
    utl::error PDN 104 "The -widths argument is required"
  }

  if {![info exists keys(-spacings)]} {
    utl::error PDN 105 "The -spacings argument is required"
  }

  if {[info exists keys(-core_offsets)] && [info exists keys(-pad_offsets)]} {
    utl::error PDN 106 "Only one of -pad_offsets or -core_offsets can be specified"
  }

  if {![info exists keys(-core_offsets)] && ![info exists keys(-pad_offsets)]} {
    utl::error PDN 107 "One of -pad_offsets or -core_offsets must be specified"
  }

  if {[info exists keys(-pad_offsets)]} {
    if {![info exists keys(-power_pads)]} {
      utl::error PDN 143 "The -power_pads option is required when the -pad_offsets option is used" 
    }

    if {![info exists keys(-ground_pads)]} {
      utl::error PDN 144 "The -ground_pads option is required when the -pad_offsets option is used"
    }
  } else {
    if {[info exists keys(-power_pads)] || [info exists keys(-ground_pads)]} {
      utl::warn PDN 145 "Options -power_pads and -ground_pads are only used when the -pad_offsets option is specified"
    }
  }

  pdngen::add_pdn_ring {*}[array get keys]
}

sta::define_cmd_args "add_pdn_connect" {[-name grid_name] \
                                        -layers list_of_2_layers \
                                        [-cut_pitch pitch_value] \
                                        [-fixed_vias list_of_vias]}

# add_pdn_connect -name main_grid -layers {metal1 metal2} -cut_pitch 0.16
# add_pdn_connect -name main_grid -layers {metal2 metal4}
# add_pdn_connect -name main_grid -layers {metal4 metal7}

proc add_pdn_connect {args} {
  pdngen::check_design_state

  sta::parse_key_args "add_pdn_connect" args \
    keys {-name -layers -cut_pitch -fixed_vias} \

  if {[llength $args] > 0} {
    utl::error PDN 136 "Unexpected argument [lindex $args 0] for add_pdn_connect command"
  }

  if {![info exists keys(-layers)]} {
    utl::error PDN 108 "The -layers argument is required"
  }

  pdngen::add_pdn_connect {*}[array get keys]
}

namespace eval pdngen {
variable block_masters {}
variable logical_viarules {}
variable physical_viarules {}
variable vias {}
variable stripe_locs
variable layers {}
variable block
variable tech
variable libs
variable design_data {}
variable default_grid_data {}
variable def_output
variable widths
variable pitches
variable loffset
variable boffset
variable site
variable site_width
variable site_name
variable row_height
variable metal_layers {}
variable blockages {}
variable padcell_blockages {}
variable instances {}
variable default_template_name {}
variable template {}
variable default_cutclass {}
variable twowidths_table {}
variable twowidths_table_wrongdirection {}
variable stdcell_area ""
variable power_nets {}
variable ground_nets {}
variable macros {}
variable global_connections {}
variable default_global_connections {
  VDD {
    {inst_name .* pin_name ^VDD$}
    {inst_name .* pin_name ^VDDPE$}
    {inst_name .* pin_name ^VDDCE$}
  }
  VSS {
    {inst_name .* pin_name ^VSS$}
    {inst_name .* pin_name ^VSSE$}
  }
}
variable voltage_domains {
  CORE {
    primary_power VDD primary_ground VSS
  }
}

proc check_design_state {} {
  if {[ord::get_db_block] == "NULL"} {
    utl::error PDN 72 "Design must be loaded before calling pdngen commands"
  }
}

proc check_orientations {orientations} {
  set valid_orientations {R0 R90 R180 R270 MX MY MXR90 MYR90}
  foreach orient $orientations {
    if {[lsearch -exact $valid_orientations $orient] == -1} {
      utl::error PDN 74 "Invalid orientation $orient specified, must be one of [join $valid_orientation {, }]"
    }
  }
  return $orientations
}

proc check_layer_names {layer_names} {
  set tech [ord::get_db_tech]

  foreach layer_name $layer_names {
    if {[$tech findLayer $layer_name] == "NULL"} {
      if {[regexp {(.*)_PIN_(hor|ver)$} $layer_name - actual_layer_name]} {
        if {[$tech findLayer $actual_layer_name] == "NULL"} {
          utl::error "PDN" 75 "Layer $actual_layer_name not found in loaded technology data"
        }
      } else {
        utl::error "PDN" 76 "Layer $layer_name not found in loaded technology data"
      }
    }  
  }
  return $layer_names
}

proc check_layer_width {layer_name width} {
  set tech [ord::get_db_tech]

  set layer [$tech findLayer $layer_name]
  set minWidth [$layer getMinWidth]
  set maxWidth [$layer getMaxWidth]

  if {[ord::microns_to_dbu $width] < $minWidth} {
    utl::error "PDN" 77 "Width ($width) specified for layer $layer_name is less than minimum width ([ord::dbu_to_microns $minWidth])"
  }
  if {[ord::microns_to_dbu $width] > $maxWidth} {
    utl::error "PDN" 78 "Width ($width) specified for layer $layer_name is greater than maximum width ([ord::dbu_to_microns $maxWidth])"
  }
  return $width
}

proc check_layer_spacing {layer_name spacing} {
  set tech [ord::get_db_tech]

  set layer [$tech findLayer $layer_name]
  set minSpacing [$layer getSpacing]

  if {[ord::microns_to_dbu $spacing] < $minSpacing} {
    utl::error "PDN" 79 "Spacing ($spacing) specified for layer $layer_name is less than minimum spacing ([ord::dbu_to_microns $minSpacing)]"
  }
  return $spacing
}

proc check_rails {rails_spec} {
  if {[llength $rails_spec] % 2 == 1} {
    utl::error "PDN" 81 "Expected an even number of elements in the list for -rails option, got [llength $rails_spec]"
  }
  check_layer_names [dict keys $rails_spec]
  foreach layer_name [dict keys $rails_spec] {
    if {[dict exists $rails_spec $layer_name width]} {
      check_layer_width $layer_name [dict get $rails_spec $layer_name width]
    }
    if {[dict exists $rails_spec $layer_name spacing]} {
      check_layer_spacing $layer_name [dict get $rails_spec $layer_name spacing]
    }
  }
  return $rails_spec
}

proc check_straps {straps_spec} {
  if {[llength $straps_spec] % 2 == 1} {
    utl::error "PDN" 83 "Expected an even number of elements in the list for straps specification, got [llength $straps_spec]"
  }
  check_layer_names [dict keys $straps_spec]
  foreach layer_name [dict keys $straps_spec] {
    if {[dict exists $straps_spec $layer_name width]} {
      check_layer_width $layer_name [dict get $straps_spec $layer_name width]
    } else {
      utl::error PDN 84 "Missing width specification for strap on layer $layer_name"
    }
    set width [ord::microns_to_dbu [dict get $straps_spec $layer_name width]]

    if {![dict exists $straps_spec $layer_name spacing]} {
      dict set straps_spec $layer_name spacing [expr [dict get $straps_spec $layer_name pitch] / 2.0]
    }
    check_layer_spacing $layer_name [dict get $straps_spec $layer_name spacing]
    set spacing [ord::microns_to_dbu [dict get $straps_spec $layer_name spacing]]

    if {[dict exists $straps_spec $layer_name pitch]} {
      set layer [[ord::get_db_tech] findLayer $layer_name]
      set minPitch [expr 2 * ([$layer getSpacing] + $width)]
      if {[ord::microns_to_dbu [dict get $straps_spec $layer_name pitch]] < $minPitch} {
        utl::error "PDN" 85 "Pitch [dict get $straps_spec $layer_name pitch] specified for layer $layer_name is less than 2 x (width + spacing) (width=[ord::dbu_to_microns $width], spacing=[ord::dbu_to_microns $spacing])"
      }
    } else {
      utl::error PDN 86 "No pitch specified for strap on layer $layer_name"
    }
  }
  return $straps_spec
}

proc check_connect {grid connect_spec} {
  foreach connect_statement $connect_spec {
    if {[llength $connect_statement] < 2} {
      utl::error PDN 87 "Connect statement must consist of at least 2 entries"
    }
    check_layer_names [lrange $connect_statement 0 1]
    dict set layers [lindex $connect_statement 0] 1
    dict set layers [lindex $connect_statement 1] 1
  }

  if {[dict get $grid type] == "macro"} {
    set pin_layer_defined 0
    set actual_layers {}
    foreach layer_name [dict keys $layers] {
      if {[regexp {(.*)_PIN_(hor|ver)$} $layer_name - layer]} {
        lappend actual_layers $layer
      } else {
        lappend actual_layers $layer_name
      }
    }
  }
  return $connect_spec
}

proc check_core_ring {core_ring_spec} {
  if {[llength $core_ring_spec] % 2 == 1} {
    utl::error "PDN" 109 "Expected an even number of elements in the list for core_ring specification, got [llength $core_ring_spec]"
  }
  set layer_directions {}
  check_layer_names [dict keys $core_ring_spec]
  foreach layer_name [dict keys $core_ring_spec] {
    if {[dict exists $core_ring_spec $layer_name width]} {
      check_layer_width $layer_name [dict get $core_ring_spec $layer_name width]
    } else {
      utl::error PDN 121 "Missing width specification for strap on layer $layer_name"
    }
    set width [ord::microns_to_dbu [dict get $core_ring_spec $layer_name width]]

    if {![dict exists $core_ring_spec $layer_name spacing]} {
      dict set core_ring_spec $layer_name spacing [expr [dict get $core_ring_spec $layer_name pitch] / 2.0]
    }
    check_layer_spacing $layer_name [dict get $core_ring_spec $layer_name spacing]
    set spacing [ord::microns_to_dbu [dict get $core_ring_spec $layer_name spacing]]
    dict set layer_directions [get_dir $layer_name] $layer_name

    if {[dict exists $core_ring_spec $layer_name core_offset]} {
      check_layer_spacing $layer_name [dict get $core_ring_spec $layer_name core_offset]
    } elseif {[dict exists $core_ring_spec $layer_name pad_offset]} {
      check_layer_spacing $layer_name [dict get $core_ring_spec $layer_name pad_offset]
    } else {
      utl::error PDN 146 "Must specifu a pad_offset or core_offset for rings"
    }
  }
  if {[llength [dict keys $layer_directions]] == 0} {
    utl::error PDN 139 "No direction defiend for layers [dict keys $core_ring_spec]" 
  } elseif {[llength [dict keys $layer_directions]] == 1} {
    set dir [dict keys $layer_directions]
    set direction [expr $dir == "ver" ? "vertical" : "horizontal"]
    set missing_direction [expr $dir == "ver" ? "horizontal" : "vertical"]
    
    utl::error PDN 140 "Layers [dict keys $core_ring_spec] are both $direction, missing layer in direction $other_direction" 
  } elseif {[llength [dict keys $layer_directions]] > 2} {
    utl::error PDN 141 "Unexpected number of directions found for layers [dict keys $core_ring_spec], ([dict keys $layer_directions])" 
  }

  return $core_ring_spec
}

proc check_starts_with {value} {
  if {$value != "POWER" && $value != "GROUND"} {
    utl::error PDN 95 "Value specified for -starts_with option ($value), must be POWER or GROUND"
  }

  return $value
}

proc check_voltage_domains {domains} {
  variable voltage_domains

  foreach domain $domains {
    if {[lsearch [dict keys $voltage_domains] $domain] == -1} {
      utl::error PDN 110 "Voltage domain $domain has not been specified, use set_voltage_domain to create this voltage domain"
    }
  }

  return $domains
}

proc check_instances {instances} {
  variable $block

  foreach instance $instances {
    if {[$block findInst $instance] == "NULL"} {
      utl::error PDN 111 "Instance $instance does not exist in the design"
    }
  }

  return $instances
}

proc check_cells {cells} {
  foreach cell $cells {
    if {[[ord::get_db] findMaster $cell] == "NULL"} {
      utl::error PDN 112 "Cell $cell not loaded into the database"
    }
  }

  return $cells
}

proc check_region {region_name} {
  set block [ord::get_db_block]

  if {[$block findRegion $region_name] == "NULL"} {
    utl::error PDN 127 "No region $region_name found in the design for voltage_domain"
  }

  return $region_name
}

proc check_power {power_net_name} {
  set block [ord::get_db_block]

  if {[set net [$block findNet $power_net_name]] == "NULL"} {
    set net [odb::dbNet_create $block $power_net_name]
    $net setSpecial
    $net setSigType "POWER"
  } else {
    if {[$net getSigType] != "POWER"} {
      utl::error PDN 128 "Net $power_net_name already exists in the design, but is of signal type [$net getSigType]"
    }
  }
  return $power_net_name
}

proc check_ground {ground_net_name} {
  set block [ord::get_db_block]

  if {[set net [$block findNet $ground_net_name]] == "NULL"} {
    set net [odb::dbNet_create $block $ground_net_name]
    $net setSpecial
    $net setSigType "GROUND"
  } else {
    if {[$net getSigType] != "GROUND"} {
      utl::error PDN 129 "Net $ground_net_name already exists in the design, but is of signal type [$net getSigType]"
    }
  }
  return $ground_net_name
}

proc set_voltage_domain {args} {
  variable voltage_domains

  set voltage_domain {}
  set process_args $args
  while {[llength $process_args] > 0} {
    set arg [lindex $process_args 0]
    set value [lindex $process_args 1]

    switch $arg {
      -name            {dict set voltage_domain name $value}
      -power           {dict set voltage_domain primary_power [check_power $value]}
      -ground          {dict set voltage_domain primary_ground [check_ground $value]}
      -region          {dict set voltage_domain region [check_region $value]}
      default          {utl::error PDN 130 "Unrecognized argument $arg, should be one of -name, -power, -ground -region"}
    }

    set process_args [lrange $process_args 2 end]
  }
  dict set voltage_domains [dict get $voltage_domain name] $voltage_domain
}

proc check_direction {direction} {
  if {$direction != "horizontal" && $direction != "vertical"} {
    utl::error PDN 138 "Unexpected value for direction ($direction), should be horizontal or vertical"
  }
  return $direction
}

proc check_number {value} {
  if {![string is double $value]} {
    error "value ($value) not recognized as a number"
  }

  return $value
}

proc check_halo {value} {
  foreach item $value {
    if {[catch {check_number $item} msg]} {
      utl::error PDN 164 "Problem with halo specification, $msg."
    }
  }

  return $value
}

proc define_pdn_grid {args} {
  variable current_grid

  set grid {}

  set process_args $args
  while {[llength $process_args] > 0} {
    set arg [lindex $process_args 0]
    set value [lindex $process_args 1]

    switch $arg {
      -name            {dict set grid name $value}
      -voltage_domains {dict set grid voltage_domains [check_voltage_domains $value]}
      -macro           {dict set grid type macro}
      -orient          {dict set grid orient [check_orientations $value]}
      -instances       {dict set grid instances [check_instances $value]}
      -cells           {dict set grid macro [check_cells $value]}
      -halo            {dict set grid halo [check_halo [lmap x $value {ord::microns_to_dbu [check_number $x]}]]}
      -pins            {dict set grid pins [check_layer_names $value]}
      -starts_with     {dict set grid starts_with [check_starts_with $value]}
      -pin_direction   {dict set grid pin_direction [check_direction $value]}
      default          {utl::error PDN 88 "Unrecognized argument $arg, should be one of -name, -orient, -instances -cells -pins -starts_with"}
    }

    set process_args [lrange $process_args 2 end]
  }

  set current_grid [verify_grid $grid]
}

proc get_grid {grid_name} {
  variable design_data

  if {[dict exists $design_data grid]} {
    dict for {type grids} [dict get $design_data grid] {
      dict for {name grid} $grids {
        if {$name == $grid_name} {
          return $grid
        }
      }
    }
  }

  return {}
}

proc check_grid {grid} {
  if {$grid == {}} {
    utl::error PDN  113 "The grid $grid_name has not been defined"
  }
  return $grid
}

proc check_power_ground {value} {
  if {$value == "POWER" || $value == "GROUND"} {
    return $value
  }
  utl::error PDN 114 "Unexpected value ($value), must be either POWER or GROUND"
}

proc add_pdn_stripe {args} {
  variable current_grid

  if {[dict exists $args -name]} {
    set current_grid [check_grid [get_grid [dict get $args -name]]]
  }
  set grid $current_grid

  set stripe [dict get $args stripe]
  set layer [check_layer_names [dict get $args -layer]]

  set process_args $args
  while {[llength $process_args] > 0} {
    set arg [lindex $process_args 0]
    set value [lindex $process_args 1]

    switch $arg {
      -name            {;}
      -layer           {;}
      -width           {dict set grid $stripe $layer width $value}
      -spacing         {dict set grid $stripe $layer spacing $value}
      -offset          {dict set grid $stripe $layer offset $value}
      -pitch           {dict set grid $stripe $layer pitch $value}
      -starts_with     {dict set grid $stripe $layer starts_with [check_power_ground $value]}
      -extend_to_core_ring {dict set grid $stripe $layer extend_to_core_ring 1}
      stripe           {;}
      default          {utl::error PDN 124 "Unrecognized argument $arg, should be one of -name, -type, -orient, -power_pins, -ground_pins, -blockages, -rails, -straps, -connect"}
    }

    set process_args [lrange $process_args 2 end]
  }

  set current_grid [verify_grid $grid]
}

proc check_max_length {values max_length} {
  if {[llength $values] > $max_length} {
    error "[llength $values] provided, maximum of $max_length values allowed"
  }
}

proc check_grid_voltage_domains {grid} {
  if {![dict exists $grid voltage_domains]} {
    utl::error PDN 158 "No voltage domains defined for grid"
  }
}

proc get_voltage_domain_by_name {domain_name} {
  variable voltage_domains

  if {[dict exists $voltage_domains $domain_name]} {
    return [dict get $voltage_domains $domain_name]
  }

  utl::error PDN 159 "Voltage domains $domain_name has not been defined"
}

proc match_inst_connection {inst net_name} {
  variable global_connections

  foreach pattern [dict get $global_connections $net_name] {
    if {[regexp [dict get $pattern inst_name] [$inst getName]]} {
      foreach pin [[$inst getMaster] getMTerms] {
        if {[regexp [dict get $pattern pin_name] [$pin getName]]} {
          return 1
        }
      }
    }
  }
  return 0
}

proc is_inst_in_voltage_domain {inst domain_name} {
  set voltage_domain [get_voltage_domain_by_name $domain_name]

  # The instance is in the voltage domain if it connected to both related power and ground nets
  set power_net [dict get $voltage_domain primary_power]
  set ground_net [dict get $voltage_domain primary_ground]

  return [match_inst_connection $inst $power_net] && [match_inst_connection $inst $ground_net]
}

proc get_block_inst_masters {} {
  variable block_masters

  if {[llength $block_masters] == 0} {
    foreach inst [[ord::get_db_block] getInsts] {
      if {[lsearch $block_masters [[$inst getMaster] getName]] == -1} {
        lappend block_masters [[$inst getMaster] getName]
      }
    }
  }
  return $block_masters
}

proc is_cell_present {cell_name} {
  return [lsearch [get_block_inst_masters] $cell_name] > -1
}

proc check_pwr_pads {grid cells} {
  check_grid_voltage_domains $grid
  set voltage_domains [dict get $grid voltage_domains]
  set pwr_pads {}
  set inst_example {}
  foreach voltage_domain $voltage_domains {

    set net_name [get_voltage_domain_power $voltage_domain]
    if {[set net [[ord::get_db_block] findNet $net_name]] == "NULL"} {
      utl::error PDN 149 "Power net $net_name not found"
    }
    set find_cells $cells
    foreach inst [[ord::get_db_block] getInsts] {
      if {[set idx [lsearch $find_cells [[$inst getMaster] getName]]] > -1} {
        if {![is_inst_in_voltage_domain $inst $voltage_domain]} {continue}
        # Only need one example of each cell
        set cell_name [lindex $find_cells $idx]
        set find_cells [lreplace $find_cells $idx $idx]
        dict set inst_example $cell_name $inst
      }
      if {[llength $find_cells] == 0} {break}
    }
    if {[llength $find_cells] > 0} {
      utl::warn PDN 150 "Cannot find cells ([join $find_cells {, }]) in voltage domain $voltage_domain"
    }
    dict for {cell inst} $inst_example {
      set pin_name [get_inst_pin_connected_to_net $inst $net]
      dict lappend pwr_pads $pin_name $cell
    }
  }

  return $pwr_pads
}

proc check_gnd_pads {grid cells} {
  check_grid_voltage_domains $grid
  set voltage_domains [dict get $grid voltage_domains]
  set gnd_pads {}
  set inst_example {}
  foreach voltage_domain $voltage_domains {
    set net_name [get_voltage_domain_ground $voltage_domain]
    if {[set net [[ord::get_db_block] findNet $net_name]] == "NULL"} {
      utl::error PDN 151 "Ground net $net_name not found"
    }
    set find_cells $cells
    foreach inst [[ord::get_db_block] getInsts] {
      if {[set idx [lsearch $find_cells [[$inst getMaster] getName]]] > -1} {
        if {![is_inst_in_voltage_domain $inst $voltage_domain]} {continue}
        # Only need one example of each cell
        set cell_name [lindex $find_cells $idx]
        set find_cells [lreplace $find_cells $idx $idx]
        dict set inst_example $cell_name $inst
      }
      if {[llength $find_cells] == 0} {break}
    }
    if {[llength $find_cells] > 0} {
      utl::warn PDN 152 "Cannot find cells ([join $find_cells {, }]) in voltage domain $voltage_domain"
    }
    dict for {cell inst} $inst_example {
      set pin_name [get_inst_pin_connected_to_net $inst $net]
      dict lappend gnd_pads $pin_name $cell
    }
  }
  return $gnd_pads
}

proc add_pdn_ring {args} {
  variable current_grid

  if {[dict exists $args -name]} {
    set current_grid [check_grid [get_grid [dict get $args -name]]]
  }
  set grid $current_grid
  set layers [check_layer_names [dict get $args -layers]]

  set process_args $args
  while {[llength $process_args] > 0} {
    set arg [lindex $process_args 0]
    set value [lindex $process_args 1]

    switch $arg {
      -name            {;}
      -layers          {;}
      -widths {
        if {[catch {check_max_length $value 2} msg]} {
          utl::error PDN 115 "Unexpected number of values for -widths, $msg"
        }
        if {[llength $value] == 1} {
          set values [list $value $value]
        } else {
          set values $value
        }
        foreach layer $layers width $values {
          dict set grid core_ring $layer width $width
        }
      }
      -spacings {
        if {[catch {check_max_length $value 2} msg]} {
          utl::error PDN 116 "Unexpected number of values for -spacings, $msg"
        }
        if {[llength $value] == 1} {
          set values [list $value $value]
        } else {
          set values $value
        }
        foreach layer $layers spacing $values {
          dict set grid core_ring $layer spacing $spacing
        }
      }
      -core_offsets {
        if {[catch {check_max_length $value 2} msg]} {
          utl::error PDN 117 "Unexpected number of values for -core_offsets, $msg"
        }
        if {[llength $value] == 1} {
          set values [list $value $value]
        } else {
          set values $value
        }
        foreach layer $layers offset $values {
          dict set grid core_ring $layer core_offset $offset
        }
      }
      -pad_offsets {
        if {[catch {check_max_length $value 2} msg]} {
          utl::error PDN 118 "Unexpected number of values for -pad_offsets, $msg"
        }
        if {[llength $value] == 1} {
          set values [list $value $value]
        } else {
          set values $value
        }
        foreach layer $layers offset $values {
          dict set grid core_ring $layer pad_offset $offset
        }
      }
      -power_pads      {dict set grid pwr_pads [check_pwr_pads $grid $value]}
      -ground_pads     {dict set grid gnd_pads [check_gnd_pads $grid $value]}
      default          {utl::error PDN 125 "Unrecognized argument $arg, should be one of -name, -type, -orient, -power_pins, -ground_pins, -blockages, -rails, -straps, -connect"}
    }

    set process_args [lrange $process_args 2 end]
  }

  set current_grid [verify_grid $grid]
}

proc check_fixed_vias {via_names} {
  set tech [ord::get_db_tech]

  foreach via_name $via_names {
    if {[set via [$tech findVia $via_name]] == "NULL"} {
      utl::error "PDN" 119 "Via $via_name specified in the grid specification does not exist in this technology"
    }
  }

  return $via_names
}

proc add_pdn_connect {args} {
  variable current_grid

  if {[dict exists $args -name]} {
    set current_grid [check_grid [get_grid [dict get $args -name]]]
  }
  set grid $current_grid

  set layers [check_layer_names [dict get $args -layers]]

  set process_args $args
  while {[llength $process_args] > 0} {
    set arg [lindex $process_args 0]
    set value [lindex $process_args 1]

    switch $arg {
      -name            {;}
      -layers          {;}
      -cut_pitch       {dict set layers constraints cut_pitch $value}
      -fixed_vias      {dict set layers fixed_vias [check_fixed_vias $value]}
      default          {utl::error PDN 126 "Unrecognized argument $arg, should be one of -name, -type, -orient, -power_pins, -ground_pins, -blockages, -rails, -straps, -connect"}
    }

    set process_args [lrange $process_args 2 end]
  }

  dict lappend grid connect $layers
  set current_grid [verify_grid $grid]
}

proc convert_grid_to_def_units {grid} {
  if {![dict exists $grid units]} {
    if {[dict exists $grid core_ring]} {
      dict for {layer data} [dict get $grid core_ring] {
        dict set grid core_ring $layer [convert_layer_spec_to_def_units $data]
      }
    }
  
    if {[dict exists $grid rails]} {
      dict for {layer data} [dict get $grid rails] {
        dict set grid rails $layer [convert_layer_spec_to_def_units $data]
        if {[dict exists $grid template]} {
          foreach template [dict get $grid template names] {
            if {[dict exists $grid layers $layer $template]} {
              dict set grid rails $layer $template [convert_layer_spec_to_def_units [dict get $grid rails $layer $template]]
            }
          }
        }
      }
    }
    if {[dict exists $grid straps]} {
      dict for {layer data} [dict get $grid straps] {
        dict set grid straps $layer [convert_layer_spec_to_def_units $data]
        if {[dict exists $grid template]} {
          foreach template [dict get $grid template names] {
            if {[dict exists $grid straps $layer $template]} {
              dict set grid straps $layer $template [convert_layer_spec_to_def_units [dict get $grid straps $layer $template]]
            }
          }
        }
      }
    }
    dict set grid units "db"
  }

  return $grid
}

proc get_inst_pin_connected_to_net {inst net} {
  foreach iterm [$inst getITerms] {
    # debug "[$inst getName] [$iterm getNet] == $net"
    if {[$iterm getNet] == $net} {
      return [[$iterm getMTerm] getName]
    }
  }
}

proc filter_out_selected_by {instances selection} {
  dict for {inst_name instance} $instances {
    if {[dict exists $instance selected_by]} {
      if {[dict get $instance selected_by] == $selection} {
        set instances [dict remove $instances $inst_name]
      }
    }
  }

  return $instances
}

proc get_priority_value {priority} {
  if {$priority == "inst_name"} {return 4}
  if {$priority == "cell_name"} {return 3}
  if {$priority == "orient"} {return 2}
  if {$priority == "none"} {return 1}
}

proc set_instance_grid {insts grid priority} {
  variable instances

  set grid_name [dict get $grid name]
  set priority_value [get_priority_value $priority]
  dict for {inst_name instance} $insts {
    if {[dict exists $instance grid]} {
      if {[dict get $instance grid] != $grid_name} {
        set current_priority_value [get_priority_value [dict get $instance selected_by]]
        if {$priority_value < $current_priority_value} {
          break
        } elseif {$priority_value == $current_priority_value} {
          utl::error PDN 165 "Conflict found, instance $inst_name is part of two grid definitions ($grid_name, [dict get $insts $inst_name grid])"
        }
      }
    }
    if {[dict exists $grid halo]} {
      set_instance_halo $inst_name [dict get $grid halo]
    }
    dict set instances $inst_name selected_by $priority
    dict set instances $inst_name grid $grid_name
    dict set insts $inst_name selected_by $priority
    dict set insts $inst_name grid $grid_name
  }
  return $insts
}

proc verify_grid {grid} {
  variable design_data
  variable default_grid_data

  if {![dict exists $grid type]} {
    dict set grid type stdcell
  }
  set type [dict get $grid type]

  if {![dict exists $grid voltage_domains]} {
    dict set grid voltage_domains "CORE"
  }
  set voltage_domains [dict get $grid voltage_domains]

  if {![dict exists $grid name]} {
    set idx 1
    set name "[join [dict get $grid voltage_domains] {_}]_${type}_grid_$idx"
    while {[get_grid $name] != {}} {
      incr idx
      set name "[join [dict get $grid voltage_domains] {_}]_${type}_grid_$idx"
    }
    dict set grid name $name
  }
  set grid_name [dict get $grid name]

  if {[dict exists $grid core_ring]} {
    check_core_ring [dict get $grid core_ring]
    set layer [lindex [dict keys [dict get $grid core_ring]]]
    if {[dict exist $grid core_ring $layer pad_offset]} {
      if {![dict exists $grid pwr_pads]} {
        utl::error PDN 147 "No definition of power padcells provided, required when using pad_offset"
      }
      if {![dict exists $grid gnd_pads]} {
        utl::error PDN 148 "No definition of ground padcells provided, required when using pad_offset"
      }
    }
  }

  if {[dict exists $grid pwr_pads]} {
    dict for {pin_name cells} [dict get $grid pwr_pads] {
      foreach cell $cells {
        if {[set master [[ord::get_db] findMaster $cell]] == "NULL"} {
          utl::error PDN 153  "Core power padcell ($cell) not found in the database"
        } 
        if {[$master findMTerm $pin_name] == "NULL"} {
          utl::error PDN 154 "Cannot find pin ($pin_name) on core power padcell ($cell)"
        }
      } 
    }
  }

  if {[dict exists $grid gnd_pads]} {
    dict for {pin_name cells} [dict get $grid gnd_pads] {
      foreach cell $cells {
        if {[set master [[ord::get_db] findMaster $cell]] == "NULL"} {
          utl::error PDN 155  "Core ground padcell ($cell) not found in the database"
        } 
        if {[$master findMTerm $pin_name] == "NULL"} {
          utl::error PDN 156 "Cannot find pin ($pin_name) on core ground padcell ($cell)"
        }
      } 
    }
  }

  if {[dict exists $grid macro]} {
    check_cells [dict get $grid macro]
  }
 
  if {[dict exists $grid rails]} {
    check_rails [dict get $grid rails]
  }

  if {[dict exists $grid straps]} {
    check_straps [dict get $grid straps]
  }

  if {[dict exists $grid template]} {
    set_template_size {*}[dict get $grid template size]
  }
  
  if {[dict exists $grid orient]} {
    if {$type == "stdcell"} {
      utl::error PDN 90 "The orient attribute cannot be used with stdcell grids"
    }
  }

  if {[dict exists $grid connect]} {
    dict set grid connect [check_connect $grid [dict get $grid connect]]
  }

  if {$type == "macro"} {
    if {![dict exists $grid halo]} {
      dict set grid halo [get_default_halo]
    }
    check_halo [dict get $grid halo]
  } else {
    set default_grid_data $grid
  }

  # debug $grid

  dict set design_data grid $type $grid_name $grid
  return $grid
}

proc complete_macro_grid_specifications {} {
  variable design_data
  variable instances
  variable macros

  set macros [get_macro_blocks]

  dict for {type grid_types} [dict get $design_data grid] {
    dict for {name grid} $grid_types {
      dict set design_data grid $type $name [convert_grid_to_def_units $grid]
    }
  }
  if {![dict exists $design_data grid macro]} {
    return
  }

  ########################################
  # Creating blockages based on macro locations
  #######################################
  # debug "import_macro_boundaries"
  import_macro_boundaries

  # Associate each block instance with a grid specification
  set macro_names [dict keys $macros]
  dict for {grid_name grid} [dict get $design_data grid macro] {
    set insts [find_instances_of $macro_names]
    set boundary [odb::newSetFromRect {*}[get_core_area]]
    set insts [filtered_insts_within $insts $boundary]
    if {[dict exists $grid instances]} {
      dict for {inst_name instance} $insts {
        if {[lsearch [dict get $grid instances] $inst_name] == -1} {
          set insts [dict remove $insts $inst_name]
        }
      }
      set insts [set_instance_grid $insts $grid inst_name]
    } elseif {[dict exists $grid macro]} {
      set insts [filter_out_selected_by $insts inst_name]
      dict for {inst_name instance} $insts {
        set cell_name [dict get $instance macro]
        if {[lsearch [dict get $grid macro] $cell_name] == -1} {
          set insts [dict remove $insts $inst_name]
        }
      }
      set insts [set_instance_grid $insts $grid cell_name]
    } elseif {[dict exists $grid orient]} {
      set insts [filter_out_selected_by $insts inst_name]
      set insts [filter_out_selected_by $insts cell_name]
      dict for {inst_name instance} $insts {
        set orient [dict get $instance orient]
        if {[lsearch [dict get $grid orient] $orient] == -1} {
          set insts [dict remove $insts $inst_name]
        }
      }
      set insts [set_instance_grid $insts $grid orient]
    } else {
      set insts [filter_out_selected_by $insts inst_name]
      set insts [filter_out_selected_by $insts cell_name]
      set insts [filter_out_selected_by $insts orient]
    }
  }
  dict for {grid_name grid} [dict get $design_data grid macro] {
    set related_instances {}
    dict for {inst instance} $instances {
      if {![dict exists $instance grid]} {
        # utl::error PDN 166 "Instance $inst of cell [dict get $instance macro] is not associated with any grid"
        dict set instance grid "__none__"
      }
      if {[dict get $instance grid] == $grid_name} {
        dict set related_instances $inst $instance 
      }
    }
    dict set design_data grid macro $grid_name _related_instances $related_instances
  }

  dict for {grid_name grid} [dict get $design_data grid macro] {
    # Set the pin layer on the connect statement to the pin layer of the def to be _PIN_<dir>
    set blockages {}
    set pin_layers {}
    set power_pins {}
    set ground_pins {}
    dict for {instance_name instance} [dict get $grid _related_instances] {
      lappend blockages {*}[dict get $macros [dict get $instance macro] blockage_layers]
      lappend pin_layers {*}[dict get $macros [dict get $instance macro] pin_layers]
      lappend power_pins {*}[dict get $macros [dict get $instance macro] power_pins]
      lappend ground_pins {*}[dict get $macros [dict get $instance macro] ground_pins]
    }
    dict set design_data grid macro $grid_name power_pins [lsort -unique $power_pins]
    dict set design_data grid macro $grid_name ground_pins [lsort -unique $ground_pins]

    if {[dict exists $grid pin_direction]} {
      if {[dict get $grid pin_direction] == "vertical"} {
        set direction ver
      } else {
        set direction hor
      }
      set pin_layers [lsort -unique $pin_layers]

      foreach pin_layer $pin_layers {
        set new_connections {}
        foreach connect [dict get $grid connect] {
          if {[lindex $connect 0] == $pin_layer} {
            set connect [lreplace $connect 0 0 ${pin_layer}_PIN_$direction]
          }
          if {[lindex $connect 1] == $pin_layer} {
            set connect [lreplace $connect 1 1 ${pin_layer}_PIN_$direction]
          }
          lappend new_connections $connect
        }
        dict set design_data grid macro $grid_name connect $new_connections
      }
    }
    
    if {[dict exists $grid straps]} {
      foreach strap_layer [dict keys [dict get $grid straps]] {
        lappend blockages $strap_layer
      }
    }
    # debug "Grid: $grid_name"
    # debug "  instances: [dict keys [dict get $grid _related_instances]]"
    # debug "  blockages: [lsort -unique $blockages]"
    # debug "  connect: [dict get $design_data grid macro $grid_name connect]"

    dict set design_data grid macro $grid_name blockages [lsort -unique $blockages]
  }

 # debug "get_memory_instance_pg_pins"
  get_memory_instance_pg_pins
}

#This file contains procedures that are used for PDN generation
proc debug {message} {
  set state [info frame -1]
  set str ""
  if {[dict exists $state file]} {
    set str "$str[dict get $state file]:"
  }
  if {[dict exists $state proc]} {
    set str "$str[dict get $state proc]:"
  }
  if {[dict exists $state line]} {
    set str "$str[dict get $state line]"
  }
  puts "\[DEBUG\] $str: $message"
}

proc lmap {args} {
  set result {}
  set var [lindex $args 0]
  foreach item [lindex $args 1] {
    uplevel 1 "set $var $item"
    lappend result [uplevel 1 [lindex $args end]]
  }
  return $result
}

proc get_dir {layer_name} {
  variable layers

  if {$layers == ""} {
    init_metal_layers
  }

  if {[regexp {.*_PIN_(hor|ver)} $layer_name - dir]} {
    return $dir
  }

  if {![dict exists $layers $layer_name direction]} {
    utl::error "PDN" 33 "Unknown direction for layer $layer_name."
  }
  return [dict get $layers $layer_name direction]
}

proc get_rails_layers {} {
  variable design_data

  if {[dict exists $design_data grid]} {
    foreach type [dict keys [dict get $design_data grid]] {
      dict for {name specification} [dict get $design_data grid $type] {
        if {[dict exists $specification rails]} {
          return [dict keys [dict get $specification rails]]
        }
      }
    }
  }
  return {}
}

proc is_rails_layer {layer} {
  return [expr {[lsearch -exact [get_rails_layers] $layer] > -1}]
}

proc via_number {layer_rule1 layer_rule2} {
  return [expr [[$layer_rule1 getLayer] getNumber] - [[$layer_rule2 getLayer] getNumber]]
}

proc init_via_tech {} {
  variable tech
  variable def_via_tech

  set def_via_tech {}
  foreach via_rule [$tech getViaGenerateRules] {
    set levels [list [$via_rule getViaLayerRule 0] [$via_rule getViaLayerRule 1] [$via_rule getViaLayerRule 2]]
    set levels [lsort -command via_number $levels]
    lassign $levels lower cut upper

    dict set def_via_tech [$via_rule getName] [list \
      lower [list layer [[$lower getLayer] getName] enclosure [$lower getEnclosure]] \
      upper [list layer [[$upper getLayer] getName] enclosure [$upper getEnclosure]] \
      cut   [list layer [[$cut getLayer] getName] spacing [$cut getSpacing] size [list [[$cut getRect] dx] [[$cut getRect] dy]]] \
    ]
  }
  # debug "def_via_tech: $def_via_tech"
}

proc set_prop_lines {obj prop_name} {
  variable prop_line
  if {[set prop [::odb::dbStringProperty_find $obj $prop_name]] != "NULL"} {
    set prop_line [$prop getValue]
  } else {
    set prop_line {}
  }
}

proc read_propline {} {
  variable prop_line

  set word [lindex $prop_line 0]
  set prop_line [lrange $prop_line 1 end]

  set line {}
  while {[llength $prop_line] > 0 && $word != ";"} {
    lappend line $word
    set word [lindex $prop_line 0]
    set prop_line [lrange $prop_line 1 end]
  }
  return $line
}

proc empty_propline {} {
  variable prop_line
  return [expr ![llength $prop_line]]
}

proc find_layer {layer_name} {
  variable tech

  if {[set layer [$tech findLayer $layer_name]] == "NULL"} {
    utl::error "PDN" 19 "Cannot find layer $layer_name in loaded technology."
  }
  return $layer
}

proc read_spacing {layer_name} {
  variable layers
  variable def_units

  set layer [find_layer $layer_name]

  set_prop_lines $layer LEF58_SPACING
  set spacing {}

  while {![empty_propline]} {
    set line [read_propline]
    if {[set idx [lsearch -exact $line CUTCLASS]] > -1} {
      set cutclass [lindex $line [expr $idx + 1]]
      set line [lreplace $line $idx [expr $idx + 1]]

      if {[set idx [lsearch -exact $line LAYER]] > -1} {
        set other_layer [lindex $line [expr $idx + 1]]
        set line [lreplace $line $idx [expr $idx + 1]]

        if {[set idx [lsearch -exact $line CONCAVECORNER]] > -1} {
          set line [lreplace $line $idx $idx]

          if {[set idx [lsearch -exact $line SPACING]] > -1} {
            dict set spacing $cutclass $other_layer concave [expr round([lindex $line [expr $idx + 1]] * $def_units)]
            # set line [lreplace $line $idx [expr $idx + 1]]
          }
        }
      }
    }
  }
  # debug "$layer_name $spacing"
  dict set layers $layer_name spacing $spacing
  # debug "$layer_name [dict get $layers $layer_name]"
}

proc read_spacingtables {layer_name} {
  variable layers
  variable def_units

  set layer [find_layer $layer_name]
  set prls {}

  if {[$layer hasTwoWidthsSpacingRules]} {
    set type "TWOWIDTHS"
    set subtype "NONE"

    set table_size [$layer getTwoWidthsSpacingTableNumWidths]
    for {set i 0} {$i < $table_size} {incr i} {
      set width [$layer getTwoWidthsSpacingTableWidth $i]

      if {[$layer getTwoWidthsSpacingTableHasPRL $i]} {
        set prl [$layer getTwoWidthsSpacingTablePRL $i]
      } else {
        set prl 0
      }
      set spacings {}
      for {set j 0} {$j < $table_size} {incr j} {
        lappend spacings [$layer getTwoWidthsSpacingTableEntry $i $j]
      }

      dict set layers $layer_name spacingtable $type $subtype $width [list prl $prl spacings $spacings]
    }
  }

  set_prop_lines $layer LEF58_SPACINGTABLE
  set spacing {}

  while {![empty_propline]} {
    set line [read_propline]
    # debug "$line"
    set type [lindex $line 1]
    set subtype [lindex $line 2]

    set table_entry_indexes [lsearch -exact -all $line "WIDTH"]
    set num_entries [llength $table_entry_indexes]

    foreach start_index $table_entry_indexes {
      set pos $start_index
      incr pos
      set width [expr round([lindex $line $pos] * $def_units)]
      incr pos
      if {[lindex $line $pos] == "PRL"} {
        incr pos
        set prl [expr round([lindex $line $pos] * $def_units)]
        incr pos
      } else {
        set prl 0
      }
      set spacings {}
      for {set i 0} {$i < $num_entries} {incr i} {
        # debug "[expr $i + $pos] [lindex $line [expr $i + $pos]]"
        lappend spacings [expr round([lindex $line [expr $i + $pos]] * $def_units)]
      }
      dict set layers $layer_name spacingtable $type $subtype $width [list prl $prl spacings $spacings]
    }
  }

  if {![dict exists $layers $layer_name spacingtable]} {
    dict set layers $layer_name spacingtable {}
  }
  # debug "$layer_name [dict get $layers $layer_name]"
}

proc get_spacingtables {layer_name} {
  variable layers

  if {![dict exists $layers $layer_name spacingtable]} {
    read_spacingtables $layer_name
  }

  return [dict get $layers $layer_name spacingtable]
}

proc get_concave_spacing_value {layer_name other_layer_name} {
  variable layers
  variable default_cutclass

  if {![dict exists $layers $layer_name spacing]} {
    read_spacing $layer_name
  }
  # debug "$layer_name [dict get $layers $layer_name]"
  if {[dict exists $layers $layer_name spacing [dict get $default_cutclass $layer_name] $other_layer_name concave]} {
    return [dict get $layers $layer_name spacing [dict get $default_cutclass $layer_name] $other_layer_name concave]
  }
  return 0
}

proc read_arrayspacing {layer_name} {
  variable layers
  variable def_units

  set layer [find_layer $layer_name]

  set_prop_lines $layer LEF58_ARRAYSPACING
  set arrayspacing {}

  while {![empty_propline]} {
    set line [read_propline]
    if {[set idx [lsearch -exact $line PARALLELOVERLAP]] > -1} {
      dict set arrayspacing paralleloverlap 1
      set line [lreplace $line $idx $idx]
    }
    if {[set idx [lsearch -exact $line LONGARRAY]] > -1} {
      dict set arrayspacing longarray 1
      set line [lreplace $line $idx $idx]
    }
    if {[set idx [lsearch -exact $line CUTSPACING]] > -1} {
      dict set arrayspacing cutspacing [expr round([lindex $line [expr $idx + 1]] * $def_units)]
      set line [lreplace $line $idx [expr $idx + 1]]
    }
    while {[set idx [lsearch -exact $line ARRAYCUTS]] > -1} {
      dict set arrayspacing arraycuts [lindex $line [expr $idx + 1]] spacing [expr round([lindex $line [expr $idx + 3]] * $def_units)]
      set line [lreplace $line $idx [expr $idx + 3]]
    }
  }
  dict set layers $layer_name arrayspacing $arrayspacing
}

proc read_cutclass {layer_name} {
  variable layers
  variable def_units
  variable default_cutclass

  set layer [find_layer $layer_name]
  set_prop_lines $layer LEF58_CUTCLASS
  dict set layers $layer_name cutclass {}
  set min_area -1

  while {![empty_propline]} {
    set line [read_propline]
    if {![regexp {CUTCLASS\s+([^\s]+)\s+WIDTH\s+([^\s]+)} $line - cut_class width]} {
      utl::error "PDN" 20 "Failed to read CUTCLASS property '$line'."
    }
    if {[regexp {LENGTH\s+([^\s]+)} $line - length]} {
      set area [expr $width * $length]
    } else {
      set area [expr $width * $width]
    }
    if {$min_area == -1 || $area < $min_area} {
      dict set default_cutclass $layer_name $cut_class
      set min_area $area
    }
    dict set layers $layer_name cutclass $cut_class [list width [expr round($width * $def_units)] length [expr round($length * $def_units)]]
  }
}

proc read_enclosures {layer_name} {
  variable layers
  variable def_units

  set layer [find_layer $layer_name]
  set_prop_lines $layer LEF58_ENCLOSURE
  set prev_cutclass ""

  while {![empty_propline]} {
    set line [read_propline]
    # debug "$line"
    set enclosure {}
    if {[set idx [lsearch -exact $line EOL]] > -1} {
      continue
      dict set enclosure eol [expr round([lindex $line [expr $idx + 1]] * $def_units)]
      set line [lreplace $line $idx [expr $idx + 1]]
    }
    if {[set idx [lsearch -exact $line EOLONLY]] > -1} {
      dict set enclosure eolonly 1
      set line [lreplace $line $idx $idx]
    }
    if {[set idx [lsearch -exact $line SHORTEDGEONEOL]] > -1} {
      dict set enclosure shortedgeoneol 1
      set line [lreplace $line $idx $idx]
    }
    if {[set idx [lsearch -exact $line MINLENGTH]] > -1} {
      dict set enclosure minlength [expr round([lindex $line [expr $idx + 1]] * $def_units)]
      set line [lreplace $line $idx [expr $idx + 1]]
    }
    if {[set idx [lsearch -exact $line ABOVE]] > -1} {
      dict set enclosure above 1
      set line [lreplace $line $idx $idx]
    }
    if {[set idx [lsearch -exact $line BELOW]] > -1} {
      dict set enclosure below 1
      set line [lreplace $line $idx $idx]
    }
    if {[set idx [lsearch -exact $line END]] > -1} {
      dict set enclosure end 1
      set line [lreplace $line $idx $idx]
    }
    if {[set idx [lsearch -exact $line SIDE]] > -1} {
      dict set enclosure side 1
      set line [lreplace $line $idx $idx]
    }

    set width 0
    regexp {WIDTH\s+([^\s]+)} $line - width
    set width [expr round($width * $def_units)]

    if {![regexp {ENCLOSURE CUTCLASS\s+([^\s]+)\s+([^\s]+)\s+([^\s]+)} $line - cut_class overlap1 overlap2]} {
      utl::error "PDN" 21 "Failed to read ENCLOSURE property '$line'."
    }
    dict set enclosure overlap1 [expr round($overlap1 * $def_units)]
    dict set enclosure overlap2 [expr round($overlap2 * $def_units)]
    # debug "class - $cut_class enclosure - $enclosure"
    if {$prev_cutclass != $cut_class} {
      set enclosures {}
      set prev_cutclass $cut_class
    }
    dict lappend enclosures $width $enclosure
    dict set layers $layer_name cutclass $cut_class enclosures $enclosures
  }
  # debug "end"
}

proc read_minimumcuts {layer_name} {
  variable layers
  variable def_units
  variable default_cutclass

  set layer [find_layer $layer_name]
  set_prop_lines $layer LEF58_MINIMUMCUT

  while {![empty_propline]} {
    set line [read_propline]
    set classes {}
    set constraints {}
    set fromabove 0
    set frombelow 0

    if {[set idx [lsearch -exact $line FROMABOVE]] > -1} {
      set fromabove 1
      set line [lreplace $line $idx $idx]
    } elseif {[set idx [lsearch -exact $line FROMBELOW]] > -1} {
      set frombelow 1
      set line [lreplace $line $idx $idx]
    } else {
      set fromabove 1
      set frombelow 1
    }

    if {[set idx [lsearch -exact $line WIDTH]] > -1} {
      set width [expr round([lindex $line [expr $idx + 1]] * $def_units)]
    }

    if {[regexp {LENGTH ([0-9\.]*) WITHIN ([0-9\.]*)} $line - length within]} {
      # Not expecting to deal with this king of structure, so can ignore
      set line [regsub {LENGTH ([0-9\.]*) WITHIN ([0-9\.]*)} $line {}]
    }

    if {[regexp {AREA ([0-9\.]*) WITHIN ([0-9\.]*)} $line - area within]} {
      # Not expecting to deal with this king of structure, so can ignore
      set line [regsub {AREA ([0-9\.]*) WITHIN ([0-9\.]*)} $line {}]
    }

    while {[set idx [lsearch -exact $line CUTCLASS]] > -1} {
      set cutclass [lindex $line [expr $idx + 1]]
      set num_cuts [lindex $line [expr $idx + 2]]

      if {$fromabove == 1} {
        dict set layers $layer_name minimumcut width $width fromabove $cutclass $num_cuts
      }
      if {$frombelow == 1} {
        dict set layers $layer_name minimumcut width $width frombelow $cutclass $num_cuts
      }

      set line [lreplace $line $idx [expr $idx + 2]]
    }
  }
}

proc get_minimumcuts {layer_name width from cutclass} {
  variable layers
  # debug "$layer_name, $width, $from, $cutclass"
  if {![dict exists $layers $layer_name minimumcut]} {
    read_minimumcuts $layer_name
    # debug "[dict get $layers $layer_name minimumcut]"
  }

  set min_cuts 1

  if {![dict exists $layers $layer_name minimumcut]} {
    # debug "No mincut rule for layer $layer_name"
    return $min_cuts
  }

  set idx 0
  set widths [lsort -integer -decreasing [dict keys [dict get $layers $layer_name minimumcut width]]]
  if {$width <= [lindex $widths end]} {
    # debug "width $width less than smallest width boundary [lindex $widths end]"
    return $min_cuts
  }
  foreach width_boundary [lreverse $widths] {
    if {$width > $width_boundary && [dict exists $layers $layer_name minimumcut width $width_boundary $from]} {
      # debug "[dict get $layers $layer_name minimumcut width $width_boundary]"
      if {[dict exists $layers $layer_name minimumcut width $width_boundary $from $cutclass]} {
        set min_cuts [dict get $layers $layer_name minimumcut width $width_boundary $from $cutclass]
      }
      # debug "Selected width boundary $width_boundary for $layer_name, $width $from, $cutclass [dict get $layers $layer_name minimumcut width $width_boundary $from $cutclass]"
      break
    }
  }

  return $min_cuts
}

proc get_via_enclosure {via_info lower_width upper_width} {
  variable layers
  variable default_cutclass
  variable min_lower_enclosure
  variable max_lower_enclosure
  variable min_upper_enclosure
  variable max_upper_enclosure

  # debug "via_info $via_info width $lower_width,$upper_width"
  set layer_name [dict get $via_info cut layer]

  if {![dict exists $layers $layer_name cutclass]} {
    read_cutclass $layer_name
    read_enclosures $layer_name
  }

  if {!([dict exists $default_cutclass $layer_name] && [dict exists $layers $layer_name cutclass [dict get $default_cutclass $layer_name] enclosures])} {
    set lower_enclosure [dict get $via_info lower enclosure]
    set upper_enclosure [dict get $via_info upper enclosure]

    set min_lower_enclosure [lindex $lower_enclosure 0]
    set max_lower_enclosure [lindex $lower_enclosure 1]

    if {$max_lower_enclosure < $min_lower_enclosure} {
      set swap $min_lower_enclosure
      set min_lower_enclosure $max_lower_enclosure
      set max_lower_enclosure $swap
    }

    set min_upper_enclosure [lindex $upper_enclosure 0]
    set max_upper_enclosure [lindex $upper_enclosure 1]

    if {$max_upper_enclosure < $min_upper_enclosure} {
      set swap $min_upper_enclosure
      set min_upper_enclosure $max_upper_enclosure
      set max_upper_enclosure $swap
    }

    set selected_enclosure [list $min_lower_enclosure $max_lower_enclosure $min_upper_enclosure $max_upper_enclosure]
  } else {
    set enclosures [dict get $layers $layer_name cutclass [dict get $default_cutclass $layer_name] enclosures]
    # debug "Enclosure set $enclosures"
    set upper_enclosures {}
    set lower_enclosures {}

    set width $lower_width

    foreach size [lreverse [dict keys $enclosures]] {
      if {$width >= $size} {
          break
      }
    }

    set enclosure_list [dict get $enclosures $size]
    # debug "Initial enclosure_list (size = $size)- $enclosure_list"
    if {$size > 0} {
      foreach enclosure $enclosure_list {
        if {![dict exists $enclosure above]} {
          lappend lower_enclosures $enclosure
        }
      }
    }

    set width $upper_width

    foreach size [lreverse [dict keys $enclosures]] {
      if {$width >= $size} {
          break
      }
    }

    set enclosure_list [dict get $enclosures $size]
    # debug "Initial enclosure_list (size = $size)- $enclosure_list"
    if {$size > 0} {
      foreach enclosure $enclosure_list {
        if {![dict exists $enclosure above]} {
          lappend upper_enclosures $enclosure
        }
      }
    }

    if {[llength $upper_enclosures] == 0} {
      set zero_enclosures_list [dict get $enclosures 0]
      foreach enclosure $zero_enclosures_list {
        if {![dict exists $enclosure below]} {
          lappend upper_enclosures $enclosure
        }
      }
    }
    if {[llength $lower_enclosures] == 0} {
      set zero_enclosures_list [dict get $enclosures 0]
      foreach enclosure $zero_enclosures_list {
        if {![dict exists $enclosure above]} {
          lappend lower_enclosures $enclosure
        }
      }
    }
    set upper_min -1
    set lower_min -1
    if {[llength $upper_enclosures] > 1} {
      foreach enclosure $upper_enclosures {
        # debug "upper enclosure - $enclosure"
        set this_min [expr min([dict get $enclosure overlap1], [dict get $enclosure overlap2])]
        if {$upper_min < 0 || $this_min < $upper_min} {
          set upper_min $this_min
          set upper_enc [list [dict get $enclosure overlap1] [dict get $enclosure overlap2]]
          # debug "upper_enc: $upper_enc"
        }
      }
    } else {
      set enclosure [lindex $upper_enclosures 0]
      set upper_enc [list [dict get $enclosure overlap1] [dict get $enclosure overlap2]]
    }
    if {[llength $lower_enclosures] > 1} {
      foreach enclosure $lower_enclosures {
        # debug "lower enclosure - $enclosure"
        set this_min [expr min([dict get $enclosure overlap1], [dict get $enclosure overlap2])]
        if {$lower_min < 0 || $this_min < $lower_min} {
          set lower_min $this_min
          set lower_enc [list [dict get $enclosure overlap1] [dict get $enclosure overlap2]]
        }
      }
      # debug "[llength $lower_enclosures] lower_enc: $lower_enc"
    } else {
      set enclosure [lindex $lower_enclosures 0]
      set lower_enc [list [dict get $enclosure overlap1] [dict get $enclosure overlap2]]
      # debug "1 lower_enc: lower_enc: $lower_enc"
    }
    set selected_enclosure [list {*}$lower_enc {*}$upper_enc]
  }
  # debug "selected $selected_enclosure"
  set min_lower_enclosure [expr min([lindex $selected_enclosure 0], [lindex $selected_enclosure 1])]
  set max_lower_enclosure [expr max([lindex $selected_enclosure 0], [lindex $selected_enclosure 1])]
  set min_upper_enclosure [expr min([lindex $selected_enclosure 2], [lindex $selected_enclosure 3])]
  set max_upper_enclosure [expr max([lindex $selected_enclosure 2], [lindex $selected_enclosure 3])]
  # debug "enclosures - min_lower $min_lower_enclosure max_lower $max_lower_enclosure min_upper $min_upper_enclosure max_upper $max_upper_enclosure"
}

proc select_via_info {lower} {
  variable def_via_tech

  set layer_name $lower
  regexp {(.*)_PIN} $lower - layer_name

  return [dict filter $def_via_tech script {rule_name rule} {expr {[dict get $rule lower layer] == $layer_name}}]
}

proc set_layer_info {layer_info} {
  variable layers

  set layers $layer_info
}

proc read_widthtable {layer_name} {
  variable tech
  variable def_units

  set table {}
  set layer [find_layer $layer_name]
  set_prop_lines $layer LEF58_WIDTHTABLE

  while {![empty_propline]} {
    set line [read_propline]
    set flags {}
    if {[set idx [lsearch -exact $line ORTHOGONAL]] > -1} {
      dict set flags orthogonal 1
      set line [lreplace $line $idx $idx]
    }
    if {[set idx [lsearch -exact $line WRONGDIRECTION]] > -1} {
      dict set flags wrongdirection 1
      set line [lreplace $line $idx $idx]
    }

    regexp {WIDTHTABLE\s+(.*)} $line - widthtable
    set widthtable [lmap x $widthtable {expr round($x * $def_units)}]

    # Not interested in wrong direction routing
    if {![dict exists $flags wrongdirection]} {
      set table $widthtable
    }
  }
  return $table
}

proc get_widthtable {layer_name} {
  variable layers

  if {![dict exists $layers $layer_name widthtable]} {
      dict set layers $layer_name widthtable [read_widthtable $layer_name]
  }

  return [dict get $layers $layer_name widthtable]
}

# Layers that have a widthtable will only support some width values, the widthtable defines the
# set of widths that are allowed, or any width greater than or equal to the last value in the
# table
proc get_adjusted_width {layer width} {
  set widthtable [get_widthtable $layer]

  if {[llength $widthtable] == 0} {return $width}
  # debug "widthtable $layer ($width): $widthtable"
  if {[lsearch -exact $widthtable $width] > -1} {return $width}
  if {$width > [lindex $widthtable end]} {return $width}

  foreach value $widthtable {
    if {$value > $width} {
      return $value
    }
  }

  return $width
}

proc get_arrayspacing_rule {layer_name} {
  variable layers

  if {![dict exists $layers $layer_name arrayspacing]} {
    read_arrayspacing $layer_name
  }

  return [dict get $layers $layer_name arrayspacing]
}

proc use_arrayspacing {layer_name rows columns} {
  set arrayspacing [get_arrayspacing_rule $layer_name]
  # debug "$arrayspacing"
  # debug "$rows $columns"
  if {[llength $arrayspacing] == 0} {
    # debug "No array spacing rule defined"
    return 0
  }
  # debug "[dict keys [dict get $arrayspacing arraycuts]]"
  if {[dict exists $arrayspacing arraycuts [expr min($rows,$columns)]]} {
    # debug "Matching entry in arrayspacing"
    return 1
  }
  if {min($rows,$columns) < [lindex [dict keys [dict get $arrayspacing arraycuts]] 0]} {
    # debug "row/columns less than min array spacing"
    return 0
  }
  if {min($rows,$columns) > [lindex [dict keys [dict get $arrayspacing arraycuts]] end]} {
    # debug "row/columns greater than min array spacing"
    return 1
  }
  # debug "default 1"
  return 1
}

proc determine_num_via_columns {via_info constraints} {
  variable upper_width
  variable lower_width
  variable upper_height
  variable lower_height
  variable lower_dir
  variable min_lower_enclosure
  variable max_lower_enclosure
  variable min_upper_enclosure
  variable max_upper_enclosure
  variable cut_width
  variable xcut_pitch
  variable xcut_spacing
  variable def_units

  # What are the maximum number of columns that we can fit in this space?
  set i 1
  if {$lower_dir == "hor"} {
    set via_width_lower [expr $cut_width + $xcut_pitch * ($i - 1) + 2 * $min_lower_enclosure]
    set via_width_upper [expr $cut_width + $xcut_pitch * ($i - 1) + 2 * $max_upper_enclosure]
  } else {
    set via_width_lower [expr $cut_width + $xcut_pitch * ($i - 1) + 2 * $max_lower_enclosure]
    set via_width_upper [expr $cut_width + $xcut_pitch * ($i - 1) + 2 * $min_upper_enclosure]
  }
  if {[dict exists $constraints cut_pitch]} {set xcut_pitch [expr round([dict get $constraints cut_pitch] * $def_units)]}

  while {$via_width_lower < $lower_width && $via_width_upper < $upper_width} {
    incr i
    if {$lower_dir == "hor"} {
      set via_width_lower [expr $cut_width + $xcut_pitch * ($i - 1) + 2 * $max_lower_enclosure]
      set via_width_upper [expr $cut_width + $xcut_pitch * ($i - 1) + 2 * $min_upper_enclosure]
    } else {
      set via_width_lower [expr $cut_width + $xcut_pitch * ($i - 1) + 2 * $min_lower_enclosure]
      set via_width_upper [expr $cut_width + $xcut_pitch * ($i - 1) + 2 * $max_upper_enclosure]
    }
  }
  set xcut_spacing [expr $xcut_pitch - $cut_width]
  set columns [expr max(1, $i - 1)]
  # debug "cols $columns W: via_width_lower $via_width_lower >= lower_width $lower_width || via_width_upper $via_width_upper >= upper_width $upper_width"
  if {[dict exists $constraints max_columns]} {
    if {$columns > [dict get $constraints max_columns]} {
      set columns [dict get $constraints max_columns]

      set lower_concave_enclosure [get_concave_spacing_value [dict get $via_info cut layer] [dict get $via_info lower layer]]
      # debug "$lower_concave_enclosure $max_lower_enclosure"
      if {$lower_concave_enclosure > $max_lower_enclosure} {
        set max_lower_enclosure $lower_concave_enclosure
      }
      set upper_concave_enclosure [get_concave_spacing_value [dict get $via_info cut layer] [dict get $via_info upper layer]]
      # debug "$upper_concave_enclosure $max_upper_enclosure"
      if {$upper_concave_enclosure > $max_upper_enclosure} {
        set max_upper_enclosure $upper_concave_enclosure
      }
    }

  }
  # debug "$lower_dir"
  if {$lower_dir == "hor"} {
    if {[dict get $constraints stack_top] != [dict get $via_info upper layer]} {
      get_via_enclosure $via_info [expr min($lower_width,$lower_height)] [expr min([expr $cut_width + $xcut_pitch * ($columns - 1)],$upper_height)]
      set upper_width [expr $cut_width + $xcut_pitch * ($columns - 1) + 2 * $min_upper_enclosure]
    }
  } else {
    if {[dict get $constraints stack_bottom] != [dict get $via_info lower layer]} {
      get_via_enclosure $via_info [expr min([expr $cut_width + $xcut_pitch * ($columns - 1)],$lower_height)] [expr min($upper_width,$upper_height)]
      set lower_width [expr $cut_width + $xcut_pitch * ($columns - 1) + 2 * $min_lower_enclosure]
    }
  }
  # debug "cols $columns W: lower $lower_width upper $upper_width"
  set lower_width [get_adjusted_width [dict get $via_info lower layer] $lower_width]
  set upper_width [get_adjusted_width [dict get $via_info upper layer] $upper_width]
  # debug "cols $columns W: lower $lower_width upper $upper_width"

  return $columns
}

proc determine_num_via_rows {via_info constraints} {
  variable cut_height
  variable ycut_pitch
  variable ycut_spacing
  variable upper_height
  variable lower_height
  variable lower_width
  variable upper_width
  variable lower_dir
  variable min_lower_enclosure
  variable max_lower_enclosure
  variable min_upper_enclosure
  variable max_upper_enclosure
  variable def_units

  # What are the maximum number of rows that we can fit in this space?
  set i 1
  if {$lower_dir == "hor"} {
    set via_height_lower [expr $cut_height + $ycut_pitch * ($i - 1) + 2 * $min_lower_enclosure]
    set via_height_upper [expr $cut_height + $ycut_pitch * ($i - 1) + 2 * $max_upper_enclosure]
  } else {
    set via_height_lower [expr $cut_height + $ycut_pitch * ($i - 1) + 2 * $max_lower_enclosure]
    set via_height_upper [expr $cut_height + $ycut_pitch * ($i - 1) + 2 * $min_upper_enclosure]
  }
  if {[dict exists $constraints cut_pitch]} {set ycut_pitch [expr round([dict get $constraints cut_pitch] * $def_units)]}
  while {$via_height_lower < $lower_height || $via_height_upper < $upper_height} {
    incr i
    if {$lower_dir == "hor"} {
      set via_height_lower [expr $cut_height + $ycut_pitch * ($i - 1) + 2 * $min_lower_enclosure]
      set via_height_upper [expr $cut_height + $ycut_pitch * ($i - 1) + 2 * $max_upper_enclosure]
    } else {
      set via_height_lower [expr $cut_height + $ycut_pitch * ($i - 1) + 2 * $max_lower_enclosure]
      set via_height_upper [expr $cut_height + $ycut_pitch * ($i - 1) + 2 * $min_upper_enclosure]
    }
  }
  set ycut_spacing [expr $ycut_pitch - $cut_height]
  set rows [expr max(1,$i - 1)]
  # debug "$rows H: $via_height_lower >= $lower_height && $via_height_upper >= $upper_height"
  if {[dict exists $constraints max_rows]} {
    if {$rows > [dict get $constraints max_rows]} {
      set rows [dict get $constraints max_rows]

      set lower_concave_enclosure [get_concave_spacing_value [dict get $via_info cut layer] [dict get $via_info lower layer]]
      # debug "$lower_concave_enclosure $max_lower_enclosure"
      if {$lower_concave_enclosure > $max_lower_enclosure} {
        set max_lower_enclosure $lower_concave_enclosure
      }
      set upper_concave_enclosure [get_concave_spacing_value [dict get $via_info cut layer] [dict get $via_info upper layer]]
      # debug "$upper_concave_enclosure $max_upper_enclosure"
      if {$upper_concave_enclosure > $max_upper_enclosure} {
        set max_upper_enclosure $upper_concave_enclosure
      }

    }
  }
  if {$lower_dir == "hor"} {
    # debug "[dict get $constraints stack_bottom] != [dict get $via_info lower layer]"
    if {[dict get $constraints stack_bottom] != [dict get $via_info lower layer]} {
      get_via_enclosure $via_info [expr min($lower_width,[expr $cut_height + $ycut_pitch * ($rows - 1)])] [expr min($upper_width,$upper_height)]
      set lower_height [expr $cut_height + $ycut_pitch * ($rows - 1) + 2 * $min_lower_enclosure]
      # debug "modify lower_height to $lower_height ($cut_height + $ycut_pitch * ($rows - 1) + 2 * $min_lower_enclosure"
    }
  } else {
    # debug "[dict get $constraints stack_top] != [dict get $via_info upper layer]"
    if {[dict get $constraints stack_top] != [dict get $via_info upper layer]} {
      get_via_enclosure $via_info [expr min($lower_width,$lower_height)] [expr min($upper_width,[expr $cut_height + $ycut_pitch * ($rows - 1)])]
      set upper_height [expr $cut_height + $ycut_pitch * ($rows - 1) + 2 * $min_upper_enclosure]
      # debug "modify upper_height to $upper_height ($cut_height + $ycut_pitch * ($rows - 1) + 2 * $min_upper_enclosure"
    }
  }
  # debug "$rows H: lower $lower_height upper $upper_height"
  set lower_height [get_adjusted_width [dict get $via_info lower layer] $lower_height]
  set upper_height [get_adjusted_width [dict get $via_info upper layer] $upper_height]
  # debug "$rows H: lower $lower_height upper $upper_height"


  return $rows
}

proc init_via_width_height {via_info lower_layer width height constraints} {
  variable def_units
  variable upper_width
  variable lower_width
  variable upper_height
  variable lower_height
  variable lower_dir
  variable min_lower_enclosure
  variable max_lower_enclosure
  variable min_upper_enclosure
  variable max_upper_enclosure
  variable cut_width
  variable cut_height
  variable xcut_pitch
  variable ycut_pitch
  variable xcut_spacing
  variable ycut_spacing

  set upper_layer [dict get $via_info upper layer]

  set xcut_pitch [lindex [dict get $via_info cut spacing] 0]
  set ycut_pitch [lindex [dict get $via_info cut spacing] 0]

  set cut_width   [lindex [dict get $via_info cut size] 0]
  set cut_height  [lindex [dict get $via_info cut size] 1]

  if {[dict exists $constraints split_cuts $lower_layer]} {
    if {[get_dir $lower_layer] == "hor"} {
      set ycut_pitch [expr round([dict get $constraints split_cuts $lower_layer] * $def_units)]
    } else {
      set xcut_pitch [expr round([dict get $constraints split_cuts $lower_layer] * $def_units)]
    }
  }

  if {[dict exists $constraints split_cuts $upper_layer]} {
    if {[get_dir $upper_layer] == "hor"} {
      set ycut_pitch [expr round([dict get $constraints split_cuts $upper_layer] * $def_units)]
    } else {
      set xcut_pitch [expr round([dict get $constraints split_cuts $upper_layer] * $def_units)]
    }
  }

  if {[dict exists $constraints width $lower_layer]} {
    if {[get_dir $lower_layer] == "hor"} {
      set lower_height [expr round([dict get $constraints width $lower_layer] * $def_units)]
      set lower_width  [get_adjusted_width $lower_layer $width]
    } else {
      set lower_width [expr round([dict get $constraints width $lower_layer] * $def_units)]
      set lower_height [get_adjusted_width $lower_layer $height]
    }
  } else {
    # Adjust the width and height values to the next largest allowed value if necessary
    set lower_width  [get_adjusted_width $lower_layer $width]
    set lower_height [get_adjusted_width $lower_layer $height]
  }
  if {[dict exists $constraints width $upper_layer]} {
    if {[get_dir $upper_layer] == "hor"} {
      set upper_height [expr round([dict get $constraints width $upper_layer] * $def_units)]
      set upper_width  [get_adjusted_width $upper_layer $width]
    } else {
      set upper_width [expr round([dict get $constraints width $upper_layer] * $def_units)]
      set upper_height [get_adjusted_width $upper_layer $height]
    }
  } else {
    set upper_width  [get_adjusted_width $upper_layer $width]
    set upper_height [get_adjusted_width $upper_layer $height]
  }
  # debug "lower (width $lower_width height $lower_height) upper (width $upper_width height $upper_height)"
  # debug "min - \[expr min($lower_width,$lower_height,$upper_width,$upper_height)\]"
}

proc get_enclosure_by_direction {layer xenc yenc max_enclosure min_enclosure} {
  set info {}
  if {$xenc > $max_enclosure && $yenc > $min_enclosure || $xenc > $min_enclosure && $yenc > $max_enclosure} {
    # If the current enclosure values meet the min/max enclosure requirements either way round, then keep
    # the current enclsoure settings
    dict set info xEnclosure $xenc
    dict set info yEnclosure $yenc
  } else {
    # Enforce min/max enclosure rule, with max_enclosure along the preferred direction of the layer.
    if {[get_dir $layer] == "hor"} {
      dict set info xEnclosure [expr max($xenc,$max_enclosure)]
      dict set info yEnclosure [expr max($yenc,$min_enclosure)]
    } else {
      dict set info xEnclosure [expr max($xenc,$min_enclosure)]
      dict set info yEnclosure [expr max($yenc,$max_enclosure)]
    }
  }

  return $info
}

proc via_generate_rule {viarule_name via_info rule_name rows columns constraints} {
  variable xcut_pitch
  variable ycut_pitch
  variable xcut_spacing
  variable ycut_spacing
  variable cut_height
  variable cut_width
  variable upper_width
  variable lower_width
  variable upper_height
  variable lower_height
  variable lower_dir
  variable min_lower_enclosure
  variable max_lower_enclosure
  variable min_upper_enclosure
  variable max_upper_enclosure

  set lower_enc_width  [expr round(($lower_width  - ($cut_width   + $xcut_pitch * ($columns - 1))) / 2)]
  set lower_enc_height [expr round(($lower_height - ($cut_height  + $ycut_pitch * ($rows    - 1))) / 2)]
  set upper_enc_width  [expr round(($upper_width  - ($cut_width   + $xcut_pitch * ($columns - 1))) / 2)]
  set upper_enc_height [expr round(($upper_height - ($cut_height  + $ycut_pitch * ($rows    - 1))) / 2)]

  set lower [get_enclosure_by_direction [dict get $via_info lower layer] $lower_enc_width $lower_enc_height $max_lower_enclosure $min_lower_enclosure]
  set upper [get_enclosure_by_direction [dict get $via_info upper layer] $upper_enc_width $upper_enc_height $max_upper_enclosure $min_upper_enclosure]
  # debug "rule $rule_name"
  # debug "lower: width $lower_width height $lower_height"
  # debug "lower: enc_width $lower_enc_width enc_height $lower_enc_height enclosure_rule $max_lower_enclosure $min_lower_enclosure"
  # debug "lower: enclosure [dict get $lower xEnclosure] [dict get $lower yEnclosure]"

  return [list [list \
    name $rule_name \
    rule $viarule_name \
    cutsize [dict get $via_info cut size] \
    layers [list [dict get $via_info lower layer] [dict get $via_info cut layer] [dict get $via_info upper layer]] \
    cutspacing [list $xcut_spacing $ycut_spacing] \
    rowcol [list $rows $columns] \
    lower_rect [list [expr -1 * $lower_width / 2] [expr -1 * $lower_height / 2] [expr $lower_width / 2] [expr $lower_height / 2]] \
    upper_rect [list [expr -1 * $upper_width / 2] [expr -1 * $upper_height / 2] [expr $upper_width / 2] [expr $upper_height / 2]] \
    enclosure [list \
      [dict get $lower xEnclosure] \
      [dict get $lower yEnclosure] \
      [dict get $upper xEnclosure] \
      [dict get $upper yEnclosure] \
    ] \
    origin_x 0 origin_y 0
  ]]
}

proc via_generate_array_rule {viarule_name via_info rule_name rows columns} {
  variable xcut_pitch
  variable ycut_pitch
  variable xcut_spacing
  variable ycut_spacing
  variable cut_height
  variable cut_width
  variable upper_width
  variable lower_width
  variable upper_height
  variable lower_height
  variable min_lower_enclosure
  variable max_lower_enclosure
  variable min_upper_enclosure
  variable max_upper_enclosure

  # We need array vias -
  # if the min(rows,columns) > ARRAYCUTS
  #   determine which direction gives best number of CUTs wide using min(ARRAYCUTS)
  #   After adding ARRAYs, is there space for more vias
  #   Add vias to the rule with appropriate origin setting
  # else
  #   add a single via with min(rows,columns) cuts - hor/ver as required


  set spacing_rule [get_arrayspacing_rule [dict get $via_info cut layer]]
  set array_size [expr min($rows, $columns)]

  set lower_enc_width  [expr round(($lower_width  - ($cut_width   + $xcut_pitch * ($columns - 1))) / 2)]
  set lower_enc_height [expr round(($lower_height - ($cut_height  + $ycut_pitch * ($rows    - 1))) / 2)]
  set upper_enc_width  [expr round(($upper_width  - ($cut_width   + $xcut_pitch * ($columns - 1))) / 2)]
  set upper_enc_height [expr round(($upper_height - ($cut_height  + $ycut_pitch * ($rows    - 1))) / 2)]

  if {$array_size > [lindex [dict keys [dict get $spacing_rule arraycuts]] end]} {
    # debug "Multi-viaArrayspacing rule"
    set use_array_size [lindex [dict keys [dict get $spacing_rule arraycuts]] 0]
    foreach other_array_size [lrange [dict keys [dict get $spacing_rule arraycuts]] 1 end] {
      if {$array_size % $use_array_size > $array_size % $other_array_size} {
        set use_array_size $other_array_size
      }
    }
    set num_arrays [expr $array_size / $use_array_size]
    set array_spacing [expr max($xcut_spacing,$ycut_spacing,[dict get $spacing_rule arraycuts $use_array_size spacing])]

    set rule [list \
      rule $viarule_name \
      cutsize [dict get $via_info cut size] \
      layers [list [dict get $via_info lower layer] [dict get $via_info cut layer] [dict get $via_info upper layer]] \
      cutspacing [list $xcut_spacing $ycut_spacing] \
      lower_rect [list [expr -1 * $lower_width / 2] [expr -1 * $lower_height / 2] [expr $lower_width / 2] [expr $lower_height / 2]] \
      upper_rect [list [expr -1 * $upper_width / 2] [expr -1 * $upper_height / 2] [expr $upper_width / 2] [expr $upper_height / 2]] \
      origin_x 0 \
      origin_y 0 \
    ]
    # debug "$rule"
    set rule_list {}
    if {$array_size == $rows} {
      # Split into num_arrays rows of arrays
      set array_min_size [expr [lindex [dict get $via_info cut size] 0] * $use_array_size + [dict get $spacing_rule cutspacing] * ($use_array_size - 1)]
      set total_array_size [expr $array_min_size * $num_arrays + $array_spacing * ($num_arrays - 1)]
      # debug "Split into $num_arrays rows of arrays"

      set lower_enc_height [expr round(($lower_height - ($cut_height  + $ycut_pitch * ($use_array_size - 1))) / 2)]
      set upper_enc_height [expr round(($upper_height - ($cut_height  + $ycut_pitch * ($use_array_size - 1))) / 2)]

      set lower_enc [get_enclosure_by_direction [dict get $via_info lower layer] $lower_enc_width $lower_enc_height $max_lower_enclosure $min_lower_enclosure]
      set upper_enc [get_enclosure_by_direction [dict get $via_info upper layer] $upper_enc_width $upper_enc_height $max_upper_enclosure $min_upper_enclosure]

      dict set rule rowcol [list $use_array_size $columns]
      dict set rule name "[dict get $via_info cut layer]_ARRAY_${use_array_size}X${columns}"
      dict set rule enclosure [list \
        [dict get $lower_enc xEnclosure] \
        [dict get $lower_enc yEnclosure] \
        [dict get $upper_enc xEnclosure] \
        [dict get $upper_enc yEnclosure] \
      ]

      set y [expr $array_min_size / 2 - $total_array_size / 2]
      for {set i 0} {$i < $num_arrays} {incr i} {
        dict set rule origin_y $y
        lappend rule_list $rule
        set y [expr $y + $array_spacing + $array_min_size]
      }
    } else {
      # Split into num_arrays columns of arrays
      set array_min_size [expr [lindex [dict get $via_info cut size] 1] * $use_array_size + [dict get $spacing_rule cutspacing] * ($use_array_size - 1)]
      set total_array_size [expr $array_min_size * $num_arrays + $array_spacing * ($num_arrays - 1)]
      # debug "Split into $num_arrays columns of arrays"

      set lower_enc_width  [expr round(($lower_width  - ($cut_width   + $xcut_pitch * ($use_array_size - 1))) / 2)]
      set upper_enc_width  [expr round(($upper_width  - ($cut_width   + $xcut_pitch * ($use_array_size - 1))) / 2)]

      set lower_enc [get_enclosure_by_direction [dict get $via_info lower layer] $lower_enc_width $lower_enc_height $max_lower_enclosure $min_lower_enclosure]
      set upper_enc [get_enclosure_by_direction [dict get $via_info upper layer] $upper_enc_width $upper_enc_height $max_upper_enclosure $min_upper_enclosure]

      dict set rule rowcol [list $rows $use_array_size]
      dict set rule name "[dict get $via_info cut layer]_ARRAY_${rows}X${use_array_size}"
      dict set rule enclosure [list \
        [dict get $lower_enc xEnclosure] \
        [dict get $lower_enc yEnclosure] \
        [dict get $upper_enc xEnclosure] \
        [dict get $upper_enc yEnclosure] \
      ]

      set x [expr $array_min_size / 2 - $total_array_size / 2]
      for {set i 0} {$i < $num_arrays} {incr i} {
        dict set rule origin_x $x
        lappend rule_list $rule
        set x [expr $x + $array_spacing + $array_min_size]
      }
    }
  } else {
    # debug "Arrayspacing rule"
    set lower_enc [get_enclosure_by_direction [dict get $via_info lower layer] $lower_enc_width $lower_enc_height $max_lower_enclosure $min_lower_enclosure]
    set upper_enc [get_enclosure_by_direction [dict get $via_info upper layer] $upper_enc_width $upper_enc_height $max_upper_enclosure $min_upper_enclosure]

    set rule [list \
      name $rule_name \
      rule $viarule_name \
      cutsize [dict get $via_info cut size] \
      layers [list [dict get $via_info lower layer] [dict get $via_info cut layer] [dict get $via_info upper layer]] \
      cutspacing [list $xcut_spacing $ycut_spacing] \
      rowcol [list $rows $columns] \
      enclosure [list \
        [dict get $lower_enc xEnclosure] \
        [dict get $lower_enc yEnclosure] \
        [dict get $upper_enc xEnclosure] \
        [dict get $upper_enc yEnclosure] \
      ] \
      origin_x 0 \
      origin_y 0 \
    ]
    set rule_list [list $rule]
  }

  return $rule_list
}

proc via_split_cuts_rule {rule_name via_info rows columns constraints} {
  variable tech
  variable def_units
  variable min_lower_enclosure
  variable max_lower_enclosure
  variable min_upper_enclosure
  variable max_upper_enclosure
  variable cut_width
  variable cut_height
  variable xcut_pitch
  variable ycut_pitch
  variable xcut_spacing
  variable ycut_spacing

  set lower_rects {}
  set cut_rects   {}
  set upper_rects {}

  set lower [dict get $via_info lower layer]
  set upper [dict get $via_info upper layer]
  # debug $via_info
  # debug "lower $lower upper $upper"

  set rule {}
  set rule [list \
    rule $rule_name \
    cutsize [dict get $via_info cut size] \
    layers [list $lower [dict get $via_info cut layer] $upper] \
    cutspacing [list $xcut_spacing $ycut_spacing] \
    rowcol [list 1 1] \
  ]

  # Enclosure was calculated from full width of intersection - need to recalculate for min cut size.
  get_via_enclosure $via_info 0 0

  # Area is stored in real units, adjust to def_units
  set lower_area [expr round([[find_layer $lower] getArea] * $def_units * $def_units)]
  set upper_area [expr round([[find_layer $upper] getArea] * $def_units * $def_units)]

  if {[get_dir $lower] == "hor"} {
    set lower_height [expr $cut_height + $min_lower_enclosure]
    set lower_width  [expr $cut_width  + $max_lower_enclosure]
    set upper_height [expr $cut_height + $max_upper_enclosure]
    set upper_width  [expr $cut_width  + $min_upper_enclosure]

    if {[dict exists $constraints split_cuts $lower]} {
      set lower_width  [expr $lower_area / $lower_height]
      if {$lower_width % 2 == 1} {incr lower_width}
      set max_lower_enclosure [expr max(($lower_width - $cut_width) / 2, $max_lower_enclosure)]
    }

    if {[dict exists $constraints split_cuts $upper]} {
      set upper_height [expr $upper_area / $upper_width]
      if {$upper_height % 2 == 1} {incr upper_height}
      set max_upper_enclosure [expr max(($upper_height - $cut_height) / 2, $max_upper_enclosure)]
    }

    set width [expr $max_lower_enclosure * 2 + $cut_width]
    set height [expr $max_upper_enclosure * 2 + $cut_width]

    dict set rule name [get_viarule_name $lower $width $height]
    dict set rule enclosure [list $max_lower_enclosure $min_lower_enclosure $min_upper_enclosure $max_upper_enclosure]
  } else {
    set lower_height [expr $cut_height + $max_lower_enclosure]
    set lower_width  [expr $cut_width  + $min_lower_enclosure]
    set upper_height [expr $cut_height + $min_upper_enclosure]
    set upper_width  [expr $cut_width  + $max_upper_enclosure]

    if {[dict exists $constraints split_cuts $lower]} {
      set lower_width  [expr $cut_width + $min_lower_enclosure]
      set lower_height [expr $cut_width + $max_lower_enclosure]
      set min_lower_length [expr $lower_area / $lower_width]
      if {$min_lower_length % 2 == 1} {incr min_lower_length}
      set max_lower_enclosure [expr max(($min_lower_length - $cut_width) / 2, $max_lower_enclosure)]
    }

    if {[dict exists $constraints split_cuts $upper]} {
      set upper_width  [expr $cut_height + $max_upper_enclosure]
      set upper_height [expr $cut_height + $min_upper_enclosure]
      set min_upper_length [expr $upper_area / $upper_height]
      if {$min_upper_length % 2 == 1} {incr min_upper_length}
      set max_upper_enclosure [expr max(($min_upper_length - $cut_height) / 2, $max_upper_enclosure)]
    }

    set width [expr $max_upper_enclosure * 2 + $cut_width]
    set height [expr $max_lower_enclosure * 2 + $cut_width]

    dict set rule name [get_viarule_name $lower $width $height]
    dict set rule enclosure [list $min_lower_enclosure $max_lower_enclosure $max_upper_enclosure $min_upper_enclosure]
  }
  dict set rule lower_rect [list [expr -1 * $lower_width / 2] [expr -1 * $lower_height / 2] [expr $lower_width / 2] [expr $lower_height / 2]]
  dict set rule upper_rect [list [expr -1 * $upper_width / 2] [expr -1 * $upper_height / 2] [expr $upper_width / 2] [expr $upper_height / 2]]
  # debug "min_lower_enclosure $min_lower_enclosure"
  # debug "lower $lower upper $upper enclosure [dict get $rule enclosure]"

  for {set i 0} {$i < $rows} {incr i} {
    for {set j 0} {$j < $columns} {incr j} {
      set centre_x [expr round(($j - (($columns - 1) / 2.0)) * $xcut_pitch)]
      set centre_y [expr round(($i - (($rows - 1)    / 2.0)) * $ycut_pitch)]

      dict set rule origin_x $centre_x
      dict set rule origin_y $centre_y
      lappend rule_list $rule
    }
  }
  # debug "split into [llength $rule_list] vias"
  return $rule_list
}

# viarule structure:
# {
#    name <via_name>
#    rule <via_rule_name>
#    cutsize {<cut_size>}
#    layers {<lower> <cut> <upper>}
#    cutspacing {<x_spacing> <y_spacing>}
#    rowcol {<rows> <columns>}
#    origin_x <x_location>
#    origin_y <y_location>
#    enclosure {<x_lower_enclosure> <y_lower_enclosure> <x_upper_enclosure> <y_upper_enclosure>}
#    lower_rect {<llx> <lly> <urx> <ury>}
#  }

# Given the via rule expressed in via_info, what is the via with the largest cut area that we can make
# Try using a via generate rule
proc get_via_option {viarule_name via_info lower width height constraints} {
  variable upper_width
  variable lower_width
  variable upper_height
  variable lower_height
  variable lower_dir
  variable min_lower_enclosure
  variable max_lower_enclosure
  variable min_upper_enclosure
  variable max_upper_enclosure
  variable default_cutclass
  variable grid_data
  variable via_location
  variable def_units

  # debug "{$lower $width $height}"
  set lower_dir [get_dir $lower]

  set upper [dict get $via_info upper layer]

  init_via_width_height $via_info $lower $width $height $constraints
  # debug "lower: $lower, width: $width, height: $height, lower_width: $lower_width, lower_height: $lower_height"
  get_via_enclosure $via_info [expr min($lower_width,$lower_height)] [expr min($upper_width,$upper_height)]

  # debug "split cuts? [dict exists $constraints split_cuts]"
  # debug "lower $lower upper $upper"

  # Determines the maximum number of rows and columns that can fit into this width/height
  set columns [determine_num_via_columns $via_info $constraints]
  set rows    [determine_num_via_rows    $via_info $constraints]

  # debug "lower_width $lower_width min_lower_enclosure $min_lower_enclosure"
  # debug "upper_width $upper_width min_upper_enclosure $min_upper_enclosure"

  if {[dict exists $constraints split_cuts] && ([lsearch -exact [dict get $constraints split_cuts] $lower] > -1 || [lsearch -exact [dict get $constraints split_cuts] $upper] > -1)} {
    # debug "via_split_cuts_rule"
    set rules [via_split_cuts_rule $viarule_name $via_info $rows $columns $constraints]
  } elseif {[use_arrayspacing [dict get $via_info cut layer] $rows $columns]} {
    # debug "via_generate_array_rule"
    set rules [via_generate_array_rule $viarule_name $via_info [get_viarule_name $lower $width $height] $rows $columns]
  } else {
    # debug "via_generate_rule"
    set rules [via_generate_rule $viarule_name $via_info [get_viarule_name $lower $width $height] $rows $columns $constraints]
  }

  # Check minimum_cuts
  set checked_rules {}
  foreach via_rule $rules {
    # debug "$via_rule"
    set num_cuts [expr [lindex [dict get $via_rule rowcol] 0] * [lindex [dict get $via_rule rowcol] 1]]
    if {[dict exists $default_cutclass [lindex [dict get $via_rule layers] 1]]} {
      set cut_class [dict get $default_cutclass [lindex [dict get $via_rule layers] 1]]
    } else {
      set cut_class "NONE"
    }
    set lower_layer [lindex [dict get $via_rule layers] 0]
    if {[dict exists $constraints stack_bottom]} {
      if {[dict exists $grid_data straps $lower_layer] || [dict exists $grid_data rails $lower_layer]} {
        set lower_width [get_grid_wire_width $lower_layer]
      } else {
        set lower_rect [dict get $via_rule lower_rect]
        set lower_width [expr min(([lindex $lower_rect 2] - [lindex $lower_rect 0]), ([lindex $lower_rect 3] - [lindex $lower_rect 1]))]
      }
    } else {
      set lower_rect [dict get $via_rule lower_rect]
      set lower_width [expr min(([lindex $lower_rect 2] - [lindex $lower_rect 0]), ([lindex $lower_rect 3] - [lindex $lower_rect 1]))]
    }
    set min_cut_rule [get_minimumcuts $lower_layer $lower_width fromabove $cut_class]
    if {$num_cuts < $min_cut_rule} {
      utl::warn "PDN" 38 "Illegal via: number of cuts ($num_cuts), does not meet minimum cut rule ($min_cut_rule) for $lower_layer to $cut_class with width [expr 1.0 * $lower_width / $def_units]."
      dict set via_rule illegal 1
    } else {
      # debug "Legal number of cuts ($num_cuts) meets minimum cut rule ($min_cut_rule) for $lower_layer, $lower_width, $cut_class"
    }

    set upper_layer [lindex [dict get $via_rule layers] 2]
    if {[dict exists $constraints stack_top]} {
      if {[dict exists $grid_data straps $upper_layer width] || [dict exists $grid_data rails $upper_layer width]} {
        set upper_width [get_grid_wire_width $upper_layer]
      } else {
        set upper_rect [dict get $via_rule upper_rect]
        set upper_width [expr min(([lindex $upper_rect 2] - [lindex $upper_rect 0]), ([lindex $upper_rect 3] - [lindex $upper_rect 1]))]
      }
    } else {
      set upper_rect [dict get $via_rule upper_rect]
      set upper_width [expr min(([lindex $upper_rect 2] - [lindex $upper_rect 0]), ([lindex $upper_rect 3] - [lindex $upper_rect 1]))]
    }
    set min_cut_rule [get_minimumcuts $upper_layer $upper_width frombelow $cut_class]

    if {$num_cuts < $min_cut_rule} {
      utl::warn "PDN" 39 "Illegal via: number of cuts ($num_cuts), does not meet minimum cut rule ($min_cut_rule) for $upper_layer to $cut_class with width [expr 1.0 * $upper_width / $def_units]."
      dict set via_rule illegal 1
    } else {
      # debug "Legal number of cuts ($num_cuts) meets minimum cut rule ($min_cut_rule) for $upper_layer, $upper_width $cut_class"
    }
    if {[dict exists $via_rule illegal]} {
      utl::warn "PDN" 36 "Attempt to add illegal via at : ([expr 1.0 * [lindex $via_location 0] / $def_units] [expr 1.0 * [lindex $via_location 1] / $def_units]), via will not be added."
    }
    lappend checked_rules $via_rule
  }

  return $checked_rules
}

proc get_viarule_name {lower width height} {
  set rules [select_via_info $lower]
  if {[llength $rules] > 0} {
    set first_key [lindex [dict keys $rules] 0]
    #if {![dict exists $rules $first_key cut layer]} {
    #  debug "$lower $width $height"
    #  debug "$rules"
    #  debug "$first_key"
    #}
    set cut_layer [dict get $rules $first_key cut layer]
  } else {
    set cut_layer $lower
  }

  return ${cut_layer}_${width}x${height}
}

proc get_cut_area {rule} {
  set area 0
  foreach via $rule {
    set area [expr [lindex [dict get $via rowcol] 0] * [lindex [dict get $via rowcol] 0] * [lindex [dict get $via cutsize] 0] * [lindex [dict get $via cutsize] 1]]
  }
  return $area
}

proc select_rule {rule1 rule2} {
  if {[get_cut_area $rule2] > [get_cut_area $rule1]} {
    return $rule2
  }
  return $rule1
}

proc connection_specifies_fixed_via {constraints lower} {
  if {[dict exists $constraints use_fixed_via]} {
    return [dict exists $constraints use_fixed_via $lower]
  }
  return 0
}

proc get_via {lower width height constraints} {
  # First cur will assume that all crossing points (x y) are on grid for both lower and upper layers
  # TODO: Refine the algorithm to cope with offgrid intersection points
  variable physical_viarules

  set rule_name [get_viarule_name $lower $width $height]

  if {![dict exists $physical_viarules $rule_name]} {
    set selected_rule {}
    # debug "$constraints"
    if {[connection_specifies_fixed_via $constraints $lower]} {
      # debug "Using fixed_via for $rule_name"
      set via_name [dict get $constraints use_fixed_via $lower]
      dict set physical_viarules $rule_name [list [list name $via_name fixed $via_name origin_x 0 origin_y 0 layers [list $lower "cut" "upper"]]]
    } else {
      dict for {name rule} [select_via_info $lower] {
        set result [get_via_option $name $rule $lower $width $height $constraints]
        if {$selected_rule == {}} {
          set selected_rule $result
        } else {
          # Choose the best between selected rule and current result, the winner becomes the new selected rule
          set selected_rule [select_rule $selected_rule $result]
        }
      }
      dict set physical_viarules $rule_name $selected_rule
      # debug "Via [dict size $physical_viarules]: $rule_name"
    }
  }

  return $rule_name
}

proc instantiate_via {physical_via_name x y constraints} {
  variable physical_viarules
  variable block
  variable layers

  set via_insts {}

  foreach via [dict get $physical_viarules $physical_via_name] {
    # debug "via x $x y $y $via"

    # Dont instantiate illegal vias
    if {[dict exists $via illegal]} {continue}

    set x_location [expr $x + [dict get $via origin_x]]
    set y_location [expr $y + [dict get $via origin_y]]

    set lower_layer_name [lindex [dict get $via layers] 0]
    set upper_layer_name [lindex [dict get $via layers] 2]

    if {[dict exists $constraints ongrid]} {
      if {[lsearch -exact [dict get $constraints ongrid] $lower_layer_name] > -1} {
        if {[get_dir $lower_layer_name] == "hor"} {
          set y_pitch [dict get $layers $lower_layer_name pitch]
          set y_offset [dict get $layers $lower_layer_name offsetY]

          set y_location [expr ($y - $y_offset + $y_pitch / 2) / $y_pitch * $y_pitch + $y_offset + [dict get $via origin_y]]
        } else {
          set x_pitch [dict get $layers $lower_layer_name pitch]
          set x_offset [dict get $layers $lower_layer_name offsetX]

          set x_location [expr ($x - $x_offset + $x_pitch / 2) / $x_pitch * $x_pitch + $x_offset + [dict get $via origin_x]]
        }
      }
      if {[lsearch -exact [dict get $constraints ongrid] $upper_layer_name] > -1} {
        if {[get_dir $lower_layer_name] == "hor"} {
          set x_pitch [dict get $layers $upper_layer_name pitch]
          set x_offset [dict get $layers $upper_layer_name offsetX]

          set x_location [expr ($x - $x_offset + $x_pitch / 2) / $x_pitch * $x_pitch + $x_offset + [dict get $via origin_x]]
        } else {
          set y_pitch [dict get $layers $upper_layer_name pitch]
          set y_offset [dict get $layers $upper_layer_name offsetY]

          set y_location [expr ($y - $y_offset + $y_pitch / 2) / $y_pitch * $y_pitch + $y_offset + [dict get $via origin_y]]
        }
      }
    }
    # debug "x: $x -> $x_location"
    # debug "y: $y -> $y_location"

    dict set via x $x_location
    dict set via y $y_location

    lappend via_insts $via
  }
  return $via_insts
}

proc generate_vias {layer1 layer2 intersections connection} {
  variable logical_viarules
  variable metal_layers
  variable via_location
  variable tech

  set constraints {}
  if {[dict exists $connection constraints]} {
    set constraints [dict get $connection constraints]
  }
  if {[dict exists $connection fixed_vias]} {
    foreach via_name [dict get $connection fixed_vias] {
      if {[set via [$tech findVia $via_name]] != "NULL"} {
        set lower_layer_name [[$via getBottomLayer] getName]
        dict set constraints use_fixed_via $lower_layer_name $via_name
      } else {
        utl::warn "PDN" 63 "Via $via_name specified in the grid specification does not exist in this technology."
      }
    }
  }

  # debug "    Constraints: $constraints"
  set vias {}
  set layer1_name $layer1
  set layer2_name $layer2
  regexp {(.*)_PIN_(hor|ver)} $layer1 - layer1_name layer1_direction

  set i1 [lsearch -exact $metal_layers $layer1_name]
  set i2 [lsearch -exact $metal_layers $layer2_name]
  if {$i1 == -1} {utl::error "PDN" 22 "Cannot find lower metal layer $layer1."}
  if {$i2 == -1} {utl::error "PDN" 23 "Cannot find upper metal layer $layer2."}

  # For each layer between l1 and l2, add vias at the intersection
  # debug "  # Intersections [llength $intersections]"
  set count 0
  foreach intersection $intersections {
    if {![dict exists $logical_viarules [dict get $intersection rule]]} {
      utl::error "PDN" 24 "Missing logical viarule [dict get $intersection rule].\nAvailable logical viarules [dict keys $logical_viarules]."
    }
    set logical_rule [dict get $logical_viarules [dict get $intersection rule]]

    set x [dict get $intersection x]
    set y [dict get $intersection y]
    set width  [dict get $logical_rule width]
    set height  [dict get $logical_rule height]
    set via_location [list $x $y]

    set connection_layers [lrange $metal_layers $i1 [expr $i2 - 1]]
    # debug "  # Connection layers: [llength $connection_layers]"
    # debug "  Connection layers: $connection_layers"
    dict set constraints stack_top $layer2_name
    dict set constraints stack_bottom $layer1_name
    foreach lay $connection_layers {
      set via_name [get_via $lay $width $height $constraints]
      foreach via [instantiate_via $via_name $x $y $constraints] {
        lappend vias $via
      }
    }

    incr count
    #if {$count % 1000 == 0} {
    #  debug "  # $count / [llength $intersections]"
    #}
  }

  return $vias
}

proc get_layers_from_to {from to} {
  variable metal_layers

  set layers {}
  for {set i [lsearch -exact $metal_layers $from]} {$i <= [lsearch -exact $metal_layers $to]} {incr i} {
    lappend layers [lindex $metal_layers $i]
  }
  return $layers
}

proc get_grid_channel_layers {} {
  variable grid_data

  set channel_layers {}
  foreach layer_name [dict keys [dict get $grid_data straps]] {
    if {[dict exists $grid_data straps $layer_name channel_spacing]} {
      lappend channel_layers $layer_name
    } elseif {[dict exists $grid_data straps $layer_name] && [dict exists $grid_data template names]} {
      set template_name [lindex [dict get $grid_data template names] 0]
      if {[dict exists $grid_data straps $layer_name $template_name channel_spacing]} {
        lappend channel_layers $layer_name
      }
    }
  }

  return $channel_layers
}

proc get_grid_channel_spacing {layer_name} {
  variable grid_data
  variable def_units

  if {[dict exists $grid_data straps $layer_name channel_spacing]} {
    return [expr round([dict get $grid_data straps $layer_name channel_spacing] * $def_units)]
  } elseif {[dict exists $grid_data straps $layer_name] && [dict exists $grid_data template names]} {
    set template_name [lindex [dict get $grid_data template names] 0]
    if {[dict exists $grid_data straps $layer_name $template_name channel_spacing]} {
      return [expr round([dict get $grid_data straps $layer_name $template_name channel_spacing]]
    }
  }

  utl::error "PDN" 52 "Unable to get channel_spacing setting for layer $layer_name."
}

proc get_grid_wire_width {layer_name} {
  variable grid_data
  variable default_grid_data
  variable design_data

  if {[info exists grid_data]} {
    if {[dict exists $grid_data rails $layer_name width]} {
      set width [dict get $grid_data rails $layer_name width]
      return $width
    } elseif {[dict exists $grid_data straps $layer_name width]} {
      set width [dict get $grid_data straps $layer_name width]
      return $width
    } elseif {[dict exists $grid_data straps $layer_name] && [dict exists $grid_data template names]} {
      set template_name [lindex [dict get $grid_data template names] 0]
      set width [dict get $grid_data straps $layer_name $template_name width]
      return $width
    } elseif {[dict exists $grid_data core_ring $layer_name width]} {
      set width [dict get $grid_data core_ring $layer_name width]
      return $width
    }
  }

  if {[info exists default_grid_data]} {
    if {[dict exists $default_grid_data rails $layer_name width]} {
      set width [dict get $default_grid_data rails $layer_name width]
      return $width
    } elseif {[dict exists $default_grid_data straps $layer_name width]} {
      set width [dict get $default_grid_data straps $layer_name width]
      return $width
    } elseif {[dict exists $default_grid_data straps $layer_name] && [dict exists $default_grid_data template names]} {
      set template_name [lindex [dict get $default_grid_data template names] 0]
      set width [dict get $default_grid_data straps $layer_name $template_name width]
      return $width
    }
  }
<<<<<<< HEAD
  # debug $grid_data
  utl::error "PDN" 44 "No width information found for $layer_name"
=======
  utl::error "PDN" 44 "No width information found for $layer_name."
>>>>>>> 947720ea
}

proc get_grid_wire_pitch {layer_name} {
  variable grid_data
  variable default_grid_data
  variable design_data

  if {[dict exists $grid_data rails $layer_name pitch]} {
    set pitch [dict get $grid_data rails $layer_name pitch]
  } elseif {[dict exists $grid_data straps $layer_name pitch]} {
    set pitch [dict get $grid_data straps $layer_name pitch]
  } elseif {[dict exists $grid_data straps $layer_name] && [dict exists $grid_data template names]} {
    set template_name [lindex [dict get $grid_data template names] 0]
    set pitch [dict get $grid_data straps $layer_name $template_name pitch]
  } elseif {[dict exists $default_grid_data straps $layer_name pitch]} {
    set pitch [dict get $default_grid_data straps $layer_name pitch]
  } elseif {[dict exists $default_grid_data straps $layer_name] && [dict exists $default_grid_data template names]} {
    set template_name [lindex [dict get $default_grid_data template names] 0]
    set pitch [dict get $default_grid_data straps $layer_name $template_name pitch]
  } else {
    utl::error "PDN" 45 "No pitch information found for $layer_name."
  }

  return $pitch
}

## Proc to generate via locations, both for a normal via and stacked via
proc generate_via_stacks {l1 l2 tag connection} {
  variable logical_viarules
  variable stripe_locs
  variable def_units
  variable grid_data

  set area [dict get $grid_data area]
  # debug "From $l1 to $l2"

  if {[dict exists $grid_data core_ring_area combined]} {
    set grid_area [dict get $grid_data core_ring_area combined]
    set factor [expr max([lindex $area 2] - [lindex $area 0], [lindex $area 3] - [lindex $area 1]) * 2]
    set grid_area [odb::shrinkSet [odb::bloatSet $grid_area $factor] $factor]
    # debug "Old area ($area)"
    set bbox [lindex [odb::getRectangles $grid_area] 0]
    set area [list {*}[$bbox ll] {*}[$bbox ur]]
    # debug "Recalculated area to be ($area)"
  }

  #this variable contains locations of intersecting points of two orthogonal metal layers, between which via needs to be inserted
  #for every intersection. Here l1 and l2 are layer names, and i1 and i2 and their indices, tag represents domain (power or ground)
  set intersections ""
  #check if layer pair is orthogonal, case 1
  set layer1 $l1
  regexp {(.*)_PIN_(hor|ver)} $l1 - layer1 direction

  set layer2 $l2

  set ignore_count 0
  if {[array names stripe_locs "$l1,$tag"] == ""} {
    utl::warn "PDN" 2 "No shapes on layer $l1 for $tag."
    return {}
  }
  if {[array names stripe_locs "$l2,$tag"] == ""} {
    utl::warn "PDN" 3 "No shapes on layer $l2 for $tag."
    return {}
  }
  set intersection [odb::andSet [odb::andSet $stripe_locs($l1,$tag) $stripe_locs($l2,$tag)] [odb::newSetFromRect {*}$area]]

  # debug "Detected [llength [::odb::getPolygons $intersection]] intersections of $l1 and $l2"

  foreach shape [::odb::getPolygons $intersection] {
    set points [::odb::getPoints $shape]
    if {[llength $points] != 4} {
        variable def_units
        utl::warn "PDN" 4 "Unexpected number of points in connection shape ($l1,$l2 $tag [llength $points])."
        set str "    "
        foreach point $points {set str "$str ([expr 1.0 * [$point getX] / $def_units ] [expr 1.0 * [$point getY] / $def_units]) "}
        utl::warn "PDN" 5 $str
        continue
    }
    set xMin [expr min([[lindex $points 0] getX], [[lindex $points 1] getX], [[lindex $points 2] getX], [[lindex $points 3] getX])]
    set xMax [expr max([[lindex $points 0] getX], [[lindex $points 1] getX], [[lindex $points 2] getX], [[lindex $points 3] getX])]
    set yMin [expr min([[lindex $points 0] getY], [[lindex $points 1] getY], [[lindex $points 2] getY], [[lindex $points 3] getY])]
    set yMax [expr max([[lindex $points 0] getY], [[lindex $points 1] getY], [[lindex $points 2] getY], [[lindex $points 3] getY])]

    set width [expr $xMax - $xMin]
    set height [expr $yMax - $yMin]

    # Ensure that the intersections are not partial
    if {![regexp {(.*)_PIN_(hor|ver)} $l1]} {
      if {[get_dir $layer1] == "hor"} {
        if {$height < [get_grid_wire_width $layer1]} {
          # If the intersection doesnt cover the whole width of the bottom level wire, then ignore
          utl::warn "PDN" 40 "No via added at ([expr 1.0 * $xMin / $def_units] [expr 1.0 * $yMin / $def_units] [expr 1.0 * $xMax / $def_units] [expr 1.0 * $yMax / $def_units]) because the full height of $layer1 ([expr 1.0 * [get_grid_wire_width $layer1] / $def_units]) is not covered by the overlap."
          continue
        }
      } else {
        if {$width < [get_grid_wire_width $layer1]} {
          # If the intersection doesnt cover the whole width of the bottom level wire, then ignore
          utl::warn "PDN" 41 "No via added at ([expr 1.0 * $xMin / $def_units] [expr 1.0 * $yMin / $def_units] [expr 1.0 * $xMax / $def_units] [expr 1.0 * $yMax / $def_units]) because the full width of $layer1 ([expr 1.0 * [get_grid_wire_width $layer1] / $def_units]) is not covered by the overlap."
          continue
        }
      }
    }
    if {[get_dir $layer2] == "hor"} {
      if {$height < [get_grid_wire_width $layer2]} {
        # If the intersection doesnt cover the whole width of the top level wire, then ignore
        utl::warn "PDN" 42 "No via added at ([expr 1.0 * $xMin / $def_units] [expr 1.0 * $yMin / $def_units] [expr 1.0 * $xMax / $def_units] [expr 1.0 * $yMax / $def_units]) because the full height of $layer2 ([expr 1.0 * [get_grid_wire_width $layer2] / $def_units]) is not covered by the overlap."
        continue
      }
    } else {
      if {$width < [get_grid_wire_width $layer2]} {
        # If the intersection doesnt cover the whole width of the top level wire, then ignore
        utl::warn "PDN" 43 "No via added at ([expr 1.0 * $xMin / $def_units] [expr 1.0 * $yMin / $def_units] [expr 1.0 * $xMax / $def_units] [expr 1.0 * $yMax / $def_units]) because the full width of $layer2 ([expr 1.0 * [get_grid_wire_width $layer2] / $def_units]) is not covered by the overlap."
        continue
      }
    }

    set rule_name ${l1}${layer2}_${width}x${height}
    if {![dict exists $logical_viarules $rule_name]} {
      dict set logical_viarules $rule_name [list lower $l1 upper $layer2 width $width height $height]
    }
    lappend intersections "rule $rule_name x [expr ($xMax + $xMin) / 2] y [expr ($yMax + $yMin) / 2]"
  }

  # debug "Added [llength $intersections] intersections"

  return [generate_vias $l1 $l2 $intersections $connection]
}

proc add_stripe {layer type polygon_set} {
  variable stripes
  # debug "start"
  lappend stripes($layer,$type) $polygon_set
  # debug "end"
}

proc merge_stripes {} {
  variable stripes
  variable stripe_locs

  foreach stripe_set [array names stripes] {
    # debug "$stripe_set [llength $stripes($stripe_set)]"
    if {[llength $stripes($stripe_set)] > 0} {
      set merged_stripes [shapes_to_polygonSet $stripes($stripe_set)]
      if {[array names stripe_locs $stripe_set] != ""} {
        # debug "$stripe_locs($stripe_set)"
        set stripe_locs($stripe_set) [odb::orSet $stripe_locs($stripe_set) $merged_stripes]
      } else {
        set stripe_locs($stripe_set) $merged_stripes
      }
    }
    set stripes($stripe_set) {}
  }
}

proc get_core_ring_vertical_layer_name {} {
  variable grid_data

  if {![dict exists $grid_data core_ring]} {
    return ""
  }

  foreach layer_name [dict keys [dict get $grid_data core_ring]] {
    if {[get_dir $layer_name] == "ver"} {
      return $layer_name
    }
  }

  return ""
}

proc is_extend_to_core_ring {layer_name} {
  variable grid_data

  if {![dict exists $grid_data rails $layer_name extend_to_core_ring]} {
    return 0
  }
  if {![dict get $grid_data rails $layer_name extend_to_core_ring]} {
    return 0
  }
  if {[get_core_ring_vertical_layer_name] == ""} {
    return 0
  }
  return 1
}

# proc to generate follow pin layers or standard cell rails
proc generate_lower_metal_followpin_rails {} {
  variable block
  variable grid_data
  variable design_data

  set stdcell_area [get_extent [get_stdcell_area]]
  set stdcell_min_x [lindex $stdcell_area 0]
  set stdcell_max_x [lindex $stdcell_area 2]

  if {[set ring_vertical_layer [get_core_ring_vertical_layer_name]] != ""} {
    # debug "Ring vertical layer: $ring_vertical_layer"
    # debug "Grid_data: $grid_data"
    if {[dict exists $grid_data core_ring $ring_vertical_layer pad_offset]} {
      set pad_area [find_pad_offset_area]
      set offset [expr [dict get $grid_data core_ring $ring_vertical_layer pad_offset]]
      set ring_adjustment [expr $stdcell_min_x - ([lindex $pad_area 0] + $offset)]
    }
    if {[dict exists $grid_data core_ring $ring_vertical_layer core_offset]} {
      set ring_adjustment [expr \
        [dict get $grid_data core_ring $ring_vertical_layer core_offset] + \
        [dict get $grid_data core_ring $ring_vertical_layer spacing] + \
        3 * [dict get $grid_data core_ring $ring_vertical_layer width] / 2 \
      ]
    }
  }

  foreach row [$block getRows] {
    set orient [$row getOrient]
    set box [$row getBBox]
    switch -exact $orient {
      R0 {
        set vdd_y [$box yMax]
        set vss_y [$box yMin]
      }
      MX {
        set vdd_y [$box yMin]
        set vss_y [$box yMax]
      }
      default {
        utl::error "PDN" 25 "Unexpected row orientation $orient for row [$row getName]."
      }
    }

    foreach lay [get_rails_layers] {
      set xMin [$box xMin]
      set xMax [$box xMax]
      if {[is_extend_to_core_ring $lay]} {
        # debug "Extending to core_ring - adjustment $ring_adjustment ($xMin/$xMax) ($stdcell_min_x/$stdcell_max_x)"
        set voltage_domain [get_voltage_domain $xMin [$box yMin] $xMax [$box yMax]]
        if {$voltage_domain == [dict get $design_data core_domain]} {
          if {$xMin == $stdcell_min_x} {
            set xMin [expr $xMin - $ring_adjustment]
          }
          if {$xMax == $stdcell_max_x} {
            set xMax [expr $xMax + $ring_adjustment]
          }
        } else {
          #Create lower metal followpin rails for voltage domains where the starting positions are not stdcell_min_x
          set core_power [get_voltage_domain_power [dict get $design_data core_domain]]
          set core_ground [get_voltage_domain_ground [dict get $design_data core_domain]]
          set domain_power [get_voltage_domain_power $voltage_domain]
          set domain_ground [get_voltage_domain_ground $voltage_domain]

          set first_rect [lindex [[$block findRegion $voltage_domain] getBoundaries] 0]
          set domain_xMin [$first_rect xMin]
          set domain_xMax [$first_rect xMax]

          if {$xMin == $domain_xMin} {
            set xMin [expr $xMin - $ring_adjustment]
          }
          if {$xMax == $domain_xMax} {
            set xMax [expr $xMax + $ring_adjustment]
          }
        }
        # debug "Extended  to core_ring - adjustment $ring_adjustment ($xMin/$xMax)"
      }
      set width [dict get $grid_data rails $lay width]
      # debug "VDD: $xMin [expr $vdd_y - $width / 2] $xMax [expr $vdd_y + $width / 2]"
      set vdd_box [::odb::newSetFromRect $xMin [expr $vdd_y - $width / 2] $xMax [expr $vdd_y + $width / 2]]
      set vdd_name [get_voltage_domain_power [get_voltage_domain $xMin [expr $vdd_y - $width / 2] $xMax [expr $vdd_y + $width / 2]]]
      set vss_box [::odb::newSetFromRect $xMin [expr $vss_y - $width / 2] $xMax [expr $vss_y + $width / 2]]
      set vss_name [get_voltage_domain_ground [get_voltage_domain $xMin [expr $vss_y - $width / 2] $xMax [expr $vss_y + $width / 2]]]
      # debug "[$box xMin] [expr $vdd_y - $width / 2] [$box xMax] [expr $vdd_y + $width / 2]"
      if {$vdd_name == [get_voltage_domain_power [dict get $design_data core_domain]]} {
        add_stripe $lay "POWER" $vdd_box
      } else {
        add_stripe $lay "POWER_$vdd_name" $vdd_box
      }
      if {$vss_name == [get_voltage_domain_ground [dict get $design_data core_domain]]} {
        add_stripe $lay "GROUND" $vss_box
      } else {
        add_stripe $lay "GROUND_$vss_name" $vss_box
      }
    }
  }
}

proc starts_with {lay} {
  variable grid_data
  variable stripes_start_with

  if {[dict exists $grid_data straps $lay starts_with]} {
    set starts_with [dict get $grid_data straps $lay starts_with]
  } elseif {[dict exists $grid_data starts_with]} {
    set starts_with [dict get $grid_data starts_with]
  } else {
    set starts_with $stripes_start_with
  }
  return $starts_with
}

# proc for creating pdn mesh for upper metal layers
proc generate_upper_metal_mesh_stripes {tag layer layer_info area} {
# If the grid_data defines a spacing for the layer, then:
#    place the second stripe spacing + width away from the first,
# otherwise:
#    place the second stripe pitch / 2 away from the first,
#
  set width [dict get $layer_info width]
  set start_with [starts_with $layer]
  # debug "Starts with: $start_with"

  if {[get_dir $layer] == "hor"} {
    set offset [expr [lindex $area 1] + [dict get $layer_info offset]]
    if {![regexp "$start_with.*" $tag match]} { ;#If not starting from bottom with this net, 
      if {[dict exists $layer_info spacing]} {
        set offset [expr {$offset + [dict get $layer_info spacing] + [dict get $layer_info width]}]
      } else {
        set offset [expr {$offset + ([dict get $layer_info pitch] / 2)}]
      }
    }
    for {set y $offset} {$y < [expr {[lindex $area 3] - [dict get $layer_info width]}]} {set y [expr {[dict get $layer_info pitch] + $y}]} {
      set box [::odb::newSetFromRect [lindex $area 0] [expr $y - $width / 2] [lindex $area 2] [expr $y + $width / 2]]
      add_stripe $layer $tag $box
    }
  } elseif {[get_dir $layer] == "ver"} {
    set offset [expr [lindex $area 0] + [dict get $layer_info offset]]

    if {![regexp "$start_with.*" $tag match]} { ;#If not starting from bottom with this net, 
      if {[dict exists $layer_info spacing]} {
        set offset [expr {$offset + [dict get $layer_info spacing] + [dict get $layer_info width]}]
      } else {
        set offset [expr {$offset + ([dict get $layer_info pitch] / 2)}]
      }
    }
    for {set x $offset} {$x < [expr {[lindex $area 2] - [dict get $layer_info width]}]} {set x [expr {[dict get $layer_info pitch] + $x}]} {
      set box [::odb::newSetFromRect [expr $x - $width / 2] [lindex $area 1] [expr $x + $width / 2] [lindex $area 3]]
      add_stripe $layer $tag $box
    }
  } else {
    utl::error "PDN" 26 "Invalid direction \"[get_dir $layer]\" for metal layer ${layer}. Should be either \"hor\" or \"ver\"."
  }
}

proc adjust_area_for_core_rings {layer area} {
  variable grid_data

  # When core_rings overlap with the stdcell area, we need to block out the area
  # where the core rings have been placed.
  if {[dict exists $grid_data core_ring_area $layer]} {
    set core_ring_area [dict get $grid_data core_ring_area $layer]
    set grid_area [odb::newSetFromRect {*}$area]
    set grid_area [odb::subtractSet $grid_area $core_ring_area]
    set area [get_extent $grid_area]
  }

  # Calculate how far to extend the grid to meet with the core rings
  if {[dict exists $grid_data core_ring $layer pad_offset]} {
    set pad_area [find_pad_offset_area]
    set width [dict get $grid_data core_ring $layer width]
    set offset [expr [dict get $grid_data core_ring $layer pad_offset]]
    set spacing [dict get $grid_data core_ring $layer spacing]
    set xMin [expr [lindex $pad_area 0] + $offset]
    set yMin [expr [lindex $pad_area 1] + $offset]
    set xMax [expr [lindex $pad_area 2] - $offset]
    set yMax [expr [lindex $pad_area 3] - $offset]
  } elseif {[dict exists $grid_data core_ring $layer core_offset]} {
    set offset [dict get $grid_data core_ring $layer core_offset]
    set width [dict get $grid_data core_ring $layer width]
    set spacing [dict get $grid_data core_ring $layer spacing]
    # debug "Area: $area"
    # debug "Offset: $offset, Width $width, Spacing $spacing"

    # The area figure includes a y offset for the width of the stdcell rail - so need to subtract it here
    set rail_width [get_rails_max_width]

    set xMin [expr [lindex $area 0] - $offset - $width - $spacing - $width / 2]
    set yMin [expr [lindex $area 1] - $offset - $width - $spacing - $width / 2 + $rail_width / 2]
    set xMax [expr [lindex $area 2] + $offset + $width + $spacing + $width / 2]
    set yMax [expr [lindex $area 3] + $offset + $width + $spacing + $width / 2 - $rail_width / 2]
  }

  if {[get_dir $layer] == "hor"} {
    set extended_area [list $xMin [lindex $area 1] $xMax [lindex $area 3]]
  } else {
    set extended_area [list [lindex $area 0] $yMin [lindex $area 2] $yMax]
  }
  return $extended_area
}

## this is a top-level proc to generate PDN stripes and insert vias between these stripes
proc generate_stripes {tag net_name} {
  variable plan_template
  variable template
  variable grid_data
  variable block
  variable design_data
  variable voltage_domains

  # debug "start: grid_name: [dict get $grid_data name]"
  if {![dict exists $grid_data straps]} {return}
  foreach lay [dict keys [dict get $grid_data straps]] {
    # debug "    Layer $lay ..."
    #Upper layer stripes
    if {[dict exists $grid_data straps $lay width]} {
      set area [dict get $grid_data area]
      # debug "Area $area"
      if {[dict exists $grid_data core_ring] && [dict exists $grid_data core_ring $lay]} {
        set area [adjust_area_for_core_rings $lay $area]
      }
      # debug "area=$area (spec area=[dict get $grid_data area])"
      # Create stripes for core domain's pwr/gnd nets
      if {$net_name == [get_voltage_domain_power [dict get $design_data core_domain]] ||
          $net_name == [get_voltage_domain_ground [dict get $design_data core_domain]]} {
        generate_upper_metal_mesh_stripes $tag $lay [dict get $grid_data straps $lay] $area
        # Split core domains pwr/gnd nets when they cross other voltage domains that have different pwr/gnd nets
        update_mesh_stripes_with_volatge_domains $tag $lay $net_name
      }
      # Create stripes for each voltage domains
      foreach domain_name [dict keys $voltage_domains] {
        if {$domain_name == [dict get $design_data core_domain]} {continue}
        set domain [$block findRegion $domain_name]
        set rect [lindex [$domain getBoundaries] 0]
        set domain_name [$domain getName]
        set domain_xMin [$rect xMin]
        set domain_yMin [$rect yMin]
        set domain_xMax [$rect xMax]
        set domain_yMax [$rect yMax]
        # Do not create duplicate stripes if the voltage domain has the same pwr/gnd nets as the core domain
        if {($net_name == [get_voltage_domain_power $domain_name] && $net_name != [get_voltage_domain_power [dict get $design_data core_domain]]) ||
              ($net_name == [get_voltage_domain_ground $domain_name] && $net_name != [get_voltage_domain_ground [dict get $design_data core_domain]])} {
          set rail_width [get_rails_max_width]
          set area [list $domain_xMin [expr $domain_yMin - $rail_width / 2] $domain_xMax [expr $domain_yMax + $rail_width / 2]]
          set area [adjust_area_for_core_rings $lay $area]
          set tag "$tag\_$net_name"
          generate_upper_metal_mesh_stripes $tag $lay [dict get $grid_data straps $lay] $area
        }
      }
    } else {
      foreach x [lsort -integer [dict keys $plan_template]] {
        foreach y [lsort -integer [dict keys [dict get $plan_template $x]]] {
          set template_name [dict get $plan_template $x $y]
          set layer_info [dict get $grid_data straps $lay $template_name]
          set area [list $x $y [expr $x + [dict get $template width]] [expr $y + [dict get $template height]]]
          generate_upper_metal_mesh_stripes $tag $lay $layer_info $area
        }
      }
    }
  }
}

proc cut_blocked_areas {tag} {
  variable stripe_locs
  variable grid_data

  if {![dict exists  $grid_data straps]} {return}

  foreach layer_name [dict keys [dict get $grid_data straps]] {
    set width [get_grid_wire_width $layer_name]

    set blockages [get_blockages]
    if {[dict exists $blockages $layer_name]} {
      set stripe_locs($layer_name,$tag) [::odb::subtractSet $stripe_locs($layer_name,$tag) [dict get $blockages $layer_name]]

      # Trim any shapes that are less than the width of the wire
      set size_by [expr $width / 2 - 1]
      set trimmed_set [::odb::shrinkSet $stripe_locs($layer_name,$tag) $size_by]
      set stripe_locs($layer_name,$tag) [::odb::bloatSet $trimmed_set $size_by]
    }
  }
}

proc generate_grid_vias {tag net_name} {
  variable vias
  variable grid_data
  variable design_data

  if {$net_name != [get_voltage_domain_power [dict get $design_data core_domain]] &&
      $net_name != [get_voltage_domain_ground [dict get $design_data core_domain]]} {
    set tag "$tag\_$net_name"
  }

  #Via stacks
  # debug "grid_data $grid_data"
  if {[dict exists $grid_data connect]} {
    # debug "Adding vias for $net_name ([llength [dict get $grid_data connect]] connections)..."
    foreach connection [dict get $grid_data connect] {
        set l1 [lindex $connection 0]
        set l2 [lindex $connection 1]
        # debug "    $l1 to $l2"
        set connections [generate_via_stacks $l1 $l2 $tag $connection]
        lappend vias [list net_name $net_name connections $connections]
    }
  }
  # debug "End"
}

proc get_core_ring_centre {type side layer_info} {
  variable grid_data

  set spacing [dict get $layer_info spacing]
  set width [dict get $layer_info width]

  if {[dict exists $layer_info pad_offset]} {
    set area [find_pad_offset_area]
    lassign $area xMin yMin xMax yMax
    set offset [expr [dict get $layer_info pad_offset] + $width / 2]
    # debug "area        $area"
    # debug "pad_offset  $offset"
    # debug "spacing     $spacing"
    # debug "width       $width"
    switch $type {
      "GROUND" {
        switch $side {
          "t" {return [expr $yMax - $offset]}
          "b" {return [expr $yMin + $offset]}
          "l" {return [expr $xMin + $offset]}
          "r" {return [expr $xMax - $offset]}
        }
      }
      "POWER" {
        switch $side {
          "t" {return [expr $yMax - $offset - $spacing - $width]}
          "b" {return [expr $yMin + $offset + $spacing + $width]}
          "l" {return [expr $xMin + $offset + $spacing + $width]}
          "r" {return [expr $xMax - $offset - $spacing - $width]}
        }
      }
    }
  } elseif {[dict exists $layer_info core_offset]} {
    set area [find_core_area]
    set xMin [lindex $area 0]
    set yMin [lindex $area 1]
    set xMax [lindex $area 2]
    set yMax [lindex $area 3]

    set offset [dict get $layer_info core_offset]
    # debug "area        $area"
    # debug "core_offset $offset"
    # debug "spacing     $spacing"
    # debug "width       $width"
    switch $type {
      "POWER" {
        switch $side {
          "t" {return [expr $yMax + $offset]}
          "b" {return [expr $yMin - $offset]}
          "l" {return [expr $xMin - $offset]}
          "r" {return [expr $xMax + $offset]}
        }
      }
      "GROUND" {
        switch $side {
          "t" {return [expr $yMax + $offset + $spacing + $width]}
          "b" {return [expr $yMin - $offset - $spacing - $width]}
          "l" {return [expr $xMin - $offset - $spacing - $width]}
          "r" {return [expr $xMax + $offset + $spacing + $width]}
        }
      }
    }
  }
}

proc real_value {value} {
  variable def_units

  return [expr $value * 1.0 / $def_units]
}

proc find_pad_offset_area {} {
  variable block
  variable grid_data
  variable design_data

  if {!([dict exists $grid_data pwr_pads] && [dict exists $grid_data gnd_pads])} {
    utl::error "PDN" 48 "Need to define pwr_pads and gnd_pads in config file to use pad_offset option."
  }

  if {![dict exists $design_data config pad_offset_area]} {
    set pad_names {}
    dict for {pin_name pads} [dict get $grid_data pwr_pads] {
      set pad_names [concat $pad_names $pads]
    }
    dict for {pin_name pads} [dict get $grid_data gnd_pads] {
      set pad_names [concat $pad_names $pads]
    }
    set pad_names [lsort -unique $pad_names]
    set die_area [dict get $design_data config die_area]
    set xMin [lindex $die_area 0]
    set yMin [lindex $die_area 1]
    set xMax [lindex $die_area 2]
    set yMax [lindex $die_area 3]

    # debug "pad_names: $pad_names"
    set found_b 0
    set found_r 0
    set found_t 0
    set found_l 0
    foreach inst [$block getInsts] {
      if {[lsearch $pad_names [[$inst getMaster] getName]] > -1} {
        # debug "inst_master: [[$inst getMaster] getName]"
        set quadrant [get_design_quadrant {*}[$inst getOrigin]]
        switch $quadrant {
          "b" {
            # debug "inst: [$inst getName], side: $quadrant, yMax: [real_value [[$inst getBBox] yMax]]"
            set found_b 1
            if {$yMin < [set y [[$inst getBBox] yMax]]} {
              set yMin $y
            }
          }
          "r" {
            # debug "inst: [$inst getName], side: $quadrant, xMin: [real_value [[$inst getBBox] xMin]]"
            set found_r 1
            if {$xMax > [set x [[$inst getBBox] xMin]]} {
              set xMax $x
            }
          }
          "t" {
            # debug "inst: [$inst getName], side: $quadrant, yMin: [real_value [[$inst getBBox] yMin]]"
            set found_t 1
            if {$yMax > [set y [[$inst getBBox] yMin]]} {
              set yMax $y
            }
          }
          "l" {
            # debug "inst: [$inst getName], side: $quadrant, xMax: [real_value [[$inst getBBox] xMax]]"
            set found_l 1
            if {$xMin < [set x [[$inst getBBox] xMax]]} {
              set xMin $x
            }
          }
        }
      }
    }
    if {$found_b == 0} {
      utl::warn "PDN" 64 "No power/ground pads found on bottom edge."
    }
    if {$found_r == 0} {
      utl::warn "PDN" 65 "No power/ground pads found on right edge."
    }
    if {$found_t == 0} {
      utl::warn "PDN" 66 "No power/ground pads found on top edge."
    }
    if {$found_l == 0} {
      utl::warn "PDN" 67 "No power/ground pads found on left edg.e"
    }
    if {$found_b == 0 || $found_r == 0 || $found_t == 0 || $found_l == 0} {
      utl::error "PDN" 68 "Cannot place core rings without pwr/gnd pads on each side."
    }
    # debug "pad_area: ([real_value $xMin] [real_value $yMin]) ([real_value $xMax] [real_value $yMax])"
    dict set design_data config pad_offset_area [list $xMin $yMin $xMax $yMax]
  }

  return [dict get $design_data config pad_offset_area]
}

proc generate_core_rings {core_ring_data} {
  variable grid_data

  dict for {layer layer_info} $core_ring_data {
    if {[dict exists $layer_info pad_offset]} {
      set area [find_pad_offset_area]
      set offset [expr [dict get $layer_info pad_offset] + [dict get $layer_info width] / 2]

      set xMin [lindex $area 0]
      set yMin [lindex $area 1]
      set xMax [lindex $area 2]
      set yMax [lindex $area 3]

      set spacing [dict get $layer_info spacing]
      set width [dict get $layer_info width]

      set outer_lx [expr $xMin + $offset]
      set outer_ly [expr $yMin + $offset]
      set outer_ux [expr $xMax - $offset]
      set outer_uy [expr $yMax - $offset]

      set inner_lx [expr $xMin + $offset + $spacing + $width]
      set inner_ly [expr $yMin + $offset + $spacing + $width]
      set inner_ux [expr $xMax - $offset - $spacing - $width]
      set inner_uy [expr $yMax - $offset - $spacing - $width]
    } elseif {[dict exists $layer_info core_offset]} {
      set area [list {*}[[ord::get_db_core] ll] {*}[[ord::get_db_core] ur]]
      set offset [dict get $layer_info core_offset]

      set xMin [lindex $area 0]
      set yMin [lindex $area 1]
      set xMax [lindex $area 2]
      set yMax [lindex $area 3]

      set spacing [dict get $layer_info spacing]
      set width [dict get $layer_info width]

      set inner_lx [expr $xMin - $offset]
      set inner_ly [expr $yMin - $offset]
      set inner_ux [expr $xMax + $offset]
      set inner_uy [expr $yMax + $offset]

      set outer_lx [expr $xMin - $offset - $spacing - $width]
      set outer_ly [expr $yMin - $offset - $spacing - $width]
      set outer_ux [expr $xMax + $offset + $spacing + $width]
      set outer_uy [expr $yMax + $offset + $spacing + $width]
    }

    if {[get_dir $layer] == "hor"} {
      set lower_power \
        [odb::newSetFromRect \
          [expr $inner_lx - $width / 2] \
          [expr $inner_ly - $width / 2] \
          [expr $inner_ux + $width / 2] \
          [expr $inner_ly + $width / 2] \
        ]
      set upper_power \
        [odb::newSetFromRect \
          [expr $inner_lx - $width / 2] \
          [expr $inner_uy - $width / 2] \
          [expr $inner_ux + $width / 2] \
          [expr $inner_uy + $width / 2] \
        ]

      set lower_ground \
        [odb::newSetFromRect \
          [expr $outer_lx - $width / 2] \
          [expr $outer_ly - $width / 2] \
          [expr $outer_ux + $width / 2] \
          [expr $outer_ly + $width / 2] \
        ]
      set upper_ground \
        [odb::newSetFromRect \
          [expr $outer_lx - $width / 2] \
          [expr $outer_uy - $width / 2] \
          [expr $outer_ux + $width / 2] \
          [expr $outer_uy + $width / 2] \
        ]

      add_stripe $layer "POWER" $upper_power
      add_stripe $layer "POWER" $lower_power
      add_stripe $layer "GROUND" $upper_ground
      add_stripe $layer "GROUND" $lower_ground

      set core_rings [odb::orSets [list \
        [odb::newSetFromRect [expr $outer_lx - $width / 2] [expr $outer_ly - $width / 2] [expr $outer_ux + $width / 2] [expr $inner_ly + $width / 2]] \
        [odb::newSetFromRect [expr $outer_lx - $width / 2] [expr $inner_uy - $width / 2] [expr $outer_ux + $width / 2] [expr $outer_uy + $width / 2]] \
      ]]
      set core_ring_area [odb::bloatSet $core_rings $spacing]
      dict set grid_data core_ring_area $layer $core_ring_area

    } else {
      set lhs_power \
        [odb::newSetFromRect \
          [expr $inner_lx - $width / 2] \
          [expr $inner_ly - $width / 2] \
          [expr $inner_lx + $width / 2] \
          [expr $inner_uy + $width / 2] \
        ]
      set rhs_power \
        [odb::newSetFromRect \
          [expr $inner_ux - $width / 2] \
          [expr $inner_ly - $width / 2] \
          [expr $inner_ux + $width / 2] \
          [expr $inner_uy + $width / 2] \
        ]

      set lhs_ground \
        [odb::newSetFromRect \
          [expr $outer_lx - $width / 2] \
          [expr $outer_ly - $width / 2] \
          [expr $outer_lx + $width / 2] \
          [expr $outer_uy + $width / 2] \
        ]
      set rhs_ground \
        [odb::newSetFromRect \
          [expr $outer_ux - $width / 2] \
          [expr $outer_ly - $width / 2] \
          [expr $outer_ux + $width / 2] \
          [expr $outer_uy + $width / 2] \
        ]

      add_stripe $layer "POWER" $lhs_power
      add_stripe $layer "POWER" $rhs_power
      add_stripe $layer "GROUND" $lhs_ground
      add_stripe $layer "GROUND" $rhs_ground

      set core_rings [odb::orSets [list \
        [odb::newSetFromRect [expr $outer_lx - $width / 2] [expr $outer_ly - $width / 2] [expr $inner_lx + $width / 2] [expr $outer_uy + $width / 2]] \
        [odb::newSetFromRect [expr $inner_ux - $width / 2] [expr $outer_ly - $width / 2] [expr $outer_ux + $width / 2] [expr $outer_uy + $width / 2]] \
      ]]
      set core_ring_area [odb::bloatSet $core_rings $spacing]
      dict set grid_data core_ring_area $layer $core_ring_area

    }
  }
  set ring_areas {}
  foreach layer [dict keys [dict get $grid_data core_ring_area]] {
    lappend ring_areas [dict get $grid_data core_ring_area $layer]
  }
  dict set grid_data core_ring_area combined [odb::orSets $ring_areas]
}

proc get_macro_boundaries {} {
  variable instances

  set boundaries {}
  foreach instance [dict keys $instances] {
    lappend boundaries [dict get $instances $instance macro_boundary]
  }

  return $boundaries
}

proc get_stdcell_specification {} {
  variable design_data

  if {[dict exists $design_data grid stdcell]} {
    set grid_name [lindex [dict keys [dict get $design_data grid stdcell]] 0]
    return [dict get $design_data grid stdcell $grid_name]
  } else {
    if {![dict exists $design_data grid stdcell]} {
      utl::error "PDN" 17 "No stdcell grid specification found - no rails can be inserted."
    }
  }

  return {}
}

proc get_rail_width {} {
  variable default_grid_data

  set max_width 0
  foreach layer [get_rails_layers] {
    set max_width [expr max($max_width,[get_grid_wire_width $layer])]
  }
  if {![dict exists $default_grid_data units]} {
    set max_width [ord::microns_to_dbu $max_width]
  }
  return $max_width
}


proc get_macro_blocks {} {
  variable macros

  if {[llength $macros] > 0} {return $macros}

  # debug "start"
  foreach lib [[ord::get_db] getLibs] {
    foreach cell [$lib getMasters] {
      if {![$cell isBlock] && ![$cell isPad]} {continue}

      set blockage_layers {}
      foreach obs [$cell getObstructions] {
        set layer_name [[$obs getTechLayer] getName]
        dict set blockage_layers $layer_name 1
      }

      set pin_layers {}
      set power_pins {}
      set ground_pins {}

      foreach term [$cell getMTerms] {
        set sig_type [$term getSigType]
        if {$sig_type == "POWER"} {
          lappend power_pins [$term getName]
        } elseif {$sig_type == "GROUND"} {
          lappend ground_pins [$term getName]
        } else {
          continue
        }
        
        foreach pin [$term getMPins] {
          foreach shape [$pin getGeometry] {
            lappend pin_layers [[$shape getTechLayer] getName]
          }
        }
      }
      dict set macros [$cell getName] [list \
        width  [$cell getWidth] \
        height [$cell getHeight] \
        blockage_layers [dict keys $blockage_layers] \
        pin_layers [lsort -unique $pin_layers] \
        power_pins [lsort -unique $power_pins] \
        ground_pins [lsort -unique $ground_pins] \
      ]
    }
  }

  return $macros
}

proc filtered_insts_within {instances boundary} {
  set filtered_instances {}
  dict for {instance_name instance} $instances {
    # If there are no shapes left after 'and'ing the boundard with the cell, then
    # the cell lies outside the area where we are adding a power grid.
    set llx [dict get $instance xmin]
    set lly [dict get $instance ymin]
    set urx [dict get $instance xmax]
    set ury [dict get $instance ymax]

    set box [odb::newSetFromRect $llx $lly $urx $ury]
    if {[llength [odb::getPolygons [odb::andSet $boundary $box]]] != 0} {
      dict set filtered_instances $instance_name $instance
    }
  }
  return $filtered_instances
}

proc import_macro_boundaries {} {
  variable libs
  variable instances

  set macros [get_macro_blocks]
  set instances [find_instances_of [dict keys $macros]]

  # debug "end"
}

proc get_instances {} {
  variable instances

  if {[llength $instances] > 0} {return $instances}

  set block [ord::get_db_block]
  foreach inst [$block getInsts] {
    if {![[$inst getMaster] isBlock] && ![[$inst getMaster] isPad]} {continue}
    set instance {}
    dict set instance name [$inst getName]
    dict set instance inst $inst
    dict set instance macro [[$inst getMaster] getName]
    dict set instance x [lindex [$inst getOrigin] 0]
    dict set instance y [lindex [$inst getOrigin] 1]
    dict set instance xmin [[$inst getBBox] xMin]
    dict set instance ymin [[$inst getBBox] yMin]
    dict set instance xmax [[$inst getBBox] xMax]
    dict set instance ymax [[$inst getBBox] yMax]
    dict set instance orient [$inst getOrient]


    set llx [dict get $instance xmin]
    set lly [dict get $instance ymin]
    set urx [dict get $instance xmax]
    set ury [dict get $instance ymax]
    dict set instance macro_boundary [list $llx $lly $urx $ury]
    dict set instances [$inst getName] $instance

    set_instance_halo [$inst getName] [get_default_halo]
  }

  return $instances
}

proc set_instance_halo {inst_name halo} {
  variable instances 

  set instance [dict get $instances $inst_name]
  set inst [dict get $instance inst]

  if {[$inst getHalo] != "NULL"} {
    set halo [list \
      [[$inst getHalo] xMin] \
      [[$inst getHalo] yMin] \
      [[$inst getHalo] xMax] \
      [[$inst getHalo] yMax] \
    ]
  }
  dict set instances $inst_name halo $halo
  # debug "Inst: [$inst getName], halo: [dict get $instances $inst_name halo]"

  set llx [expr round([dict get $instance xmin] - [lindex $halo 0])]
  set lly [expr round([dict get $instance ymin] - ([lindex $halo 1] - [get_rail_width] / 2))]
  set urx [expr round([dict get $instance xmax] + [lindex $halo 2])]
  set ury [expr round([dict get $instance ymax] + ([lindex $halo 3] - [get_rail_width] / 2))]

  dict set instances $inst_name halo_boundary [list $llx $lly $urx $ury]
}

proc find_instances_of {macro_names} {
  variable design_data
  variable macros

  set selected_instances {}

  dict for {inst_name instance} [get_instances] {
    set macro_name [dict get $instance macro]
    if {[lsearch -exact $macro_names $macro_name] == -1} {continue}
    dict set selected_instances $inst_name $instance
  }

  return $selected_instances
}

proc export_opendb_vias {} {
  variable physical_viarules
  variable block
  variable tech
  # debug "[llength $physical_viarules]"
  dict for {name rules} $physical_viarules {
    foreach rule $rules {
      # Dont create illegal vias
      if {[dict exists $rule illegal]} {continue}
      if {[dict exists $rule fixed]} {continue}

      # debug "$rule"
      set via [$block findVia [dict get $rule name]]
      if {$via == "NULL"} {
        set via [odb::dbVia_create $block [dict get $rule name]]
        # debug "Via $via"

        $via setViaGenerateRule [$tech findViaGenerateRule [dict get $rule rule]]
        set params [$via getViaParams]
        $params setBottomLayer [$tech findLayer [lindex [dict get $rule layers] 0]]
        $params setCutLayer [$tech findLayer [lindex [dict get $rule layers] 1]]
        $params setTopLayer [$tech findLayer [lindex [dict get $rule layers] 2]]
        $params setXCutSize [lindex [dict get $rule cutsize] 0]
        $params setYCutSize [lindex [dict get $rule cutsize] 1]
        $params setXCutSpacing [lindex [dict get $rule cutspacing] 0]
        $params setYCutSpacing [lindex [dict get $rule cutspacing] 1]
        $params setXBottomEnclosure [lindex [dict get $rule enclosure] 0]
        $params setYBottomEnclosure [lindex [dict get $rule enclosure] 1]
        $params setXTopEnclosure [lindex [dict get $rule enclosure] 2]
        $params setYTopEnclosure [lindex [dict get $rule enclosure] 3]
        $params setNumCutRows [lindex [dict get $rule rowcol] 0]
        $params setNumCutCols [lindex [dict get $rule rowcol] 1]

        $via setViaParams $params
      }
    }
  }
  # debug "end"
}

proc get_global_connect_list_default {voltage_domain is_region} {
  variable block
  variable voltage_domains

  foreach net_type "primary_power primary_ground" {
    set net_name [dict get $voltage_domains $voltage_domain $net_type]
    set net [$block findNet $net_name]
    foreach term [get_valid_mterms $net_name] {
      if {$is_region} {
        pdn::add_global_connect $block $voltage_domain ".*" $term $net
      } else {
        pdn::add_global_connect ".*" $term $net
      }
    }
  }
}

proc get_global_connect_list {net_name} {
  variable design_data
  variable global_connections
  variable voltage_domains

  set connect_patterns {}
  if {[dict exist $global_connections $net_name]} {
    foreach pattern [dict get $global_connections $net_name] {
      lappend connect_patterns $pattern
    }
  }

  return $connect_patterns
}

proc export_opendb_global_connection {} {
  variable block
  variable design_data
  variable global_connections
  variable voltage_domains

  ## Do global connect statements first
  get_global_connect_list_default [dict get $design_data core_domain] false
  foreach net_type "power_nets ground_nets" {
    foreach net_name [dict get $design_data $net_type] {
      set net [$block findNet $net_name]
      foreach pattern [get_global_connect_list $net_name] {
        pdn::add_global_connect [dict get $pattern inst_name] [dict get $pattern pin_name] $net
      }
    }
  }

  ## Do regions second
  set core_domain_name [dict get $design_data core_domain]
  foreach voltage_domain [dict keys $voltage_domains] {
    if {$voltage_domain != $core_domain_name} {
      get_global_connect_list_default $voltage_domain true

      foreach {net_type netname} [dict get $voltage_domains $voltage_domain] {
        set net [$block findNet $net_name]

        # loop over all patterns
        foreach pattern [get_global_connect_list $net_name] {
          pdn::add_global_connect $block $voltage_domain [dict get $pattern inst_name] [dict get $pattern pin_name] $net
        }
      }
    }
  }

  pdn::global_connect $block
}

proc export_opendb_specialnet {net_name signal_type} {
  variable block
  variable instances
  variable metal_layers
  variable tech
  variable stripe_locs
  variable global_connections
  variable design_data

  set net [$block findNet $net_name]
  if {$net == "NULL"} {
    set net [odb::dbNet_create $block $net_name]
  }
  $net setSpecial
  $net setSigType $signal_type
  # debug "net $net_name. signaltype, $signal_type, global_connections: $global_connections"

  if {[check_snet_is_unique $net]} {
    $net setWildConnected
  }
  set swire [odb::dbSWire_create $net "ROUTED"]
  if {$net_name != [get_voltage_domain_power [dict get $design_data core_domain]] &&
      $net_name != [get_voltage_domain_ground [dict get $design_data core_domain]]} {
    set signal_type "$signal_type\_$net_name"
  }

  # debug "layers - $metal_layers"
  foreach lay $metal_layers {
    if {[array names stripe_locs "$lay,$signal_type"] == ""} {continue}

    set layer [find_layer $lay]
    foreach rect [::odb::getRectangles $stripe_locs($lay,$signal_type)] {
      set xMin [$rect xMin]
      set xMax [$rect xMax]
      set yMin [$rect yMin]
      set yMax [$rect yMax]

      set width [expr $xMax - $xMin]
      set height [expr $yMax - $yMin]

      set wire_type "STRIPE"
      if {[is_rails_layer $lay]} {set wire_type "FOLLOWPIN"}
      # debug "$xMin $yMin $xMax $yMax $wire_type"
      odb::dbSBox_create $swire $layer $xMin $yMin $xMax $yMax $wire_type
    }
  }

  variable vias
  # debug "vias - [llength $vias]"
  foreach via $vias {
    if {[dict get $via net_name] == $net_name} {
      # For each layer between l1 and l2, add vias at the intersection
      foreach via_inst [dict get $via connections] {
        # debug "$via_inst"
        set via_name [dict get $via_inst name]
        set x        [dict get $via_inst x]
        set y        [dict get $via_inst y]
        # debug "$via_name $x $y [$block findVia $via_name]"
        if {[set defvia [$block findVia $via_name]] != "NULL"} {
          odb::dbSBox_create $swire $defvia $x $y "STRIPE"
        } elseif {[set techvia [$tech findVia $via_name]] != "NULL"} {
          odb::dbSBox_create $swire $techvia $x $y "STRIPE"
        } else {
          utl::error "PDN" 69 "Cannot find via $via_name."
        }
        # debug "via created"
      }
    }
  }
  # debug "end"
}

proc export_opendb_specialnets {} {
  variable block
  variable design_data

  foreach net_name [dict get $design_data power_nets] {
    export_opendb_specialnet $net_name "POWER"
  }

  foreach net_name [dict get $design_data ground_nets] {
    export_opendb_specialnet $net_name "GROUND"
  }

  export_opendb_global_connection
}

proc export_opendb_power_pin {net_name signal_type} {
  variable metal_layers
  variable block
  variable stripe_locs
  variable tech
  variable voltage_domains
  variable design_data

  set pins_layers {}
  dict for {grid_name grid} [dict get $design_data grid stdcell] {
    if {[dict exists $grid pins]} {
      lappend pins_layers {*}[dict get $grid pins]
    }
  }
  set pins_layers [lsort -unique $pins_layers]
  if {[llength $pins_layers] == 0} {return}

  set net [$block findNet $net_name]
  if {$net == "NULL"} {
    utl::error PDN 70 "Cannot find net $net_name in the design."
  }
  set bterms [$net getBTerms]
  if {[llength $bterms] < 1} {
    set bterm [odb::dbBTerm_create $net "${net_name}"]
    if {$bterm == "NULL"} {
      utl::error PDN 71 "Cannot create terminal for net $net_name."
    }
  }
  # debug $bterm
  foreach bterm [$net getBTerms] {
    $bterm setSigType $signal_type
  }
  set bterm [lindex [$net getBTerms] 0]
  set bpin [odb::dbBPin_create $bterm]
  $bpin setPlacementStatus "FIRM"

  dict for {domain domain_info} $voltage_domains {
    if {$domain != [dict get $design_data core_domain] &&
        $net_name == [dict get $domain_info primary_power]} {
      set r_pin "r_$net_name"
      set r_net [odb::dbNet_create $block $r_pin]
      set r_bterm [odb::dbBTerm_create $r_net "${r_pin}"]

      set r_bpin [odb::dbBPin_create $r_bterm]
      $r_bpin setPlacementStatus "FIRM"
    }
  }

  if {$net_name != [get_voltage_domain_power [dict get $design_data core_domain]] &&
      $net_name != [get_voltage_domain_ground [dict get $design_data core_domain]]} {
    set signal_type "$signal_type\_$net_name"
  }

  foreach lay [lreverse $metal_layers] {
    if {[array names stripe_locs "$lay,$signal_type"] == "" ||
        [lsearch -exact $pins_layers $lay] == -1} {continue}
    foreach shape [::odb::getPolygons $stripe_locs($lay,$signal_type)] {
      set points [::odb::getPoints $shape]
      if {[llength $points] != 4} {
        # We already issued a message for this - no need to repeat
        continue
      }
      set xMin [expr min([[lindex $points 0] getX], [[lindex $points 1] getX], [[lindex $points 2] getX], [[lindex $points 3] getX])]
      set xMax [expr max([[lindex $points 0] getX], [[lindex $points 1] getX], [[lindex $points 2] getX], [[lindex $points 3] getX])]
      set yMin [expr min([[lindex $points 0] getY], [[lindex $points 1] getY], [[lindex $points 2] getY], [[lindex $points 3] getY])]
      set yMax [expr max([[lindex $points 0] getY], [[lindex $points 1] getY], [[lindex $points 2] getY], [[lindex $points 3] getY])]

      set layer [$tech findLayer $lay]
      odb::dbBox_create $bpin $layer $xMin $yMin $xMax $yMax
      if {[info exists r_bpin]} {
        odb::dbBox_create $r_bpin $layer $xMin $yMin $xMax $yMax
      }

    }
  }
}

proc export_opendb_power_pins {} {
  variable block
  variable design_data

  foreach net_name [dict get $design_data power_nets] {
    export_opendb_power_pin $net_name "POWER"
  }

  foreach net_name [dict get $design_data ground_nets] {
    export_opendb_power_pin $net_name "GROUND"
  }

}

## procedure for file existence check, returns 0 if file does not exist or file exists, but empty
proc file_exists_non_empty {filename} {
  return [expr [file exists $filename] && [file size $filename] > 0]
}

proc get {args} {
  variable design_data

  return [dict get $design_data {*}$args]
}
proc get_macro_power_pins {inst_name} {
  set specification [select_instance_specification $inst_name]
  if {[dict exists $specification power_pins]} {
    return [dict get $specification power_pins]
  }
  return "VDDPE VDDCE"
}
proc get_macro_ground_pins {inst_name} {
  set specification [select_instance_specification $inst_name]
  if {[dict exists $specification ground_pins]} {
    return [dict get $specification ground_pins]
  }
  return "VSSE"
}

proc transform_box {xmin ymin xmax ymax origin orientation} {
  switch -exact $orientation {
    R0    {set new_box [list $xmin $ymin $xmax $ymax]}
    R90   {set new_box [list [expr -1 * $ymax] $xmin [expr -1 * $ymin] $xmax]}
    R180  {set new_box [list [expr -1 * $xmax] [expr -1 * $ymax] [expr -1 * $xmin] [expr -1 * $ymin]]}
    R270  {set new_box [list $ymin [expr -1 * $xmax] $ymax [expr -1 * $xmin]]}
    MX    {set new_box [list $xmin [expr -1 * $ymax] $xmax [expr -1 * $ymin]]}
    MY    {set new_box [list [expr -1 * $xmax] $ymin [expr -1 * $xmin] $ymax]}
    MXR90 {set new_box [list $ymin $xmin $ymax $xmax]}
    MYR90 {set new_box [list [expr -1 * $ymax] [expr -1 * $xmax] [expr -1 * $ymin] [expr -1 * $xmin]]}
    default {utl::error "PDN" 27 "Illegal orientation $orientation specified."}
  }
  return [list \
    [expr [lindex $new_box 0] + [lindex $origin 0]] \
    [expr [lindex $new_box 1] + [lindex $origin 1]] \
    [expr [lindex $new_box 2] + [lindex $origin 0]] \
    [expr [lindex $new_box 3] + [lindex $origin 1]] \
  ]
}

proc set_template_size {width height} {
  variable template
  variable def_units

  dict set template width [expr round($width * $def_units)]
  dict set template height [expr round($height * $def_units)]
}

proc get_memory_instance_pg_pins {} {
  variable block
  variable metal_layers

  # debug "start"
  set boundary [odb::newSetFromRect {*}[get_core_area]]

  foreach inst [$block getInsts] {
    set inst_name [$inst getName]
    set master [$inst getMaster]

    if {![$master isBlock]} {continue}

    # If there are no shapes left after 'and'ing the boundard with the cell, then
    # the cell lies outside the area where we are adding a power grid.
    set bbox [$inst getBBox]
    set box [odb::newSetFromRect [$bbox xMin] [$bbox yMin] [$bbox xMax] [$bbox yMax]]
    if {[llength [odb::getPolygons [odb::andSet $boundary $box]]] == 0} {
      # debug "Instance [$inst getName] does not lie in the cell area"
      continue
    }

    # debug "cell name - [$master getName]"

    foreach term_name [concat [get_macro_power_pins $inst_name] [get_macro_ground_pins $inst_name]] {
      set master [$inst getMaster]
      set mterm [$master findMTerm $term_name]
      if {$mterm == "NULL"} {
        utl::warn "PDN" 37 "Cannot find pin $term_name on instance [$inst getName] ([[$inst getMaster] getName])."
        continue
      }

      set type [$mterm getSigType]
      foreach mPin [$mterm getMPins] {
        foreach geom [$mPin getGeometry] {
          set layer [[$geom getTechLayer] getName]
          if {[lsearch -exact $metal_layers $layer] == -1} {continue}

          set box [transform_box [$geom xMin] [$geom yMin] [$geom xMax] [$geom yMax] [$inst getOrigin] [$inst getOrient]]

          set width  [expr abs([lindex $box 2] - [lindex $box 0])]
          set height [expr abs([lindex $box 3] - [lindex $box 1])]

          if {$width > $height} {
            set layer_name ${layer}_PIN_hor
          } else {
            set layer_name ${layer}_PIN_ver
          }
          # debug "Adding pin for [$inst getName]:[$mterm getName] to layer $layer_name ($box)"
          add_stripe $layer_name $type [odb::newSetFromRect {*}$box]
        }
      }
    }
  }
  # debug "Total walltime till macro pin geometry creation = [expr {[expr {[clock clicks -milliseconds] - $::start_time}]/1000.0}] seconds"
  # debug "end"
}

proc set_core_area {xmin ymin xmax ymax} {
  variable design_data

  dict set design_data config core_area [list $xmin $ymin $xmax $ymax]
}

proc get_core_area {} {
  variable design_data

  return [get_extent [get_stdcell_area]]
}

proc write_pdn_strategy {} {
  variable design_data

  if {[dict exists $design_data grid]} {
    set_pdn_string_property_value "strategy" [dict get $design_data grid]
  }
}

proc init_tech {} {
  variable db
  variable block
  variable tech
  variable libs
  variable def_units

  set db [ord::get_db]
  set tech [ord::get_db_tech]
  set libs [$db getLibs]
  set block [ord::get_db_block]

  set def_units [$block getDefUnits]

  init_metal_layers
  init_via_tech

}

proc add_power_net {net_name} {
  variable power_nets

  if {[lsearch -exact $power_nets $net_name] == -1} {
    lappend power_nets $net_name
  }
}

proc add_ground_net {net_name} {
  variable ground_nets

  if {[lsearch -exact $ground_nets $net_name] == -1} {
    lappend ground_nets $net_name
  }
}

proc get_default_halo {} {
  if {[info vars ::halo] != ""} {
    if {[llength $::halo] == 1} {
      set default_halo "$::halo $::halo $::halo $::halo"
    } elseif {[llength $::halo] == 2} {
      set default_halo "$::halo $::halo"
    } elseif {[llength $::halo] == 4} {
      set default_halo $::halo
    } else {
      utl::error "PDN" 29 "Illegal number of elements defined for ::halo \"$::halo\" (1, 2 or 4 allowed)"
    }
  } else {
    set default_halo "0 0 0 0"
  }
  return [lmap x $default_halo {ord::microns_to_dbu $x}]
}

proc init {args} {
  variable db
  variable block
  variable tech
  variable libs
  variable design_data
  variable def_output
  variable default_grid_data
  variable design_name
  variable stripe_locs
  variable site
  variable row_height
  variable site_width
  variable site_name
  variable metal_layers
  variable def_units
  variable stripes_start_with
  variable physical_viarules
  variable stdcell_area
  variable voltage_domains
  variable global_connections
  variable default_global_connections
  variable power_nets
  variable ground_nets

<<<<<<< HEAD
  # debug "start" 
  init_tech 
=======
#    set ::start_time [clock clicks -milliseconds]
  init_tech

  if {![file exists $PDN_cfg]} {
    utl::error "PDN" 62 "File $PDN_cfg does not exist."
  }

  if {![file_exists_non_empty $PDN_cfg]} {
    utl::error "PDN" 28 "File $PDN_cfg is empty."
  }
>>>>>>> 947720ea

  set design_name [$block getName]

  set physical_viarules {}
  set stdcell_area ""
 
  if {$global_connections == {}} {
    set global_connections $default_global_connections
  }
  
  set die_area [$block getDieArea]
  utl::info "PDN" 8 "Design name is $design_name."
  set def_output "${design_name}_pdn.def"

  # debug "examine vars"
  if {$power_nets == {}} {
    if {[info vars ::power_nets] == ""} {
      set power_nets "VDD"
    } else {
      set power_nets $::power_nets
    }
  }
  
  if {$ground_nets == {}} {
    if {[info vars ::ground_nets] == ""} {
      set ground_nets "VSS"
    } else {
      set ground_nets $::ground_nets
    }
  }

  if {[info vars ::core_domain] == ""} {
    set  ::core_domain "CORE"
    if {![dict exists $voltage_domains $::core_domain primary_power]} {
      dict set voltage_domains $::core_domain primary_power [lindex $power_nets 0]
    }
    if {![dict exists $voltage_domains $::core_domain primary_ground]} {
      dict set voltage_domains $::core_domain primary_ground [lindex $ground_nets 0]
    }
  }

  if {[info vars ::stripes_start_with] == ""} {
    set stripes_start_with "GROUND"
  } else {
    set stripes_start_with $::stripes_start_with
  }
  
  dict set design_data power_nets $power_nets
  dict set design_data ground_nets $ground_nets
  dict set design_data core_domain $::core_domain

  # Sourcing user inputs file
  #
  set sites {}
  foreach lib $libs {
    set sites [concat $sites [$lib getSites]]
  }
  set site [lindex $sites 0]

  set site_name [$site getName]
  set site_width [$site getWidth]

  set row_height [$site getHeight]

  ##### Get information from BEOL LEF
  utl::info "PDN" 9 "Reading technology data."

  if {[info vars ::layers] != ""} {
    foreach layer $::layers {
      if {[dict exists $::layers $layer widthtable]} {
        dict set ::layers $layer widthtable [lmap x [dict get $::layers $layer widthtable] {expr $x * $def_units}]
      }
    }
    set_layer_info $::layers
  }

<<<<<<< HEAD
=======
  if {[info vars ::halo] != ""} {
    if {[llength $::halo] == 1} {
      set default_halo "$::halo $::halo $::halo $::halo"
    } elseif {[llength $::halo] == 2} {
      set default_halo "$::halo $::halo"
    } elseif {[llength $::halo] == 4} {
      set default_halo $::halo
    } else {
      utl::error "PDN" 29 "Illegal number of elements defined for ::halo \"$::halo\" (1, 2 or 4 allowed)."
    }
  } else {
    set default_halo "0 0 0 0"
  }

>>>>>>> 947720ea
  dict set design_data config def_output   $def_output
  dict set design_data config design       $design_name
  dict set design_data config die_area     [list [$die_area xMin]  [$die_area yMin] [$die_area xMax] [$die_area yMax]]

  array unset stripe_locs

  ########################################
  # Remove existing power/ground nets
  #######################################
  foreach pg_net [concat [dict get $design_data power_nets] [dict get $design_data ground_nets]] {
    set net [$block findNet $pg_net]
    if {$net != "NULL"} {
      foreach swire [$net getSWires] {
        odb::dbSWire_destroy $swire
      }
    }
  }

  # debug "Set the core area"
  # Set the core area
  if {[info vars ::core_area_llx] != "" && [info vars ::core_area_lly] != "" && [info vars ::core_area_urx] != "" && [info vars ::core_area_ury] != ""} {
     # The core area is larger than the stdcell area by half a rail, since the stdcell rails extend beyond the rails
     set_core_area \
       [expr round($::core_area_llx * $def_units)] \
       [expr round($::core_area_lly * $def_units)] \
       [expr round($::core_area_urx * $def_units)] \
       [expr round($::core_area_ury * $def_units)]
  } else {
    set_core_area {*}[get_extent [get_stdcell_plus_area]]
  }

  ##### Basic sanity checks to see if inputs are given correctly
  foreach layer [get_rails_layers] {
    if {[lsearch -exact $metal_layers $layer] < 0} {
      utl::error "PDN" 30 "Layer specified for stdcell rails '$layer' not in list of layers."
    }
  }
  # debug "end"

  return $design_data
}

proc convert_layer_spec_to_def_units {data} {
  foreach key {width pitch spacing offset pad_offset core_offset} {
    if {[dict exists $data $key]} {
      dict set data $key [ord::microns_to_dbu [dict get $data $key]]
    }
  }
  return $data
}

proc specify_grid {type specification} {
  if {![dict exists $specification type]} {
    dict set specification type $type
  }
  verify_grid $specification
}

proc get_quadrant {rect x y} {
  set dw [expr [lindex $rect 2] - [lindex $rect 0]]
  set dh [expr [lindex $rect 3] - [lindex $rect 1]]

  set test_x [expr $x - [lindex $rect 0]]
  set test_y [expr $y - [lindex $rect 1]]
  # debug "$dw * $test_y ([expr $dw * $test_y]) > expr $dh * $test_x ([expr $dh * $test_x])"
  if {$dw * $test_y > $dh * $test_x} {
    # Top or left
    if {($dw * $test_y) + ($dh * $test_x) > ($dw * $dh)} {
      # Top or right
      return "t"
    } else {
      # Bottom or left
      return "l"
    }
  } else {
    # Bottom or right
    if {($dw * $test_y) + ($dh * $test_x) > ($dw * $dh)} {
      # Top or right
      return "r"
    } else {
      # Bottom or left
      return "b"
    }
  }
}

proc get_design_quadrant {x y} {
  variable design_data

  set die_area [dict get $design_data config die_area]
  return [get_quadrant $die_area $x $y]
}

proc get_core_facing_pins {instance pin_name side layer} {
  variable block
  set geoms {}
  set core_pins {}
  set inst [$block findInst [dict get $instance name]]
  if {[set iterm [$inst findITerm $pin_name]] == "NULL"} {
    utl::warn "PDN" 55 "Cannot find pin $pin_name on inst [$inst getName]."
    return {}
  }
  if {[set mterm [$iterm getMTerm]] == "NULL"} {
    utl::warn "PDN" 56 "Cannot find master pin $pin_name for cell [[$inst getMaster] getName]."
    return {}
  }
  set pins [$mterm getMPins]

  # debug "start"
  foreach pin $pins {
    foreach geom [$pin getGeometry] {
      if {[[$geom getTechLayer] getName] != $layer} {continue}
      lappend geoms $geom
    }
  }
  # debug "$pins"
  foreach geom $geoms {
    set ipin [transform_box [$geom xMin] [$geom yMin] [$geom xMax] [$geom yMax] [$inst getOrigin] [$inst getOrient]]
    # debug "$ipin [[$inst getBBox] xMin] [[$inst getBBox] yMin] [[$inst getBBox] xMax] [[$inst getBBox] yMax] "
    switch $side {
      "t" {
        if {[lindex $ipin 1] == [[$inst getBBox] yMin]} {
          lappend core_pins [list \
            centre [expr ([lindex $ipin 2] + [lindex $ipin 0]) / 2] \
            width [expr [lindex $ipin 2] - [lindex $ipin 0]] \
          ]
        }
      }
      "b" {
        if {[lindex $ipin 3] == [[$inst getBBox] yMax]} {
          lappend core_pins [list \
            centre [expr ([lindex $ipin 2] + [lindex $ipin 0]) / 2] \
            width [expr [lindex $ipin 2] - [lindex $ipin 0]] \
          ]
        }
      }
      "l" {
        if {[lindex $ipin 2] == [[$inst getBBox] xMax]} {
          lappend core_pins [list \
            centre [expr ([lindex $ipin 3] + [lindex $ipin 1]) / 2] \
            width [expr [lindex $ipin 3] - [lindex $ipin 1]] \
          ]
        }
      }
      "r" {
        if {[lindex $ipin 0] == [[$inst getBBox] xMin]} {
          lappend core_pins [list \
            centre [expr ([lindex $ipin 3] + [lindex $ipin 1]) / 2] \
            width [expr [lindex $ipin 3] - [lindex $ipin 1]] \
          ]
        }
      }
    }
  }
  # debug "$core_pins"
  return $core_pins
}

proc connect_pads_to_core_ring {type pin_name pads} {
  variable grid_data
  variable pad_cell_blockages

  dict for {inst_name instance} [find_instances_of $pads] {
    set side [get_design_quadrant [dict get $instance x] [dict get $instance y]]
    switch $side {
      "t" {
        set required_direction "ver"
      }
      "b" {
        set required_direction "ver"
      }
      "l" {
        set required_direction "hor"
      }
      "r" {
        set required_direction "hor"
      }
    }
    foreach non_pref_layer [dict keys [dict get $grid_data core_ring]] {
      if {[get_dir $non_pref_layer] != $required_direction} {
        set non_pref_layer_info [dict get $grid_data core_ring $non_pref_layer]
        break
      }
    }
    # debug "find_layer"
    foreach pref_layer [dict keys [dict get $grid_data core_ring]] {
      if {[get_dir $pref_layer] == $required_direction} {
        break
      }
    }
    switch $side {
      "t" {
        set y_min [expr [get_core_ring_centre $type $side $non_pref_layer_info] - [dict get $grid_data core_ring $non_pref_layer width] / 2]
        set y_min_blk [expr $y_min - [dict get $grid_data core_ring $non_pref_layer spacing]]
        set y_max [dict get $instance ymin]
        # debug "t: [dict get $instance xmin] $y_min_blk [dict get $instance xmax] [dict get $instance ymax]"
        add_padcell_blockage $pref_layer [odb::newSetFromRect [dict get $instance xmin] $y_min_blk [dict get $instance xmax] [dict get $instance ymax]]
      }
      "b" {
        # debug "[get_core_ring_centre $type $side $non_pref_layer_info] + [dict get $grid_data core_ring $non_pref_layer width] / 2"
        set y_max [expr [get_core_ring_centre $type $side $non_pref_layer_info] + [dict get $grid_data core_ring $non_pref_layer width] / 2]
        set y_max_blk [expr $y_max + [dict get $grid_data core_ring $non_pref_layer spacing]]
        set y_min [dict get $instance ymax]
        # debug "b: [dict get $instance xmin] [dict get $instance ymin] [dict get $instance xmax] $y_max"
        add_padcell_blockage $pref_layer [odb::newSetFromRect [dict get $instance xmin] [dict get $instance ymin] [dict get $instance xmax] $y_max_blk]
        # debug "end b"
      }
      "l" {
        set x_max [expr [get_core_ring_centre $type $side $non_pref_layer_info] + [dict get $grid_data core_ring $non_pref_layer width] / 2]
        set x_max_blk [expr $x_max + [dict get $grid_data core_ring $non_pref_layer spacing]]
        set x_min [dict get $instance xmax]
        # debug "l: [dict get $instance xmin] [dict get $instance ymin] $x_max [dict get $instance ymax]"
        add_padcell_blockage $pref_layer [odb::newSetFromRect [dict get $instance xmin] [dict get $instance ymin] $x_max_blk [dict get $instance ymax]]
      }
      "r" {
        set x_min [expr [get_core_ring_centre $type $side $non_pref_layer_info] - [dict get $grid_data core_ring $non_pref_layer width] / 2]
        set x_min_blk [expr $x_min - [dict get $grid_data core_ring $non_pref_layer spacing]]
        set x_max [dict get $instance xmin]
        # debug "r: $x_min_blk [dict get $instance ymin] [dict get $instance xmax] [dict get $instance ymax]"
        add_padcell_blockage $pref_layer [odb::newSetFromRect $x_min_blk [dict get $instance ymin] [dict get $instance xmax] [dict get $instance ymax]]
      }
    }

    # debug "$pref_layer"
    foreach pin_geometry [get_core_facing_pins $instance $pin_name $side $pref_layer] {
      set centre [dict get $pin_geometry centre]
      set width  [dict get $pin_geometry width]

      variable tech
      if {[[set layer [$tech findLayer $pref_layer]] getMaxWidth] != "NULL" && $width > [$layer getMaxWidth]} {
        set width [$layer getMaxWidth]
      }
      if {$required_direction == "hor"} {
        # debug "added_strap $pref_layer $type $x_min [expr $centre - $width / 2] $x_max [expr $centre + $width / 2]"
        add_stripe $pref_layer "PAD_$type" [odb::newSetFromRect $x_min [expr $centre - $width / 2] $x_max [expr $centre + $width / 2]]
      } else {
        # debug "added_strap $pref_layer $type [expr $centre - $width / 2] $y_min [expr $centre + $width / 2] $y_max"
        add_stripe $pref_layer "PAD_$type" [odb::newSetFromRect [expr $centre - $width / 2] $y_min [expr $centre + $width / 2] $y_max]
      }
    }
  }
  # debug "end"
}

proc add_pad_straps {tag} {
  variable stripe_locs

  foreach pad_connection [array names stripe_locs "*,PAD_*"] {
    if {![regexp "(.*),PAD_$tag" $pad_connection - layer]} {continue}
    # debug "$pad_connection"
    if {[array names stripe_locs "$layer,$tag"] != ""} {
      # debug add_pad_straps "Before: $layer [llength [::odb::getPolygons $stripe_locs($layer,$tag)]]"
      # debug add_pad_straps "Adding: [llength [::odb::getPolygons $stripe_locs($pad_connection)]]"
      add_stripe $layer $tag $stripe_locs($pad_connection)
      # debug add_pad_straps "After:  $layer [llength [::odb::getPolygons $stripe_locs($layer,$tag)]]"
    }
  }
}

proc print_spacing_table {layer_name} {
  set layer [find_layer $layer_name]
  if {[$layer hasTwoWidthsSpacingRules]} {
    set table_size [$layer getTwoWidthsSpacingTableNumWidths]
    for {set i 0} {$i < $table_size} {incr i} {
      set width [$layer getTwoWidthsSpacingTableWidth $i]
      set report_width "WIDTH $width"
      if {[$layer getTwoWidthsSpacingTableHasPRL $i]} {
        set prl [$layer getTwoWidthsSpacingTablePRL $i]
        set report_prl " PRL $prl"
      } else {
        set report_prl ""
      }
      set report_spacing " [$layer getTwoWidthsSpacingTableEntry 0 $i] "
    }
    utl::report "${report_width}${report_prl}${report_spacing}"
  }
}

proc get_twowidths_table {table_type} {
  variable metal_layers
  set twowidths_table {}

  foreach layer_name $metal_layers {
    set spacing_table [get_spacingtables $layer_name]
    set prls {}

    if {[dict exists $spacing_table TWOWIDTHS $table_type]} {
      set layer_spacing_table [dict get $spacing_table TWOWIDTHS $table_type]
      set table_size [dict size $layer_spacing_table]
      set table_widths [dict keys $layer_spacing_table]

      for {set i 0} {$i < $table_size} {incr i} {

        set width [lindex $table_widths $i]
        set spacing [lindex [dict get $layer_spacing_table $width spacings] $i]

        if {[dict get $layer_spacing_table $width prl] != 0} {
          set prl [dict get $layer_spacing_table $width prl]
          set update_prls {}
          dict for {prl_entry prl_setting} $prls {
            if {$prl <= [lindex $prl_entry 0]} {break}
            dict set update_prls $prl_entry $prl_setting
            dict set twowidths_table $layer_name $width $prl_entry $prl_setting
          }
          dict set update_prls $prl $spacing
          dict set twowidths_table $layer_name $width $prl $spacing
          set prls $update_prls
        } else {
          set prls {}
          dict set prls 0 $spacing
          dict set twowidths_table $layer_name $width 0 $spacing
        }
      }
    }
  }

  return $twowidths_table
}

proc get_twowidths_tables {} {
  variable twowidths_table
  variable twowidths_table_wrongdirection

  set twowidths_table [get_twowidths_table NONE]
  set twowidths_table_wrongdirection [get_twowidths_table WRONGDIRECTION]
}

proc select_from_table {table width} {
  foreach value [lreverse [lsort -integer [dict keys $table]]] {
    if {$width > $value} {
      return $value
    }
  }
  return [lindex [dict keys $table] 0]
}

proc get_preferred_direction_spacing {layer_name width prl} {
  variable twowidths_table

  # debug "$layer_name $width $prl"
  # debug "twowidths_table $twowidths_table"
  if {$twowidths_table == {}} {
    return [[find_layer $layer_name] getSpacing]
  } else {
    set width_key [select_from_table [dict get $twowidths_table $layer_name] $width]
    set prl_key   [select_from_table [dict get $twowidths_table $layer_name $width_key] $prl]
  }

  return [dict get $twowidths_table $layer_name $width_key $prl_key]
}

proc get_nonpreferred_direction_spacing {layer_name width prl} {
  variable twowidths_table_wrongdirection

  # debug "twowidths_table_wrong_direction $twowidths_table_wrongdirection"
  if {[dict exists $twowidths_table_wrongdirection $layer_name]} {
    set width_key [select_from_table [dict get $twowidths_table_wrongdirection $layer_name] $width]
    set prl_key   [select_from_table [dict get $twowidths_table_wrongdirection $layer_name $width_key] $prl]
  } else {
    return [get_preferred_direction_spacing $layer_name $width $prl]
  }

  return [dict get $twowidths_table_wrongdirection $layer_name $width_key $prl_key]
}

proc create_obstructions {layer_name polygons} {
  set layer [find_layer $layer_name]
  set min_spacing [get_preferred_direction_spacing $layer_name 0 0]

  # debug "Num polygons [llength $polygons]"

  foreach polygon $polygons {
    set points [::odb::getPoints $polygon]
    if {[llength $points] != 4} {
      utl::warn "PDN" 6 "Unexpected number of points in stripe of $layer_name."
      continue
    }
    set xMin [expr min([[lindex $points 0] getX], [[lindex $points 1] getX], [[lindex $points 2] getX], [[lindex $points 3] getX])]
    set xMax [expr max([[lindex $points 0] getX], [[lindex $points 1] getX], [[lindex $points 2] getX], [[lindex $points 3] getX])]
    set yMin [expr min([[lindex $points 0] getY], [[lindex $points 1] getY], [[lindex $points 2] getY], [[lindex $points 3] getY])]
    set yMax [expr max([[lindex $points 0] getY], [[lindex $points 1] getY], [[lindex $points 2] getY], [[lindex $points 3] getY])]

    if {[get_dir $layer_name] == "hor"} {
      set required_spacing_pref    [get_preferred_direction_spacing $layer_name [expr $yMax - $yMin] [expr $xMax - $xMin]]
      set required_spacing_nonpref [get_nonpreferred_direction_spacing $layer_name [expr $xMax - $xMin] [expr $yMax - $yMin]]

      set y_change [expr $required_spacing_pref    - $min_spacing]
      set x_change [expr $required_spacing_nonpref - $min_spacing]
    } else {
      set required_spacing_pref    [get_preferred_direction_spacing $layer_name [expr $xMax - $xMin] [expr $yMax - $yMin]]
      set required_spacing_nonpref [get_nonpreferred_direction_spacing $layer_name [expr $yMax - $yMin] [expr $xMax - $xMin]]

      set x_change [expr $required_spacing_pref    - $min_spacing]
      set y_change [expr $required_spacing_nonpref - $min_spacing]
    }

    create_obstruction_object_blockage $layer $min_spacing [expr $xMin - $x_change] [expr $yMin - $y_change] [expr $xMax + $x_change] [expr $yMax + $y_change]
  }
}

proc combine {lside rside} {
  # debug "l [llength $lside] r [llength $rside]"
  if {[llength $lside] > 1} {
    set lside [combine [lrange $lside 0 [expr [llength $lside] / 2 - 1]] [lrange $lside [expr [llength $lside] / 2] end]]
  }
  if {[llength $rside] > 1} {
    set rside [combine [lrange $rside 0 [expr [llength $rside] / 2 - 1]] [lrange $rside [expr [llength $rside] / 2] end]]
  }
  return [odb::orSet $lside $rside]
}

proc shapes_to_polygonSet {shapes} {
  if {[llength $shapes] == 1} {
    return $shapes
  }
  return [combine [lrange $shapes 0 [expr [llength $shapes] / 2 - 1]] [lrange $shapes [expr [llength $shapes] / 2] end]]
}

proc generate_obstructions {layer_name} {
  variable stripe_locs

  # debug "layer $layer_name"
  get_twowidths_tables

  set block_shapes {}
  foreach tag {"POWER" "GROUND"} {
    if {[array names stripe_locs $layer_name,$tag] == ""} {
      # debug "No polygons on $layer_name,$tag"
      continue
    }
    if {$block_shapes == {}} {
      set block_shapes $stripe_locs($layer_name,$tag)
    } else {
      set block_shapes [odb::orSet $block_shapes $stripe_locs($layer_name,$tag)]
    }
  }
  set via_shapes 0
  variable vias
  # debug "vias - [llength $vias]"
  foreach via $vias {
    # For each layer between l1 and l2, add vias at the intersection
    foreach via_inst [dict get $via connections] {
      # debug "$via_inst"
      set via_name [dict get $via_inst name]
      set x        [dict get $via_inst x]
      set y        [dict get $via_inst y]

      set lower_layer_name [lindex [dict get $via_inst layers] 0]
      set upper_layer_name [lindex [dict get $via_inst layers] 2]

      if {$lower_layer_name == $layer_name && [dict exists $via_inst lower_rect]} {
        lappend block_shapes [odb::newSetFromRect {*}[transform_box {*}[dict get $via_inst lower_rect] [list $x $y] "R0"]]
        incr via_shapes
      } elseif {$upper_layer_name == $layer_name && [dict exists $via_inst upper_rect]} {
        lappend block_shapes [odb::newSetFromRect {*}[transform_box {*}[dict get $via_inst upper_rect] [list $x $y] "R0"]]
        incr via_shapes
      }
    }
  }
  # debug "Via shapes $layer_name $via_shapes"
  if {$block_shapes != {}} {
  # debug "create_obstructions [llength $block_shapes]"
    create_obstructions $layer_name [odb::getPolygons [shapes_to_polygonSet $block_shapes]]
  }
  # debug "end"
}

proc create_obstruction_object_blockage {layer min_spacing xMin yMin xMax yMax} {
  variable block


  set layer_pitch [get_pitch $layer]
  set layer_width [$layer getWidth]
  # debug "Layer - [$layer getName], pitch $layer_pitch, width $layer_width"
  set tracks [$block findTrackGrid $layer]
  set offsetX [lindex [$tracks getGridX] 0]
  set offsetY [lindex [$tracks getGridY] 0]

  # debug "OBS: [$layer getName] $xMin $yMin $xMax $yMax (dx [expr $xMax - $xMin] dy [expr $yMax - $yMin])"
  # debug "Offsets: x $offsetX y $offsetY"
  set relative_xMin [expr $xMin - $offsetX]
  set relative_xMax [expr $xMax - $offsetX]
  set relative_yMin [expr $yMin - $offsetY]
  set relative_yMax [expr $yMax - $offsetY]
  # debug "relative to core area $relative_xMin $relative_yMin $relative_xMax $relative_yMax"

  # debug "OBS: [$layer getName] $xMin $yMin $xMax $yMax"
  # Determine which tracks are blocked
  if {[get_dir [$layer getName]] == "hor"} {
    set pitch_start [expr $relative_yMin / $layer_pitch]
    if {$relative_yMin % $layer_pitch >= ($min_spacing + $layer_width / 2)} {
      incr pitch_start
    }
    set pitch_end [expr $relative_yMax / $layer_pitch]
    if {$relative_yMax % $layer_pitch > $layer_width / 2} {
      incr pitch_end
    }
    # debug "pitch: start $pitch_start end $pitch_end"
    for {set i $pitch_start} {$i <= $pitch_end} {incr i} {
      set obs [odb::dbObstruction_create $block $layer \
        $xMin \
        [expr $i * $layer_pitch + $offsetY - $layer_width / 2] \
        $xMax \
        [expr $i * $layer_pitch + $offsetY + $layer_width / 2] \
      ]
    }
  } else {
    set pitch_start [expr $relative_xMin / $layer_pitch]
    if {$relative_xMin % $layer_pitch >= ($min_spacing + $layer_width / 2)} {
      incr pitch_start
    }
    set pitch_end [expr $relative_xMax / $layer_pitch]
    if {$relative_xMax % $layer_pitch > $layer_width / 2} {
      incr pitch_end
    }
    # debug "pitch: start $pitch_start end $pitch_end"
    for {set i $pitch_start} {$i <= $pitch_end} {incr i} {
      set obs [odb::dbObstruction_create $block $layer \
        [expr $i * $layer_pitch + $offsetX - $layer_width / 2] \
        $yMin \
        [expr $i * $layer_pitch + $offsetX + $layer_width / 2] \
        $yMax \
      ]
    }
  }
}

proc create_obstruction_object_net {layer min_spacing xMin yMin xMax yMax} {
  variable block
  variable obstruction_index

  incr obstruction_index
  set net_name "obstruction_$obstruction_index"
  if {[set obs_net [$block findNet $net_name]] == "NULL"} {
    set obs_net [odb::dbNet_create $block $net_name]
  }
  # debug "obs_net [$obs_net getName]"
  if {[set wire [$obs_net getWire]] == "NULL"} {
    set wire [odb::dbWire_create $obs_net]
  }
  # debug "Wire - net [[$wire getNet] getName]"
  set encoder [odb::dbWireEncoder]
  $encoder begin $wire

  set layer_pitch [$layer getPitch]
  set layer_width [$layer getWidth]
  # debug "Layer - [$layer getName], pitch $layer_pitch, width $layer_width"
  set core_area [get_core_area]
  # debug "core_area $core_area"
  set relative_xMin [expr $xMin - [lindex $core_area 0]]
  set relative_xMax [expr $xMax - [lindex $core_area 0]]
  set relative_yMin [expr $yMin - [lindex $core_area 1]]
  set relative_yMax [expr $yMax - [lindex $core_area 1]]
  # debug "relative to core area $relative_xMin $relative_yMin $relative_xMax $relative_yMax"

  # debug "OBS: [$layer getName] $xMin $yMin $xMax $yMax"
  # Determine which tracks are blocked
  if {[get_dir [$layer getName]] == "hor"} {
    set pitch_start [expr $relative_yMin / $layer_pitch]
    if {$relative_yMin % $layer_pitch > ($min_spacing + $layer_width / 2)} {
      incr pitch_start
    }
    set pitch_end [expr $relative_yMax / $layer_pitch]
    if {$relative_yMax % $layer_pitch > $layer_width / 2} {
      incr pitch_end
    }
    for {set i $pitch_start} {$i <= $pitch_end} {incr i} {
      $encoder newPath $layer ROUTED
      $encoder addPoint [expr $relative_xMin + [lindex $core_area 0]] [expr $i * $layer_pitch + [lindex $core_area 1]]
      $encoder addPoint [expr $relative_xMax + [lindex $core_area 0]] [expr $i * $layer_pitch + [lindex $core_area 1]]
    }
  } else {
    set pitch_start [expr $relative_xMin / $layer_pitch]
    if {$relative_xMin % $layer_pitch > ($min_spacing + $layer_width / 2)} {
      incr pitch_start
    }
    set pitch_end [expr $relative_xMax / $layer_pitch]
    if {$relative_xMax % $layer_pitch > $layer_width / 2} {
      incr pitch_end
    }
    for {set i $pitch_start} {$i <= $pitch_end} {incr i} {
      $encoder newPath $layer ROUTED
      $encoder addPoint [expr $i * $layer_pitch + [lindex $core_area 0]] [expr $relative_yMin + [lindex $core_area 1]]
      $encoder addPoint [expr $i * $layer_pitch + [lindex $core_area 0]] [expr $relative_yMax + [lindex $core_area 1]]
    }
  }
  $encoder end
}

proc add_grid {} {
  variable design_data
  variable grid_data

  if {[dict exists $grid_data core_ring]} {
    set area [dict get $grid_data area]
    # debug "Area $area"
    generate_core_rings [dict get $grid_data core_ring]
    if {[dict exists $grid_data gnd_pads]} {
      dict for {pin_name cells} [dict get $grid_data gnd_pads] {
        connect_pads_to_core_ring "GROUND" $pin_name $cells
      }
    }
    if {[dict exists $grid_data pwr_pads]} {
      dict for {pin_name cells} [dict get $grid_data pwr_pads] {
        connect_pads_to_core_ring "POWER" $pin_name $cells
      }
    }
    generate_voltage_domain_rings [dict get $grid_data core_ring]
    # merge_stripes
    # set intersections [odb::andSet $stripe_locs(G1,POWER) $stripe_locs(G2,POWER)]
    # debug "# intersections [llength [odb::getPolygons $intersections]]"
    # foreach pwr_net [dict get $design_data power_nets] {
    #   generate_grid_vias "POWER" $pwr_net
    # }
    # foreach gnd_net [dict get $design_data ground_nets] {
    #   generate_grid_vias "GROUND" $gnd_net
    # }
    apply_padcell_blockages
  }

  set area [dict get $grid_data area]
  if {[dict exists $grid_data rails]} {
    # debug "Adding stdcell rails"
    # debug "area: [dict get $grid_data area]"
    set area [dict get $grid_data area]
    # debug "Area $area"
    generate_lower_metal_followpin_rails
  }

  ## Power nets
  foreach pwr_net [dict get $design_data power_nets] {
    set tag "POWER"
    generate_stripes $tag $pwr_net
  }
  ## Ground nets
  foreach gnd_net [dict get $design_data ground_nets] {
    set tag "GROUND"
    generate_stripes $tag $gnd_net
  }
  merge_stripes

  ## Power nets
  # debug "Power straps"
  foreach pwr_net [dict get $design_data power_nets] {
    set tag "POWER"
    cut_blocked_areas $tag
    add_pad_straps $tag
  }

  ## Ground nets
  # debug "Ground straps"
  foreach gnd_net [dict get $design_data ground_nets] {
    set tag "GROUND"
    cut_blocked_areas $tag
    add_pad_straps $tag
  }
  merge_stripes

  if {[dict exists $grid_data obstructions]} {
    utl::info "PDN" 32 "Generating blockages for TritonRoute."
    # debug "Obstructions: [dict get $grid_data obstructions]"
    foreach layer_name [dict get $grid_data obstructions] {
      generate_obstructions $layer_name
    }
  }
  # debug "end"
}

proc select_instance_specification {instance} {
  variable design_data
  variable instances
  # debug "start $instance"
<<<<<<< HEAD
  # debug [dict get $instances $instance grid]
  return [dict get $design_data grid macro [dict get $instances $instance grid]]
=======
  if {[dict exists $design_data grid macro]} {
    set macro_specifications [dict get $design_data grid macro]

    # If there is a specifcation that matches this instance name, use that
    dict for {name specification} $macro_specifications {
      if {![dict exists $specification instance]} {continue}
      if {[dict get $specification instance] == $instance} {
        # debug "instname found, end"
        return $specification
      }
    }
    # If there is a specification that matches this macro name, use that
    if {[dict exists $instances $instance]} {
      set instance_macro [dict get $instances $instance macro]

      # If there are orientation based specifcations for this macro, use the appropriate one if available && [dict get $spec orient]
      dict for {name spec} $macro_specifications {
        if {!([dict exists $spec macro] && [dict exists $spec orient] && [dict get $spec macro] == $instance_macro)} {continue}
        if {[lsearch -exact [dict get $spec orient] [dict get $instances $instance orient]] != -1} {
          # dbug "select_instance_specification: macro orientation found, end"
          return $spec
        }
      }

      # There should only be one macro specific spec that doesnt have an orientation qualifier
      dict for {name spec} $macro_specifications {
        if {!([dict exists $spec macro] && [dict get $spec macro] == $instance_macro)} {continue}
        # debug "macro, no orientation found, end"
        return $spec
      }

      # If there are orientation based specifcations, use the appropriate one if available
      dict for {name spec} $macro_specifications {
        if {!(![dict exists $spec macro] && ![dict exists $spec instance] && [dict exists $spec orient])} {continue}
        if {[lsearch -exact [dict get $spec orient] [dict get $instances $instance orient]] != -1} {
          # debug "other end"
          return $spec
        }
      }
    }

    # There should only be one non-macro specific spec that doesnt have an orientation qualifier
    dict for {name spec} $macro_specifications {
      if {!(![dict exists $spec macro] && ![dict exists $spec instance])} {continue}
      # debug "no macro, no instance, end"
      return $spec
    }

  }

  utl::error "PDN" 31 "No matching grid specification found for $instance."
>>>>>>> 947720ea
}

proc get_instance_specification {instance} {
  variable instances

  set specification [select_instance_specification $instance]

  if {![dict exists $specification blockages]} {
    dict set specification blockages {}
  }
  dict set specification area [dict get $instances $instance macro_boundary]

  return $specification
}

proc get_pitch {layer} {
  if {[$layer hasXYPitch]} {
    if {[get_dir [$layer getName]] == "hor"} {
      return [$layer getPitchY]
    } else {
      return [$layer getPitchX]
    }
  } else {
    return [$layer getPitch]
  }
}

proc get_layer_number {layer_name} {
  set layer [[ord::get_db_tech] findLayer $layer_name]
  if {$layer == "NULL"} {
    utl::error PDN 160 "Cannot find layer $layer_name"
  }
  return [$layer getNumber]
}

proc init_metal_layers {} {
  variable metal_layers
  variable layers
  variable block

  set tech [ord::get_db_tech]
  set block [ord::get_db_block]
  set metal_layers {}

  foreach layer [$tech getLayers] {
    if {[$layer getType] == "ROUTING"} {
      set_prop_lines $layer LEF58_TYPE
      # Layers that have LEF58_TYPE are not normal ROUTING layers, so should not be considered
      if {![empty_propline]} {continue}

      set layer_name [$layer getName]
      lappend metal_layers $layer_name

      if {[$layer getDirection] == "HORIZONTAL"} {
        dict set layers $layer_name direction "hor"
      } else {
        dict set layers $layer_name direction "ver"
      }
      dict set layers $layer_name pitch [get_pitch $layer]

      set tracks [$block findTrackGrid $layer]
      if {$tracks == "NULL"} {
        utl::warn "PDN" 35 "No track information found for layer $layer_name."
      } else {
        dict set layers $layer_name offsetX [lindex [$tracks getGridX] 0]
        dict set layers $layer_name offsetY [lindex [$tracks getGridY] 0]
      }
    }
  }
}

proc get_instance_llx {instance} {
  variable instances
  return [lindex [dict get $instances $instance halo_boundary] 0]
}

proc get_instance_lly {instance} {
  variable instances
  return [lindex [dict get $instances $instance halo_boundary] 1]
}

proc get_instance_urx {instance} {
  variable instances
  return [lindex [dict get $instances $instance halo_boundary] 2]
}

proc get_instance_ury {instance} {
  variable instances
  return [lindex [dict get $instances $instance halo_boundary] 3]
}

proc get_macro_blockage_layers {instance} {
  variable metal_layers

  set specification [select_instance_specification $instance]
  if {[dict exists $specification blockages]} {
    # debug "Block [dict get $specification blockages] for $instance"
    return [dict get $specification blockages]
  }
  return $metal_layers
}

proc report_layer_details {layer} {
  variable def_units

  set str " - "
  foreach element {width pitch spacing offset pad_offset core_offset} {
    if {[dict exists $layer $element]} {
      set str [format "$str $element: %.3f " [expr 1.0 * [dict get $layer $element] / $def_units]]
    }
  }
  return $str
}

proc print_strategy {type specification} {
  if {[dict exists $specification name]} {
    utl::report "Type: ${type}, [dict get $specification name]"
  } else {
    utl::report "Type: $type"
  }
  if {[dict exists $specification core_ring]} {
    utl::report "    Core Rings"
    dict for {layer_name layer} [dict get $specification core_ring] {
      set str "      Layer: $layer_name"
      if {[dict exists $layer width]} {
        set str "$str [report_layer_details $layer]"
        utl::report $str
      } else {
        utl::report $str
        foreach template [dict keys $layer] {
          utl::report -nonewline [format "          %-14s %s" $template [report_layer_details [dict get $layer $template]]]
        }
      }
    }
  }
  if {[dict exists $specification rails]} {
    utl::report "    Stdcell Rails"
    dict for {layer_name layer} [dict get $specification rails] {
      if {[dict exists $layer width]} {
        utl::report "      Layer: $layer_name [report_layer_details $layer]"
      } else {
        utl::report "      Layer: $layer_name"
        foreach template [dict keys $layer] {
          utl::report [format "          %-14s %s" $template [report_layer_details [dict get $layer $template]]]
        }
      }
    }
  }
  if {[dict exists $specification instance]} {
    utl::report "    Instance: [dict get $specification instance]"
  }
  if {[dict exists $specification macro]} {
    utl::report "    Macro: [dict get $specification macro]"
  }
  if {[dict exists $specification orient]} {
    utl::report "    Macro orientation: [dict get $specification orient]"
  }
  if {[dict exists $specification straps]} {
    utl::report "    Straps"
    dict for {layer_name layer} [dict get $specification straps] {
      if {[dict exists $layer width]} {
        utl::report "      Layer: $layer_name [report_layer_details $layer]"
      } else {
        utl::report "      Layer: $layer_name"
        foreach template [dict keys $layer] {
          utl::report [format "          %-14s %s" $template [report_layer_details [dict get $layer $template]]]
        }
      }
    }
  }
  if {[dict exists $specification connect]} {
    utl::report "    Connect: [dict get $specification connect]"
  }
}

proc read_template_placement {} {
  variable plan_template
  variable def_units
  variable prop_line

  if {![is_defined_pdn_property "plan_template"]} {
    define_template_grid
  } else {
    set plan_template {}
    set prop_line [get_pdn_string_property_value "plan_template"]
    while {![empty_propline]} {
      set line [read_propline]
      if {[llength $line] == 0} {continue}
      set x  [expr round([lindex $line 0] * $def_units)]
      set y  [expr round([lindex $line 1] * $def_units)]
      set x1 [expr round([lindex $line 2] * $def_units)]
      set y1 [expr round([lindex $line 3] * $def_units)]
      set template [lindex $line end]

      dict set plan_template $x $y $template
    }
  }
}

proc is_defined_pdn_property {name} {
  variable block

  if {[set pdn_props [::odb::dbBoolProperty_find $block PDN]] == "NULL"} {
    return 0
  }

  if {[::odb::dbStringProperty_find $pdn_props $name] == "NULL"} {
    return 0
  }
  return 1
}

proc get_pdn_string_property {name} {
  variable block

  if {[set pdn_props [::odb::dbBoolProperty_find $block PDN]] == "NULL"} {
    set pdn_props [::odb::dbBoolProperty_create $block PDN 1]
  }

  if {[set prop [::odb::dbStringProperty_find $pdn_props $name]] == "NULL"} {
    set prop [::odb::dbStringProperty_create $pdn_props $name ""]
  }

  return $prop
}

proc set_pdn_string_property_value {name value} {
  set prop [get_pdn_string_property $name]
  $prop setValue $value
}

proc get_pdn_string_property_value {name} {
  set prop [get_pdn_string_property $name]

  return [$prop getValue]
}

proc write_template_placement {} {
  variable plan_template
  variable template
  variable def_units

  set str ""
  foreach x [lsort -integer [dict keys $plan_template]] {
    foreach y [lsort -integer [dict keys [dict get $plan_template $x]]] {
      set str [format "${str}%.3f %.3f %.3f %.3f %s ;\n" \
        [expr 1.0 * $x / $def_units] [expr 1.0 * $y / $def_units] \
        [expr 1.0 * ($x + [dict get $template width]) / $def_units] [expr 1.0 * ($y + [dict get $template height]) / $def_units] \
        [dict get $plan_template $x $y]
      ]
    }
  }

  set_pdn_string_property_value "plan_template" $str
}

proc get_extent {polygon_set} {
  set first_point  [lindex [odb::getPoints [lindex [odb::getPolygons $polygon_set] 0]] 0]
  set minX [set maxX [$first_point getX]]
  set minY [set maxY [$first_point getY]]

  foreach shape [odb::getPolygons $polygon_set] {
    foreach point [odb::getPoints $shape] {
      set x [$point getX]
      set y [$point getY]
      set minX [expr min($minX,$x)]
      set maxX [expr max($maxX,$x)]
      set minY [expr min($minY,$y)]
      set maxY [expr max($maxY,$y)]
    }
  }

  return [list $minX $minY $maxX $maxY]
}

proc round_to_routing_grid {layer_name location} {
  variable tech
  variable block

  set grid [$block findTrackGrid [$tech findLayer $layer_name]]

  if {[get_dir $layer_name] == "hor"} {
    set grid_points [$grid getGridY]
  } else {
    set grid_points [$grid getGridX]
  }

  set size [llength $grid_points]
  set pos [expr ($size + 1) / 2]

  if {[lsearch -exact $grid_points $location] != -1} {
    return $location
  }
  set prev_pos -1
  set size [expr ($size + 1) / 2]
  while {!(([lindex $grid_points $pos] < $location) && ($location < [lindex $grid_points [expr $pos + 1]]))} {
    if {$prev_pos == $pos} {utl::error "PDN" 51 "Infinite loop detected trying to round to grid."}
    set prev_pos $pos
    set size [expr ($size + 1) / 2]

    if {$location > [lindex $grid_points $pos]} {
      set pos [expr $pos + $size]
    } else {
      set pos [expr $pos - $size]
    }
    # debug "[lindex $grid_points $pos] < $location < [lindex $grid_points [expr $pos + 1]]"
    # debug [expr (([lindex $grid_points $pos] < $location) && ($location < [lindex $grid_points [expr $pos + 1]]))]
  }

  return [lindex $grid_points $pos]
}

proc identify_channels {layer_name} {
  variable block
  set pitch_check [expr 1.1 * [get_grid_wire_pitch $layer_name]]

  foreach row [$block getRows] {
    set box [$row getBBox]
    set xMin [$box xMin]
    set xMax [$box xMax]
    set yMin [$box yMin]
    set yMax [$box yMax]

    if {[expr ($xMax - $xMin) < $pitch_check]} {
      lappend channel_rows [odb::newSetFromRect $xMin $yMin $xMax $yMax]
    }
  }
  set channels [odb::orSets $channel_rows]
  # debug "Number of rows in channels found : [llength $channel_rows]"
  # debug "Number of channels [llength [::odb::getPolygons $channels]]"

  return $channels
}

proc repair_channel {channel layer_name} {
  set points [::odb::getPoints $channel]
  set channel_spacing [get_grid_channel_spacing $layer_name]
  set width [get_grid_wire_width $layer_name]

  set xMin [expr min([[lindex $points 0] getX], [[lindex $points 1] getX], [[lindex $points 2] getX], [[lindex $points 3] getX])]
  set xMax [expr max([[lindex $points 0] getX], [[lindex $points 1] getX], [[lindex $points 2] getX], [[lindex $points 3] getX])]
  set yMin [expr min([[lindex $points 0] getY], [[lindex $points 1] getY], [[lindex $points 2] getY], [[lindex $points 3] getY])]
  set yMax [expr max([[lindex $points 0] getY], [[lindex $points 1] getY], [[lindex $points 2] getY], [[lindex $points 3] getY])]

  set vdd_routing_grid [round_to_routing_grid $layer_name [expr ($xMax + $xMin - $channel_spacing) / 2]]
  set vss_routing_grid [expr $vdd_routing_grid + $width + $channel_spacing]

  if {([expr $vdd_routing_grid - $width / 2] < $xMin) || ([expr $vss_routing_grid + $width / 2] > $xMax)} {
    variable def_units

    utl::warn "PDN" 47 "Channel ([expr 1.0 * $xMin / $def_units] [expr 1.0 * $yMin / $def_units] [expr 1.0 * $xMax / $def_units] [expr 1.0 * $yMax / $def_units]) too narrow. Channel on layer $layer_name must be at least [expr (2.0 * $width + $channel_spacing) / $def_units] wide."
  }

  set vdd_stripe [odb::newSetFromRect [expr $vdd_routing_grid - $width / 2] $yMin [expr $vdd_routing_grid + $width / 2] $yMax]
  set vdd_name [get_voltage_domain_power [get_voltage_domain [expr $vdd_routing_grid - $width / 2] $yMin [expr $vdd_routing_grid + $width / 2] $yMax]]
  set vss_stripe [odb::newSetFromRect [expr $vss_routing_grid - $width / 2] $yMin [expr $vss_routing_grid + $width / 2] $yMax]
  set vss_name [get_voltage_domain_ground [get_voltage_domain [expr $vss_routing_grid - $width / 2] $yMin [expr $vss_routing_grid + $width / 2] $yMax]]

  add_stripe $layer_name "POWER_$vdd_name"  $vdd_stripe
  add_stripe $layer_name "GROUND_$vss_name" $vss_stripe
}

proc channel_has_pg_straps {channel layer_name}  {
  variable stripe_locs

  set power_strap 0
  set ground_strap 0
  set check_set [odb::andSet $stripe_locs($layer_name,"POWER") $channel]
  if {[llength [odb::getPolygons $check_set]] > 0} {
    set power_strap 1
  }
  set check_set [odb::andSet $stripe_locs($layer_name,"GROUND") $channel]
  if {[llength [odb::getPolygons $check_set]] > 0} {
    set ground_strap 1
  }
  if {$power_strap && $ground_strap} {
    return 1
  }

  # If there is a single strap in the channel, then remove it - the repair will add power and ground
  if {$power_strap && !$ground_strap} {
    set $stripe_locs($layer_name,"POWER") [odb::subtractSet $stripe_locs($layer_name,"POWER") $channel]
  }

  if {!$power_strap && $ground_strap} {
    set $stripe_locs($layer_name,"GROUND") [odb::subtractSet $stripe_locs($layer_name,"GROUND") $channel]
  }

  return 0
}

proc process_channels {} {
  foreach layer_name [get_grid_channel_layers] {
    set channels [identify_channels $layer_name]
    foreach channel [::odb::getPolygons $channels] {
      set points [::odb::getPoints $channel]
      if {[llength $points] != 4} {
        utl::warn "PDN" 46 "Non-rectangular channel area."
        continue
      }

      if {![channel_has_pg_straps $channel $layer_name]} {
        repair_channel $channel $layer_name
      }
    }
  }
  merge_stripes
}

proc get_stdcell_plus_area {} {
  variable stdcell_area
  variable stdcell_plus_area

  if {$stdcell_area == ""} {
    get_stdcell_area
  }
  # debug "stdcell_area      [get_extent $stdcell_area]"
  # debug "stdcell_plus_area [get_extent $stdcell_plus_area]"
  return $stdcell_plus_area
}

proc get_stdcell_area {} {
  variable stdcell_area
  variable stdcell_plus_area

  if {$stdcell_area != ""} {return $stdcell_area}
  set rails_width [get_rails_max_width]

  set rows [[ord::get_db_block] getRows]
  set first_row [[lindex $rows 0] getBBox]

  set minX [$first_row xMin]
  set maxX [$first_row xMax]
  set minY [$first_row yMin]
  set maxY [$first_row yMax]
  set stdcell_area [odb::newSetFromRect $minX $minY $maxX $maxY]
  set stdcell_plus_area [odb::newSetFromRect $minX [expr $minY - $rails_width / 2] $maxX [expr $maxY + $rails_width / 2]]

  foreach row [lrange $rows 1 end] {
    set box [$row getBBox]
    set minX [$box xMin]
    set maxX [$box xMax]
    set minY [$box yMin]
    set maxY [$box yMax]
    set stdcell_area [odb::orSet $stdcell_area [odb::newSetFromRect $minX $minY $maxX $maxY]]
    set stdcell_plus_area [odb::orSet $stdcell_plus_area [odb::newSetFromRect $minX [expr $minY - $rails_width / 2] $maxX [expr $maxY + $rails_width / 2]]]
  }

  return $stdcell_area
}

proc find_core_area {} {
  variable block

  set area [get_stdcell_area]

  return [get_extent $area]
}

proc get_rails_max_width {} {
  variable design_data
  variable default_grid_data

  set max_width 0
  foreach layer [get_rails_layers] {
     if {[dict exists $default_grid_data rails $layer]} {
       if {[set width [dict get $default_grid_data rails $layer width]] > $max_width} {
         set max_width $width
       }
     }
  }
  if {![dict exists $default_grid_data units]} {
    set max_width [ord::microns_to_dbu $max_width]
  }
  return $max_width
}


# This is a proc to get the first voltage domain that overlaps with the input box
proc get_voltage_domain {llx lly urx ury} {
  variable block
  variable design_data
  variable voltage_domains


  set name [dict get $design_data core_domain]
  foreach domain_name [dict keys $voltage_domains] {
    if {$domain_name == [dict get $design_data core_domain]} {continue}
    set domain [$block findRegion $domain_name]
    set rect [lindex [$domain getBoundaries] 0]

    set domain_xMin [$rect xMin]
    set domain_yMin [$rect yMin]
    set domain_xMax [$rect xMax]
    set domain_yMax [$rect yMax]

    if {!($domain_yMin >= $ury || $domain_xMin >= $urx || $domain_xMax <= $llx || $domain_yMax <= $lly)} {
      set name [$domain getName]
      break
    }
  }
  return $name
}

proc get_voltage_domain_power {domain} {
  variable voltage_domains

  return [dict get $voltage_domains $domain primary_power]
}

proc get_voltage_domain_ground {domain} {
  variable voltage_domains

  return [dict get $voltage_domains $domain primary_ground]
}

# This proc is to split core domain's power stripes if they cross interal voltage domains that have different pwr/gnd nets
proc update_mesh_stripes_with_volatge_domains {tag lay snet_name} {
  variable block
  variable stripes
  variable grid_data
  variable design_data
  variable voltage_domains

  set rails_width [get_rails_max_width]

  set stdcell_area [get_extent [get_stdcell_area]]
  set stdcell_min_x [lindex $stdcell_area 0]
  set stdcell_min_y [lindex $stdcell_area 1]
  set stdcell_max_x [lindex $stdcell_area 2]
  set stdcell_max_y [lindex $stdcell_area 3]

  set ring_adjustment 0
  if {[set ring_vertical_layer [get_core_ring_vertical_layer_name]] != ""} {
    if {[dict exists $grid_data core_ring $ring_vertical_layer pad_offset]} {
      set pad_area [find_pad_offset_area]
      set offset [expr [dict get $grid_data core_ring $ring_vertical_layer pad_offset]]
      set ring_adjustment [expr $stdcell_min_x - ([lindex $pad_area 0] + $offset)]
    }
    if {[dict exists $grid_data core_ring $ring_vertical_layer core_offset]} {
      set ring_adjustment [expr \
        [dict get $grid_data core_ring $ring_vertical_layer core_offset] + \
        [dict get $grid_data core_ring $ring_vertical_layer spacing] + \
        3 * [dict get $grid_data core_ring $ring_vertical_layer width] / 2 \
      ]
    }
  }

  set first_row [lindex [$block getRows] 0]
  set row_site [$first_row getSite]
  set site_width [$row_site getWidth]
  set row_height [$row_site getHeight]

  # This voltage domain to core domain margin is hard coded for now
  set MARGIN 6
  set X_MARGIN [expr ($MARGIN * $row_height / $site_width) * $site_width]
  set Y_MARGIN [expr $MARGIN * $row_height]

  foreach domain_name [dict keys $voltage_domains] {
    if {$domain_name == [dict get $design_data core_domain]} {continue}
    set domain [$block findRegion $domain_name]
    set first_rect [lindex [$domain getBoundaries] 0]

    # voltage domain area
    set domain_xMin [expr [$first_rect xMin]]
    set domain_yMin [expr [$first_rect yMin]]
    set domain_xMax [expr [$first_rect xMax]]
    set domain_yMax [expr [$first_rect yMax]]

    # voltage domain area + margin
    set domain_boundary_xMin [expr [$first_rect xMin] - $X_MARGIN]
    set domain_boundary_yMin [expr [$first_rect yMin] - $Y_MARGIN + $rails_width / 2]
    set domain_boundary_xMax [expr [$first_rect xMax] + $X_MARGIN]
    set domain_boundary_yMax [expr [$first_rect yMax] + $Y_MARGIN - $rails_width / 2]

    if {[get_dir $lay] == "hor"} {
      if {$domain_boundary_xMin < $stdcell_min_x + $site_width} {
        set domain_boundary_xMin [expr $stdcell_min_x - $ring_adjustment]
      }
      if {$domain_boundary_xMax > $stdcell_max_x - $site_width} {
        set domain_boundary_xMax [expr $stdcell_max_x + $ring_adjustment]
      }
    } else {
      if {$domain_boundary_yMin < $stdcell_min_y + $row_height} {
        set domain_boundary_yMin [expr $stdcell_min_y - $ring_adjustment]
      }
      if {$domain_boundary_yMax > $stdcell_max_y - $row_height} {
        set domain_boundary_yMax [expr $stdcell_max_y + $ring_adjustment]
      }
    }

    # Core domain's pwr/gnd nets that are not shared should not cross the entire voltage domain area
    set boundary_box \
        [odb::newSetFromRect \
          $domain_boundary_xMin \
          $domain_boundary_yMin \
          $domain_boundary_xMax \
          $domain_boundary_yMax \
        ]

    if {[get_dir $lay] == "hor"} {
      set domain_box \
        [odb::newSetFromRect \
          $domain_boundary_xMin \
          $domain_yMin \
          $domain_boundary_xMax \
          $domain_yMax \
        ]
    } else {
      set domain_box \
        [odb::newSetFromRect \
          $domain_xMin \
          $domain_boundary_yMin \
          $domain_xMax \
          $domain_boundary_yMax \
        ]
    }
    # Core domain's pwr/gnd nets shared with a voltage domain should not cross the domains' pwr/gnd rings
    set boundary_box_for_crossing_core_net [odb::subtractSet $boundary_box $domain_box]

    for {set i 0} {$i < [llength $stripes($lay,$tag)]} {incr i} {
      set updated_polygonSet [lindex $stripes($lay,$tag) $i]
      if {$snet_name == [get_voltage_domain_ground $domain_name] ||
          $snet_name == [get_voltage_domain_power $domain_name]} {
        set updated_polygonSet [odb::subtractSet $updated_polygonSet $boundary_box_for_crossing_core_net]
      } else {
        set updated_polygonSet [odb::subtractSet $updated_polygonSet $boundary_box]
      }
      # This if statemet prevents from deleting domain rings
      if {[llength [odb::getPolygons $updated_polygonSet]] > 0} {
        set stripes($lay,$tag) [lreplace $stripes($lay,$tag) $i $i $updated_polygonSet]
      }
    }
  }
}

# This proc is to check if a pwr/gnd net is unique for all voltage domains, the setWildConnected can be used
proc check_snet_is_unique {net} {
  variable voltage_domains

  set is_unique_power 1
  foreach vd_key [dict keys $voltage_domains] {
    if {[dict get $voltage_domains $vd_key primary_power] != [$net getName]} {
      set is_unique_power 0
      break
    }
  }

  set is_unique_ground 1
  foreach vd_key [dict keys $voltage_domains] {
    if {[dict get $voltage_domains $vd_key primary_ground] != [$net getName]} {
      set is_unique_ground 0
      break
    }
  }

  return [expr $is_unique_power || $is_unique_ground]

}

# This proc generates power rings for voltage domains, tags for the core domain are POWER/GROUND, tags for the other
# voltage domains are defined as POWER_<pwr-net> and GROUND_<gnd-net>
proc generate_voltage_domain_rings {core_ring_data} {
  variable block
  variable voltage_domains
  variable grid_data
  variable design_data

  foreach domain_name [dict keys $voltage_domains] {
    if {$domain_name == [dict get $design_data core_domain]} {continue}
    set domain [$block findRegion $domain_name]
    set rect [lindex [$domain getBoundaries] 0]
    set power_net [get_voltage_domain_power $domain_name]
    set ground_net [get_voltage_domain_ground $domain_name]

    set domain_xMin [$rect xMin]
    set domain_yMin [$rect yMin]
    set domain_xMax [$rect xMax]
    set domain_yMax [$rect yMax]
    dict for {layer layer_info} $core_ring_data {
      if {[dict exists $layer_info core_offset]} {
        set offset [dict get $layer_info core_offset]

        set spacing [dict get $layer_info spacing]
        set width [dict get $layer_info width]

        set inner_lx [expr $domain_xMin - $offset]
        set inner_ly [expr $domain_yMin - $offset]
        set inner_ux [expr $domain_xMax + $offset]
        set inner_uy [expr $domain_yMax + $offset]

        set outer_lx [expr $domain_xMin - $offset - $spacing - $width]
        set outer_ly [expr $domain_yMin - $offset - $spacing - $width]
        set outer_ux [expr $domain_xMax + $offset + $spacing + $width]
        set outer_uy [expr $domain_yMax + $offset + $spacing + $width]
      }
      set number_of_rings 0
      if {[get_dir $layer] == "hor"} {
        set lower_inner_ring \
          [odb::newSetFromRect \
            [expr $inner_lx - $width / 2] \
            [expr $inner_ly - $width / 2] \
            [expr $inner_ux + $width / 2] \
            [expr $inner_ly + $width / 2] \
          ]
        set upper_inner_ring \
          [odb::newSetFromRect \
            [expr $inner_lx - $width / 2] \
            [expr $inner_uy - $width / 2] \
            [expr $inner_ux + $width / 2] \
            [expr $inner_uy + $width / 2] \
          ]
        set lower_outer_ring \
          [odb::newSetFromRect \
            [expr $outer_lx - $width / 2] \
            [expr $outer_ly - $width / 2] \
            [expr $outer_ux + $width / 2] \
            [expr $outer_ly + $width / 2] \
          ]
        set upper_outer_ring \
          [odb::newSetFromRect \
            [expr $outer_lx - $width / 2] \
            [expr $outer_uy - $width / 2] \
            [expr $outer_ux + $width / 2] \
            [expr $outer_uy + $width / 2] \
          ]

        if {$power_net == [get_voltage_domain_power [dict get $design_data core_domain]]} {
          add_stripe $layer "POWER" $lower_inner_ring
          add_stripe $layer "POWER" $upper_inner_ring
        } else {
          add_stripe $layer "POWER_$power_net" $lower_inner_ring
          add_stripe $layer "POWER_$power_net" $upper_inner_ring
        }
        if {$ground_net == [get_voltage_domain_ground [dict get $design_data core_domain]]} {
          add_stripe $layer "GROUND" $lower_outer_ring
          add_stripe $layer "GROUND" $upper_outer_ring
        } else {
          add_stripe $layer "GROUND_$ground_net" $lower_outer_ring
          add_stripe $layer "GROUND_$ground_net" $upper_outer_ring
        }
      } else {
        set lhs_inner_ring \
          [odb::newSetFromRect \
            [expr $inner_lx - $width / 2] \
            [expr $inner_ly - $width / 2] \
            [expr $inner_lx + $width / 2] \
            [expr $inner_uy + $width / 2] \
          ]
        set rhs_inner_ring \
          [odb::newSetFromRect \
            [expr $inner_ux - $width / 2] \
            [expr $inner_ly - $width / 2] \
            [expr $inner_ux + $width / 2] \
            [expr $inner_uy + $width / 2] \
          ]
        set lhs_outer_ring \
          [odb::newSetFromRect \
            [expr $outer_lx - $width / 2] \
            [expr $outer_ly - $width / 2] \
            [expr $outer_lx + $width / 2] \
            [expr $outer_uy + $width / 2] \
          ]
        set rhs_outer_ring \
          [odb::newSetFromRect \
            [expr $outer_ux - $width / 2] \
            [expr $outer_ly - $width / 2] \
            [expr $outer_ux + $width / 2] \
            [expr $outer_uy + $width / 2] \
          ]

        if {$power_net == [get_voltage_domain_power [dict get $design_data core_domain]]} {
          add_stripe $layer "POWER" $lhs_inner_ring
          add_stripe $layer "POWER" $rhs_inner_ring
        } else {
          add_stripe $layer "POWER_$power_net" $lhs_inner_ring
          add_stripe $layer "POWER_$power_net" $rhs_inner_ring
        }
        if {$ground_net == [get_voltage_domain_ground [dict get $design_data core_domain]]} {
          add_stripe $layer "GROUND" $lhs_outer_ring
          add_stripe $layer "GROUND" $rhs_outer_ring
        } else {
          add_stripe $layer "GROUND_$ground_net" $lhs_outer_ring
          add_stripe $layer "GROUND_$ground_net" $rhs_outer_ring
        }
      }
    }
  }
}

# This proc detects pins used in pdn.cfg for global connections
proc get_valid_mterms {net_name} {
  variable global_connections

  set mterms_list {}
  foreach pattern [dict get $global_connections $net_name] {
    lappend mterms_list [dict get $pattern pin_name]
  }
  return $mterms_list
}

proc core_area_boundary {} {
  variable design_data
  variable template
  variable metal_layers
  variable grid_data

  set core_area [find_core_area]
  # We need to allow the rails to extend by half a rails width in the y direction, since the rails overlap the core_area

  set llx [lindex $core_area 0]
  set lly [lindex $core_area 1]
  set urx [lindex $core_area 2]
  set ury [lindex $core_area 3]

  if {[dict exists $template width]} {
    set width [dict get $template width]
  } else {
    set width 2000
  }
  if {[dict exists $template height]} {
    set height [dict get $template height]
  } else {
    set height 2000
  }

  # Add blockages around the outside of the core area in order to trim back the templates.
  #
  set boundary [odb::newSetFromRect [expr $llx - $width] [expr $lly - $height] $llx [expr $ury + $height]]
  set boundary [odb::orSet $boundary [odb::newSetFromRect [expr $llx - $width] [expr $lly - $height] [expr $urx + $width] $lly]]
  set boundary [odb::orSet $boundary [odb::newSetFromRect [expr $llx - $width] $ury [expr $urx + $width] [expr $ury + $height]]]
  set boundary [odb::orSet $boundary [odb::newSetFromRect $urx [expr $lly - $height] [expr $urx + $width] [expr $ury + $height]]]
  set boundary [odb::subtractSet $boundary [get_stdcell_plus_area]]

  foreach layer $metal_layers {
    if {[dict exists $grid_data core_ring] && [dict exists $grid_data core_ring $layer]} {continue}
    dict set blockages $layer $boundary
  }

  return $blockages
}

proc get_instance_blockages {insts} {
  variable instances
  set blockages {}

  foreach inst $insts {
    foreach layer [get_macro_blockage_layers $inst] {
      # debug "Inst $inst"
      # debug "Macro boundary: [dict get $instances $inst macro_boundary]"
      # debug "Halo boundary:  [dict get $instances $inst halo_boundary]"
      set box [odb::newSetFromRect [get_instance_llx $inst] [get_instance_lly $inst] [get_instance_urx $inst] [get_instance_ury $inst]]
      if {[dict exists $blockages $layer]} {
        dict set blockages $layer [odb::orSet [dict get $blockages $layer] $box]
      } else {
        dict set blockages $layer $box
      }
    }
  }

  return $blockages
}

proc define_template_grid {} {
  variable design_data
  variable template
  variable plan_template
  variable block
  variable default_grid_data
  variable default_template_name

  set core_area [dict get $design_data config core_area]
  set llx [lindex $core_area 0]
  set lly [lindex $core_area 1]
  set urx [lindex $core_area 2]
  set ury [lindex $core_area 3]

  set core_width  [expr $urx - $llx]
  set core_height [expr $ury - $lly]

  set template_width  [dict get $template width]
  set template_height [dict get $template height]
  set x_sections [expr round($core_width  / $template_width)]
  set y_sections [expr round($core_height / $template_height)]

  dict set template offset x [expr [lindex $core_area 0] + ($core_width - $x_sections * $template_width) / 2]
  dict set template offset y [expr [lindex $core_area 1] + ($core_height - $y_sections * $template_height) / 2]

  if {$default_template_name == {}} {
    set template_name [lindex [dict get $default_grid_data template names] 0]
  } else {
    set template_name $default_template_name
  }

  for {set i -1} {$i <= $x_sections} {incr i} {
    for {set j -1} {$j <= $y_sections} {incr j} {
      set llx [expr $i * $template_width + [dict get $template offset x]]
      set lly [expr $j * $template_height + [dict get $template offset y]]

      dict set plan_template $llx $lly $template_name
    }
  }
  write_template_placement
}

proc set_blockages {these_blockages} {
  variable blockages

  set blockages $these_blockages
}

proc get_blockages {} {
  variable blockages

  return $blockages
}

proc add_blockage {layer blockage} {
  variable blockages

  if {[dict exists $blockages $layer]} {
    dict set blockages $layer [odb::orSet [dict get $blockages $layer] $blockage]
  } else {
    dict set blockages $layer $blockage
  }
}

proc add_padcell_blockage {layer blockage} {
  variable padcell_blockages

  if {[dict exists $padcell_blockages $layer]} {
    dict set padcell_blockages $layer [odb::orSet [dict get $padcell_blockages $layer] $blockage]
  } else {
    dict set padcell_blockages $layer $blockage
  }
}

proc apply_padcell_blockages {} {
  variable padcell_blockages
  variable global_connections

  dict for {layer_name blockages} $padcell_blockages {
    add_blockage $layer_name $blockages
  }
}

proc add_blockages {more_blockages} {
  variable blockages

  dict for {layer blockage} $more_blockages {
    add_blockage $layer $blockage
  }
}

proc add_macro_based_grids {} {
  variable grid_data
  variable design_data
  variable verbose

<<<<<<< HEAD
  if {![dict exists $design_data grid macro]} {return}
=======
  set_blockages {}
  if {[llength [dict keys $instances]] > 0} {
    utl::info "PDN" 10 "Inserting macro grid for [llength [dict keys $instances]] macros."
    foreach instance [dict keys $instances] {
      if {$verbose == 1} {
        utl::info "PDN" 34 "  - grid for instance $instance."
      }
      # debug "$instance [get_instance_specification $instance]"
      set grid_data [get_instance_specification $instance]
      # debug "area=[dict get $grid_data area]"
      add_grid
>>>>>>> 947720ea

  foreach grid_data [dict get $design_data grid macro] {
    if {![dict exists $grid_data _related_instances]} {continue}
    set instances [dict get $grid_data _related_instances]

    set_blockages {}
    if {[llength [dict keys $instances]] > 0} {
      utl::info "PDN" 10 "Inserting macro grid for [llength [dict keys $instances]] macros"
      foreach instance [dict keys $instances] {
        if {$verbose == 1} {
          utl::info "PDN" 34 "  - grid [dict get $grid_data name] for instance $instance"
        }
        dict set grid_data area [dict get $instances $instance macro_boundary]
        add_grid

        # debug "Generate vias for [dict get $design_data power_nets] [dict get $design_data ground_nets]"
        foreach pwr_net [dict get $design_data power_nets] {
          generate_grid_vias "POWER" $pwr_net
        }
        foreach gnd_net [dict get $design_data ground_nets] {
          generate_grid_vias "GROUND" $gnd_net
        }
      }
    }
  }
}

proc plan_grid {} {
  variable design_data
  variable instances
  variable default_grid_data
  variable def_units
  variable grid_data

  ################################## Main Code #################################

  if {![dict exists $design_data grid macro]} {
    utl::warn "PDN" 18 "No macro grid specifications found - no straps added."
  }

  utl::info "PDN" 11 "****** INFO ******"

  print_strategy stdcell [get_stdcell_specification]

  if {[dict exists $design_data grid macro]} {
    dict for {name specification} [dict get $design_data grid macro] {
      print_strategy macro $specification
    }
  }

  utl::info "PDN" 12 "**** END INFO ****"

  set specification $default_grid_data
  if {[dict exists $specification name]} {
    utl::info "PDN" 13 "Inserting stdcell grid - [dict get $specification name]."
  } else {
    utl::info "PDN" 14 "Inserting stdcell grid."
  }

  if {![dict exists $specification area]} {
    dict set specification area [dict get $design_data config core_area]
  }

  set grid_data $specification

  set boundary [odb::newSetFromRect {*}[dict get $grid_data area]]
  set insts_in_core_area [filtered_insts_within $instances $boundary]

  set_blockages [get_instance_blockages [dict keys $insts_in_core_area]]
  add_blockages [core_area_boundary]
  if {[dict exists $specification template]} {
    read_template_placement
  }

  add_grid
  # process_channels

  foreach pwr_net [dict get $design_data power_nets] {
    generate_grid_vias "POWER" $pwr_net
  }
  foreach gnd_net [dict get $design_data ground_nets] {
    generate_grid_vias "GROUND" $gnd_net
  }

  add_macro_based_grids
}

proc opendb_update_grid {} {
  utl::info "PDN" 15 "Writing to database."
  export_opendb_vias
  export_opendb_specialnets
  export_opendb_power_pins
}
  
proc set_verbose {} {
  variable verbose

  set verbose 1
}

proc apply {args} {
  variable verbose
  variable default_grid_data

  if {[llength $args] > 0 && $verbose} {
    set config [lindex $args 0]
    utl::info "PDN" 16 "Power Delivery Network Generator: Generating PDN\n  config: $config"
  }

  if {[llength $args] == 1} {
    set PDN_cfg [lindex $args 0]
    if {![file exists $PDN_cfg]} {
      utl::error "PDN" 62 "File $PDN_cfg does not exist"
    }
 
    if {![file_exists_non_empty $PDN_cfg]} {
      utl::error "PDN" 28 "File $PDN_cfg is empty"
    }
    source $PDN_cfg
  }

  init {*}$args
  complete_macro_grid_specifications
  set default_grid_data [get_stdcell_specification]

  plan_grid

  write_pdn_strategy 
  opendb_update_grid
}
}<|MERGE_RESOLUTION|>--- conflicted
+++ resolved
@@ -3024,12 +3024,7 @@
       return $width
     }
   }
-<<<<<<< HEAD
-  # debug $grid_data
-  utl::error "PDN" 44 "No width information found for $layer_name"
-=======
   utl::error "PDN" 44 "No width information found for $layer_name."
->>>>>>> 947720ea
 }
 
 proc get_grid_wire_pitch {layer_name} {
@@ -4511,21 +4506,8 @@
   variable power_nets
   variable ground_nets
 
-<<<<<<< HEAD
   # debug "start" 
   init_tech 
-=======
-#    set ::start_time [clock clicks -milliseconds]
-  init_tech
-
-  if {![file exists $PDN_cfg]} {
-    utl::error "PDN" 62 "File $PDN_cfg does not exist."
-  }
-
-  if {![file_exists_non_empty $PDN_cfg]} {
-    utl::error "PDN" 28 "File $PDN_cfg is empty."
-  }
->>>>>>> 947720ea
 
   set design_name [$block getName]
 
@@ -4602,23 +4584,6 @@
     set_layer_info $::layers
   }
 
-<<<<<<< HEAD
-=======
-  if {[info vars ::halo] != ""} {
-    if {[llength $::halo] == 1} {
-      set default_halo "$::halo $::halo $::halo $::halo"
-    } elseif {[llength $::halo] == 2} {
-      set default_halo "$::halo $::halo"
-    } elseif {[llength $::halo] == 4} {
-      set default_halo $::halo
-    } else {
-      utl::error "PDN" 29 "Illegal number of elements defined for ::halo \"$::halo\" (1, 2 or 4 allowed)."
-    }
-  } else {
-    set default_halo "0 0 0 0"
-  }
-
->>>>>>> 947720ea
   dict set design_data config def_output   $def_output
   dict set design_data config design       $design_name
   dict set design_data config die_area     [list [$die_area xMin]  [$die_area yMin] [$die_area xMax] [$die_area yMax]]
@@ -5291,62 +5256,8 @@
   variable design_data
   variable instances
   # debug "start $instance"
-<<<<<<< HEAD
   # debug [dict get $instances $instance grid]
   return [dict get $design_data grid macro [dict get $instances $instance grid]]
-=======
-  if {[dict exists $design_data grid macro]} {
-    set macro_specifications [dict get $design_data grid macro]
-
-    # If there is a specifcation that matches this instance name, use that
-    dict for {name specification} $macro_specifications {
-      if {![dict exists $specification instance]} {continue}
-      if {[dict get $specification instance] == $instance} {
-        # debug "instname found, end"
-        return $specification
-      }
-    }
-    # If there is a specification that matches this macro name, use that
-    if {[dict exists $instances $instance]} {
-      set instance_macro [dict get $instances $instance macro]
-
-      # If there are orientation based specifcations for this macro, use the appropriate one if available && [dict get $spec orient]
-      dict for {name spec} $macro_specifications {
-        if {!([dict exists $spec macro] && [dict exists $spec orient] && [dict get $spec macro] == $instance_macro)} {continue}
-        if {[lsearch -exact [dict get $spec orient] [dict get $instances $instance orient]] != -1} {
-          # dbug "select_instance_specification: macro orientation found, end"
-          return $spec
-        }
-      }
-
-      # There should only be one macro specific spec that doesnt have an orientation qualifier
-      dict for {name spec} $macro_specifications {
-        if {!([dict exists $spec macro] && [dict get $spec macro] == $instance_macro)} {continue}
-        # debug "macro, no orientation found, end"
-        return $spec
-      }
-
-      # If there are orientation based specifcations, use the appropriate one if available
-      dict for {name spec} $macro_specifications {
-        if {!(![dict exists $spec macro] && ![dict exists $spec instance] && [dict exists $spec orient])} {continue}
-        if {[lsearch -exact [dict get $spec orient] [dict get $instances $instance orient]] != -1} {
-          # debug "other end"
-          return $spec
-        }
-      }
-    }
-
-    # There should only be one non-macro specific spec that doesnt have an orientation qualifier
-    dict for {name spec} $macro_specifications {
-      if {!(![dict exists $spec macro] && ![dict exists $spec instance])} {continue}
-      # debug "no macro, no instance, end"
-      return $spec
-    }
-
-  }
-
-  utl::error "PDN" 31 "No matching grid specification found for $instance."
->>>>>>> 947720ea
 }
 
 proc get_instance_specification {instance} {
@@ -6306,21 +6217,7 @@
   variable design_data
   variable verbose
 
-<<<<<<< HEAD
   if {![dict exists $design_data grid macro]} {return}
-=======
-  set_blockages {}
-  if {[llength [dict keys $instances]] > 0} {
-    utl::info "PDN" 10 "Inserting macro grid for [llength [dict keys $instances]] macros."
-    foreach instance [dict keys $instances] {
-      if {$verbose == 1} {
-        utl::info "PDN" 34 "  - grid for instance $instance."
-      }
-      # debug "$instance [get_instance_specification $instance]"
-      set grid_data [get_instance_specification $instance]
-      # debug "area=[dict get $grid_data area]"
-      add_grid
->>>>>>> 947720ea
 
   foreach grid_data [dict get $design_data grid macro] {
     if {![dict exists $grid_data _related_instances]} {continue}
@@ -6433,11 +6330,11 @@
   if {[llength $args] == 1} {
     set PDN_cfg [lindex $args 0]
     if {![file exists $PDN_cfg]} {
-      utl::error "PDN" 62 "File $PDN_cfg does not exist"
+      utl::error "PDN" 62 "File $PDN_cfg does not exist."
     }
  
     if {![file_exists_non_empty $PDN_cfg]} {
-      utl::error "PDN" 28 "File $PDN_cfg is empty"
+      utl::error "PDN" 28 "File $PDN_cfg is empty."
     }
     source $PDN_cfg
   }
