///////////////////////////////////////////////////////////////////////////
//
// BSD 3-Clause License
//
// Copyright (c) 2022, The Regents of the University of California
// All rights reserved.
//
// Redistribution and use in source and binary forms, with or without
// modification, are permitted provided that the following conditions are met:
//
// * Redistributions of source code must retain the above copyright notice, this
//   list of conditions and the following disclaimer.
//
// * Redistributions in binary form must reproduce the above copyright notice,
//   this list of conditions and the following disclaimer in the documentation
//   and/or other materials provided with the distribution.
//
// * Neither the name of the copyright holder nor the names of its
//   contributors may be used to endorse or promote products derived from
//   this software without specific prior written permission.
//
// THIS SOFTWARE IS PROVIDED BY THE COPYRIGHT HOLDERS AND CONTRIBUTORS "AS IS"
// AND ANY EXPRESS OR IMPLIED WARRANTIES, INCLUDING, BUT NOT LIMITED TO, THE
// IMPLIED WARRANTIES OF MERCHANTABILITY AND FITNESS FOR A PARTICULAR PURPOSE
// ARE DISCLAIMED. IN NO EVENT SHALL THE COPYRIGHT HOLDER OR CONTRIBUTORS BE
// LIABLE FOR ANY DIRECT, INDIRECT, INCIDENTAL, SPECIAL, EXEMPLARY, OR
// CONSEQUENTIAL DAMAGES (INCLUDING, BUT NOT LIMITED TO, PROCUREMENT OF
// SUBSTITUTE GOODS OR SERVICES; LOSS OF USE, DATA, OR PROFITS; OR BUSINESS
// INTERRUPTION) HOWEVER CAUSED AND ON ANY THEORY OF LIABILITY, WHETHER IN
// CONTRACT, STRICT LIABILITY, OR TORT (INCLUDING NEGLIGENCE OR OTHERWISE)
// ARISING IN ANY WAY OUT OF THE USE OF THIS SOFTWARE, EVEN IF ADVISED OF THE
// POSSIBILITY OF SUCH DAMAGE.
//
///////////////////////////////////////////////////////////////////////////////
// High-level description
// This is the interfaces for TritonPart
// It works in two ways:
// 1) default mode :  read a verilog netlist and extract the hypergraph based on
// netlist 2) classical mode : read the hypergraph file in hmetis format
///////////////////////////////////////////////////////////////////////////////
#include "TritonPart.h"

#include <iostream>
#include <set>
#include <string>

#include "TPCoarsener.h"
#include "TPHypergraph.h"
#include "TPMultilevel.h"
#include "TPPartitioner.h"
#include "TPRefiner.h"
#include "TritonPart.h"
#include "Utilities.h"
#include "odb/db.h"
#include "sta/ArcDelayCalc.hh"
#include "sta/Bfs.hh"
#include "sta/Corner.hh"
#include "sta/DcalcAnalysisPt.hh"
#include "sta/ExceptionPath.hh"
#include "sta/FuncExpr.hh"
#include "sta/Graph.hh"
#include "sta/GraphDelayCalc.hh"
#include "sta/Liberty.hh"
#include "sta/Network.hh"
#include "sta/PathAnalysisPt.hh"
#include "sta/PathEnd.hh"
#include "sta/PathExpanded.hh"
#include "sta/PathRef.hh"
#include "sta/PatternMatch.hh"
#include "sta/PortDirection.hh"
#include "sta/Sdc.hh"
#include "sta/Search.hh"
#include "sta/SearchPred.hh"
#include "sta/Sequential.hh"
#include "sta/Sta.hh"
#include "sta/Units.hh"
#include "utl/Logger.h"

using utl::PAR;

namespace par {

// -----------------------------------------------------------------------------------
// Public functions
// -----------------------------------------------------------------------------------

// The function for partitioning a hypergraph
// This is used for replacing hMETIS
// Key supports:
// (1) fixed vertices constraint in fixed_file
// (2) community attributes in community_file (This can be used to guide the
// partitioning process) (3) stay together attributes in group_file. (4)
// placement information is specified in placement file The format is that each
// line cooresponds to a group fixed vertices, community and placement
// attributes both follows the hMETIS format
void TritonPart::PartitionHypergraph(unsigned int num_parts_arg,
                                     float balance_constraint_arg,
                                     unsigned int seed_arg,
                                     int vertex_dimension_arg,
                                     int hyperedge_dimension_arg,
                                     int placement_dimension_arg,
                                     const char* hypergraph_file_arg,
                                     const char* fixed_file_arg,
                                     const char* community_file_arg,
                                     const char* group_file_arg,
                                     const char* placement_file_arg)
{
  logger_->report("========================================");
  logger_->report("[STATUS] Starting TritonPart Partitioner");
  logger_->report("========================================");
  logger_->report("[INFO] Partitioning parameters**** ");
  // Parameters
  num_parts_ = num_parts_arg;
  ub_factor_ = balance_constraint_arg;
  seed_ = seed_arg;
  vertex_dimensions_ = vertex_dimension_arg;
  hyperedge_dimensions_ = hyperedge_dimension_arg;
  placement_dimensions_ = placement_dimension_arg;
  // local parameters
  std::string hypergraph_file = hypergraph_file_arg;
  std::string fixed_file = fixed_file_arg;
  std::string community_file = community_file_arg;
  std::string group_file = group_file_arg;
  std::string placement_file = placement_file_arg;
  // solution file
  std::string solution_file
      = hypergraph_file + std::string(".part.") + std::to_string(num_parts_);
  logger_->report("[PARAM] Number of partitions = {}", num_parts_);
  logger_->report("[PARAM] UBfactor = {}", ub_factor_);
  logger_->report("[PARAM] Seed = {}", seed_);
  logger_->report("[PARAM] Vertex dimensions = {}", vertex_dimensions_);
  logger_->report("[PARAM] Hyperedge dimensions = {}", hyperedge_dimensions_);
  logger_->report("[PARAM] Placement dimensions = {}", placement_dimensions_);
  logger_->report("[PARAM] Hypergraph file = {}", hypergraph_file);
  logger_->report("[PARAM] Solution file = {}", solution_file);
  logger_->report("[PARAM] Global net threshold = {}", global_net_threshold_);
  if (!fixed_file.empty()) {
    logger_->report("[PARAM] Fixed file  = {}", fixed_file);
  }
  if (!community_file.empty()) {
    logger_->report("[PARAM] Community file = {}", community_file);
  }
  if (!group_file.empty()) {
    logger_->report("[PARAM] Group file = {}", group_file);
  }
  if (!placement_file.empty()) {
    logger_->report("[PARAM] Placement file = {}", placement_file);
  }

  // set the random seed
  srand(seed_);  // set the random seed

  timing_aware_flag_ = false;
  logger_->report(
      "[WARNING] Reset the timing_aware_flag to false. Timing-driven mode is "
      "not supported");

  // build hypergraph: read the basic hypergraph information and other
  // constraints
  ReadHypergraph(
      hypergraph_file, fixed_file, community_file, group_file, placement_file);

  // call the multilevel partitioner to partition hypergraph_
  // but the evaluation is the original_hypergraph_
  MultiLevelPartition();

  // write the solution in hmetis format
  std::ofstream solution_file_output;
  solution_file_output.open(solution_file);
  for (auto part_id : solution_) {
    solution_file_output << part_id << std::endl;
  }
  solution_file_output.close();

  // finish hypergraph partitioning
  logger_->report("===============================================");
  logger_->report("Exiting TritonPart");
}

// Top level interface
// The function for partitioning a hypergraph
// This is the main API for TritonPart
// Key supports:
// (1) fixed vertices constraint in fixed_file
// (2) community attributes in community_file (This can be used to guide the
// partitioning process) (3) stay together attributes in group_file. (4)
// timing-driven partitioning (5) fence-aware partitioning (6) placement-aware
// partitioning, placement information is extracted from OpenDB
void TritonPart::PartitionDesign(unsigned int num_parts_arg,
                                 float balance_constraint_arg,
                                 unsigned int seed_arg,
                                 bool timing_aware_flag_arg,
                                 int top_n_arg,
                                 bool placement_flag_arg,
                                 bool fence_flag_arg,
                                 float fence_lx_arg,
                                 float fence_ly_arg,
                                 float fence_ux_arg,
                                 float fence_uy_arg,
                                 const char* fixed_file_arg,
                                 const char* community_file_arg,
                                 const char* group_file_arg,
                                 const char* solution_filename_arg)
{
  logger_->report("========================================");
  logger_->report("[STATUS] Starting TritonPart Partitioner");
  logger_->report("========================================");
  logger_->report("[INFO] Partitioning parameters**** ");
  const int dbu = db_->getTech()->getDbUnitsPerMicron();
  block_ = db_->getChip()->getBlock();
  // Parameters
  num_parts_ = num_parts_arg;
  ub_factor_ = balance_constraint_arg;
  seed_ = seed_arg;
  vertex_dimensions_ = 1;  // for design partitioning, vertex weight is the area
                           // of the instance
  hyperedge_dimensions_
      = 1;  // for design partitioning, hyperedge weight is the connectivity
  timing_aware_flag_ = timing_aware_flag_arg;
  if (timing_aware_flag_ == false) {
    top_n_ = 0;  // timing driven flow is disabled
  } else {
    top_n_ = top_n_arg;  // extract the top_n critical timing paths
  }
  placement_flag_ = placement_flag_arg;
  if (placement_flag_ == false) {
    placement_dimensions_ = 0;  // no placement information
  } else {
    placement_dimensions_ = 2;  // 2D canvas
  }
  fence_flag_ = fence_flag_arg;
  fence_ = Rect(fence_lx_arg * dbu,
                fence_ly_arg * dbu,
                fence_ux_arg * dbu,
                fence_uy_arg * dbu);
  if (fence_flag_ == false || fence_.IsValid() == false) {
    fence_.Reset();
  }
  // local parameters
  std::string fixed_file = fixed_file_arg;
  std::string community_file = community_file_arg;
  std::string group_file = group_file_arg;
  std::string solution_file = solution_filename_arg;
  logger_->report("[PARAM] Number of partitions = {}", num_parts_);
  logger_->report("[PARAM] UBfactor = {}", ub_factor_);
  logger_->report("[PARAM] Seed = {}", seed_);
  logger_->report("[PARAM] Vertex dimensions = {}", vertex_dimensions_);
  logger_->report("[PARAM] Hyperedge dimensions = {}", hyperedge_dimensions_);
  logger_->report("[PARAM] Placement dimensions = {}", placement_dimensions_);
  logger_->report("[PARAM] Timing aware flag = {}", timing_aware_flag_);
  logger_->report("[PARAM] Global net threshold = {}", global_net_threshold_);
  logger_->report("[PARAM] Top {} critical timing paths are extracted.",
                  top_n_);
  logger_->report("[PARAM] Fence aware flag = {}", fence_flag_);
  if (fence_flag_ == true) {
    logger_->report(
        "[PARAM] fence_lx = {}, fence_ly = {}, fence_ux = {}, fence_uy = {}",
        fence_.lx / dbu,
        fence_.ly / dbu,
        fence_.ux / dbu,
        fence_.uy / dbu);
  }
  if (!fixed_file.empty()) {
    logger_->report("[PARAM] Fixed file  = {}", fixed_file);
  }
  if (!community_file.empty()) {
    logger_->report("[PARAM] Community file = {}", community_file);
  }
  if (!group_file.empty()) {
    logger_->report("[PARAM] Group file = {}", group_file);
  }
  if (!solution_file.empty()) {
    logger_->report("[PARAM] Solution file = {}", solution_file);
  }

  // set the random seed
  srand(seed_);  // set the random seed

  // read the netlist from OpenDB
  // for IO port and insts (std cells and macros),
  // there is an attribute for vertex_id
  logger_->report("========================================");
  logger_->report("[STATUS] Reading netlist**** ");
  // if the fence_flag_ is true, only consider the instances within the fence
  ReadNetlist(fixed_file, community_file, group_file);
  logger_->report("[STATUS] Finish reading netlist****");

  // call the multilevel partitioner to partition hypergraph_
  // but the evaluation is the original_hypergraph_
  MultiLevelPartition();

  // Write out the solution.
  // Format 1: write the clustered netlist in verilog directly
  for (auto term : block_->getBTerms()) {
    auto vertex_id_property = odb::dbIntProperty::find(term, "vertex_id");
    const int vertex_id = vertex_id_property->getValue();
    if (vertex_id == -1) {
      continue;  // This instance is not used
    }
    const int partition_id = solution_[vertex_id];
    if (auto property = odb::dbIntProperty::find(term, "partition_id")) {
      property->setValue(partition_id);
    } else {
      odb::dbIntProperty::create(term, "partition_id", partition_id);
    }
  }
  
  for (auto inst : block_->getInsts()) {
    auto vertex_id_property = odb::dbIntProperty::find(inst, "vertex_id");
    const int vertex_id = vertex_id_property->getValue();
    if (vertex_id == -1) {
      continue;  // This instance is not used
    }
    const int partition_id = solution_[vertex_id];
    if (auto property = odb::dbIntProperty::find(inst, "partition_id")) {
      property->setValue(partition_id);
    } else {
      odb::dbIntProperty::create(inst, "partition_id", partition_id);
    }
  }

<<<<<<< HEAD
  // Format 2: write the explicit solution
  // each line :  instance_name  partition_id
  if (!solution_file.empty()) {
    std::string solution_file_name = solution_file;
    if (fence_flag_ == true) {
      // if the fence_flag_ is set to true, we need to update the solution file
      // to reflect the fence
      std::stringstream str_ss;
      str_ss.setf(std::ios::fixed);
      str_ss.precision(3);
      str_ss << ".lx_" << fence_.lx / dbu;
      str_ss << ".ly_" << fence_.ly / dbu;
      str_ss << ".ux_" << fence_.ux / dbu;
      str_ss << ".uy_" << fence_.uy / dbu;
      solution_file_name = solution_file_name + str_ss.str();
    }
    logger_->report("[INFO] Updated solution file name = {}",
                    solution_file_name);
    std::ofstream file_output;
    file_output.open(solution_file_name);
    
=======
// Convert the netlist into hypergraphs
void TritonPart::ReadNetlist()
{
  // assign vertex_id property of each instance and each IO port
  // the vertex_id property will be removed after the partitioning
  int vertex_id = 0;
  // check if the fence constraint is specified
  if (fence_flag_ == true) {
    // check IO ports
    for (auto term : block_->getBTerms()) {
      // -1 means that the instance is not used by the partitioner
      odb::dbIntProperty::create(term, "vertex_id", -1);
      odb::Rect box = term->getBBox();
      if (box.xMin() >= fence_.lx && box.xMax() <= fence_.ux
          && box.yMin() >= fence_.ly && box.yMax() <= fence_.uy) {
        odb::dbIntProperty::create(term, "vertex_id", vertex_id++);
        std::vector<float> vwts(vertex_dimensions_, 0.0);
        vertex_weights_.emplace_back(vwts);
        vertex_types_.emplace_back(PORT);
        odb::dbIntProperty::find(term, "vertex_id")->setValue(vertex_id++);
      }
    }
    // check instances
    for (auto inst : block_->getInsts()) {
      // -1 means that the instance is not used by the partitioner
      odb::dbIntProperty::create(inst, "vertex_id", -1);
      const sta::LibertyCell* liberty_cell = network_->libertyCell(inst);
      if (liberty_cell == nullptr) {
        continue;  // ignore the instance with no liberty
      }
      odb::dbMaster* master = inst->getMaster();
      // check if the instance is a pad or a cover macro
      if (master->isPad() || master->isCover()) {
        continue;
      }
      odb::dbBox* box = inst->getBBox();
      // check if the inst is within the fence
      if (box->xMin() >= fence_.lx && box->xMax() <= fence_.ux
          && box->yMin() >= fence_.ly && box->yMax() <= fence_.uy) {
        const float area = liberty_cell->area();
        std::vector<float> vwts(vertex_dimensions_, area);
        vertex_weights_.emplace_back(vwts);
        if (master->isBlock()) {
          vertex_types_.emplace_back(MACRO);
        } else if (liberty_cell->hasSequentials()) {
          vertex_types_.emplace_back(SEQ_STD_CELL);
        } else {
          vertex_types_.emplace_back(COMB_STD_CELL);
        }
        odb::dbIntProperty::find(inst, "vertex_id")->setValue(vertex_id++);
      }
    }
  } else {
>>>>>>> ca91275b
    for (auto term : block_->getBTerms()) {
      if (auto property = odb::dbIntProperty::find(term, "partition_id")) {
        file_output << term->getName() << "  ";
        file_output << property->getValue() << "  ";
        file_output << std::endl;
      }
    }

    for (auto inst : block_->getInsts()) {
<<<<<<< HEAD
      if (auto property = odb::dbIntProperty::find(inst, "partition_id")) {
        file_output << inst->getName() << "  ";
        file_output << property->getValue() << "  ";
        file_output << std::endl;
=======
      // -1 means that the instance is not used by the partitioner
      odb::dbIntProperty::create(inst, "vertex_id", -1);
      const sta::LibertyCell* liberty_cell = network_->libertyCell(inst);
      if (liberty_cell == nullptr) {
        continue;  // ignore the instance with no liberty
      }
      odb::dbMaster* master = inst->getMaster();
      // check if the instance is a pad or a cover macro
      if (master->isPad() || master->isCover()) {
        continue;
      }
      const float area = liberty_cell->area();
      std::vector<float> vwts(vertex_dimensions_, area);
      vertex_weights_.emplace_back(vwts);
      if (master->isBlock()) {
        vertex_types_.emplace_back(MACRO);
      } else if (liberty_cell->hasSequentials()) {
        vertex_types_.emplace_back(SEQ_STD_CELL);
      } else {
        vertex_types_.emplace_back(COMB_STD_CELL);
>>>>>>> ca91275b
      }
    }
    file_output.close();
  }
<<<<<<< HEAD

  logger_->report("===============================================");
  logger_->report("Exiting TritonPart");
=======

  num_vertices_ = vertex_id;
  logger_->report("[PARAM] num_vertices = {}", num_vertices_);

  // Each net correponds to an hyperedge
  // Traverse the hyperedge and assign hyperedge_id to each net
  // the hyperedge_id property will be removed after partitioning
  int hyperedge_id = 0;
  for (auto net : block_->getNets()) {
    odb::dbIntProperty::create(net, "hyperedge_id", -1);
    // ignore all the power net
    if (net->getSigType().isSupply())
      continue;
    // check the hyperedge
    int driver_id = -1;      // vertex id of the driver instance
    std::set<int> loads_id;  // vertex id of sink instances
    // check the connected instances
    for (odb::dbITerm* iterm : net->getITerms()) {
      odb::dbInst* inst = iterm->getInst();
      const int vertex_id
          = odb::dbIntProperty::find(inst, "vertex_id")->getValue();
      if (vertex_id == -1) {
        continue;  // the current instance is not used
      }
      if (iterm->getIoType() == odb::dbIoType::OUTPUT) {
        driver_id = vertex_id;
      } else {
        loads_id.insert(vertex_id);
      }
    }
    // check the connected IO pins
    for (odb::dbBTerm* bterm : net->getBTerms()) {
      const int vertex_id
          = odb::dbIntProperty::find(bterm, "vertex_id")->getValue();
      if (vertex_id == -1) {
        continue;  // the current bterm is not used
      }
      if (bterm->getIoType() == odb::dbIoType::INPUT) {
        driver_id = vertex_id;
      } else {
        loads_id.insert(vertex_id);
      }
    }
    // check the hyperedges
    std::vector<int> hyperedge;
    if (driver_id != -1 && loads_id.size() > 0) {
      hyperedge.push_back(driver_id);
      for (auto& load_id : loads_id) {
        if (load_id != driver_id) {
          hyperedge.push_back(load_id);
        }
      }
    }
    // Ignore all the single-vertex hyperedge and large global netthreshold
    if (hyperedge.size() > 1 && hyperedge.size() <= he_size_threshold_) {
      hyperedges_.push_back(hyperedge);
      hyperedge_weights_.push_back(
          std::vector<float>(hyperedge_dimensions_, 1.0));
      odb::dbIntProperty::find(net, "hyperedge_id")->setValue(hyperedge_id++);
    }
  }  // finish hyperedge
  num_hyperedges_ = static_cast<int>(hyperedges_.size());
  logger_->report("[PARAM] num_hyperedges = {}", num_hyperedges_);
  if (num_vertices_ == 0 || num_hyperedges_ == 0) {
    logger_->error(utl::PAR, 2677, "There is no vertices and hyperedges");
  }
  // add timing feature
  if (timing_aware_flag_ == true) {
    logger_->report("[STATUS] Extracting timing paths**** ");
    BuildTimingPaths();  // create timing paths
  }
  // nonscaled_hyperedge_weights_ = hyperedge_weights_;
>>>>>>> ca91275b
}

void TritonPart::EvaluateHypergraphSolution(unsigned int num_parts_arg,
                                            float balance_constraint_arg,
                                            int vertex_dimension_arg,
                                            int hyperedge_dimension_arg,
                                            const char* hypergraph_file_arg,
                                            const char* fixed_file_arg,
                                            const char* group_file_arg,
                                            const char* solution_file_arg)

{
<<<<<<< HEAD
  logger_->report("========================================");
  logger_->report("[STATUS] Starting Evaluating Hypergraph Solution");
  logger_->report("========================================");
  logger_->report("[INFO] Partitioning parameters**** ");
  // Parameters
  num_parts_ = num_parts_arg;
  ub_factor_ = balance_constraint_arg;
  seed_ = 0;  // use the default random seed (no meaning in this function)
  vertex_dimensions_ = vertex_dimension_arg;
  hyperedge_dimensions_ = hyperedge_dimension_arg;
  placement_dimensions_
      = 0;  // use the default value (no meaning in this function)
  // local parameters
  std::string hypergraph_file = hypergraph_file_arg;
  std::string fixed_file = fixed_file_arg;
  std::string group_file = group_file_arg;
  // solution file
  std::string solution_file = solution_file_arg;
  std::string community_file(
      "");  // no community file is used (no meaning in this function)
  std::string placement_file(
      "");  // no placement file is used (no meaning in this function)
  logger_->report("[PARAM] Number of partitions = {}", num_parts_);
  logger_->report("[PARAM] UBfactor = {}", ub_factor_);
  logger_->report("[PARAM] Seed = {}", seed_);
  logger_->report("[PARAM] Vertex dimensions = {}", vertex_dimensions_);
  logger_->report("[PARAM] Hyperedge dimensions = {}", hyperedge_dimensions_);
  logger_->report("[PARAM] Placement dimensions = {}", placement_dimensions_);
  logger_->report("[PARAM] Hypergraph file = {}", hypergraph_file);
  logger_->report("[PARAM] Solution file = {}", solution_file);
  if (!fixed_file.empty()) {
    logger_->report("[PARAM] Fixed file  = {}", fixed_file);
  }
  if (!community_file.empty()) {
    logger_->report("[PARAM] Community file = {}", community_file);
  }
  if (!group_file.empty()) {
    logger_->report("[PARAM] Group file = {}", group_file);
=======
  if (timing_aware_flag_ == false || top_n_ <= 0)
    return;
  // resize the hyperedge_slacks_
  hyperedge_slacks_.clear();
  hyperedge_slacks_.resize(num_hyperedges_);
  std::fill(hyperedge_slacks_.begin(), hyperedge_slacks_.end(), -1.0);
  sta_->ensureGraph();     // Ensure that the timing graph has been built
  sta_->searchPreamble();  // Make graph and find delays
  sta_->ensureLevelized();
  logger_->report(
      "[WARNING] We normalized the slack based on maximum clock period");

  // Step 1:  find the top_n critical timing paths
  sta::ExceptionFrom* e_from = nullptr;
  sta::ExceptionThruSeq* e_thrus = nullptr;
  sta::ExceptionTo* e_to = nullptr;
  bool include_unconstrained = false;
  bool get_max = true;  // max for setup check, min for hold check
  // Timing paths are grouped into path groups according to the clock
  // associated with the endpoint of the path, for example, path group for clk
  int group_count = top_n_;
  int endpoint_count = 1;  // The number of paths to report for each endpoint.
  // Definition for findPathEnds function in Search.hh
  // PathEndSeq *findPathEnds(ExceptionFrom *from,
  //              ExceptionThruSeq *thrus,
  //              ExceptionTo *to,
  //              bool unconstrained,
  //              const Corner *corner,
  //              const MinMaxAll *min_max,
  //              int group_count,
  //              int endpoint_count,
  //              bool unique_pins,
  //              float slack_min,
  //              float slack_max,
  //              bool sort_by_slack,
  //              PathGroupNameSet *group_names,
  //              bool setup,
  //              bool hold,
  //              bool recovery,
  //              bool removal,
  //              bool clk_gating_setup,
  //              bool clk_gating_hold);
  // PathEnds represent search endpoints that are either unconstrained or
  // constrained by a timing check, output delay, data check, or path delay.
  sta::PathEndSeq path_ends
      = sta_->search()->findPathEnds(  // from, thrus, to, unconstrained
          e_from,                      // return paths from a list of
                   // clocks/instances/ports/register clock pins or latch data
                   // pins
          e_thrus,  // return paths through a list of instances/ports/nets
          e_to,     // return paths to a list of clocks/instances/ports or pins
          include_unconstrained,  // return unconstrained paths
          // corner, min_max,
          sta_->cmdCorner(),  // return paths for a process corner
          get_max ? sta::MinMaxAll::max()
                  : sta::MinMaxAll::min(),  // return max/min paths checks
          // group_count, endpoint_count, unique_pins
          group_count,     // path_count used by GUI, not sure what happened
          endpoint_count,  // path_count used by GUI, not sure what happened
          true,
          -sta::INF,
          sta::INF,  // slack_min, slack_max,
          true,      // sort_by_slack
          nullptr,   // group_names
          // setup, hold, recovery, removal,
          get_max,
          !get_max,
          false,
          false,
          // clk_gating_setup, clk_gating_hold
          false,
          false);
  // check all the timing paths
  for (auto& path_end : path_ends) {
    // Printing timing paths to logger
    // sta_->reportPathEnd(path_end);
    auto* path = path_end->path();
    TimingPath timing_path;                     // create the timing path
    const float slack = path_end->slack(sta_);  // slack information
    // normalize the slack according to the clock period
    const float clock_period = path_end->targetClk(sta_)->period();
    maximum_clock_period_ = std::max(maximum_clock_period_, clock_period);
    timing_path.slack = slack;
    sta::PathExpanded expand(path, sta_);
    expand.path(expand.size() - 1);
    for (size_t i = 0; i < expand.size(); i++) {
      // PathRef is reference to a path vertex
      sta::PathRef* ref = expand.path(i);
      sta::Pin* pin = ref->vertex(sta_)->pin();
      // Nets connect pins at a level of the hierarchy
      auto net = network_->net(pin);  // sta::Net*
      // Check if the pin is connected to a net
      if (net == nullptr) {
        continue;  // check if the net exists
      }
      if (network_->isTopLevelPort(pin) == true) {
        auto bterm = block_->findBTerm(network_->pathName(pin));
        int vertex_id
            = odb::dbIntProperty::find(bterm, "vertex_id")->getValue();
        if (vertex_id == -1) {
          continue;
        }
        if (std::find(
                timing_path.path.begin(), timing_path.path.end(), vertex_id)
            == timing_path.path.end()) {
          timing_path.path.push_back(vertex_id);
        }
      } else {
        auto inst = network_->instance(pin);
        auto db_inst = block_->findInst(network_->pathName(inst));
        int vertex_id
            = odb::dbIntProperty::find(db_inst, "vertex_id")->getValue();
        if (vertex_id == -1) {
          continue;
        }
        if (std::find(
                timing_path.path.begin(), timing_path.path.end(), vertex_id)
            == timing_path.path.end()) {
          timing_path.path.push_back(vertex_id);
        }
      }
      auto db_net = block_->findNet(
          network_->pathName(net));  // convert sta::Net* to dbNet*
      int hyperedge_id
          = odb::dbIntProperty::find(db_net, "hyperedge_id")->getValue();
      if (hyperedge_id == -1) {
        continue;
      }
      if (std::find(
              timing_path.arcs.begin(), timing_path.arcs.end(), hyperedge_id)
          == timing_path.arcs.end()) {
        timing_path.arcs.push_back(hyperedge_id);
      }
    }
    // add timing path
    if (timing_path.arcs.size() > 0) {
      timing_paths_.push_back(timing_path);
    }
  }

  // check the slack on each net
  logger_->report("[INFO] maximum_clock_period : {} second",
                  maximum_clock_period_);
  std::vector<std::string> hyperedge_nets;
  hyperedge_nets.resize(num_hyperedges_);
  for (auto db_net : block_->getNets()) {
    const int hyperedge_id
        = odb::dbIntProperty::find(db_net, "hyperedge_id")->getValue();
    if (hyperedge_id == -1) {
      continue;  // this net is not used
    }
    sta::Net* net = network_->dbToSta(db_net);
    const float slack = sta_->netSlack(net, sta::MinMax::max());
    // update the slack
    hyperedge_slacks_[hyperedge_id] = slack;
    hyperedge_nets[hyperedge_id] = db_net->getName();
  }

  logger_->report("[STATUS] Finish traversing timing graph");
  // check if all the hyperedges have been assigned slack
  int num_constrained_hyperedges = 0;
  for (int hyperedge_id = 0; hyperedge_id < num_hyperedges_; hyperedge_id++) {
    if (hyperedge_slacks_[hyperedge_id] < 0) {
      // TODO: Whether we should give a warning to users.
      // logger_->report("[WARNING] net {} is unconstrained. Reset slack to
      // 0.0!",
      //                 hyperedge_nets[hyperedge_id]);
      hyperedge_slacks_[hyperedge_id] = maximum_clock_period_;
      num_constrained_hyperedges++;
    }
  }
  logger_->report("[WARNING] {} unconstrained hyperedges !",
                  num_constrained_hyperedges);
  logger_->report(
      "[WARNING] Reset the slack of all unconstrained hyperedges to {} seconds",
      maximum_clock_period_);
}

void TritonPart::GenerateTimingReport(std::vector<int>& partition, bool design)
{
  std::vector<int> critical_path_cuts;
  for (int i = 0; i < timing_paths_.size(); ++i) {
    auto timing_path = timing_paths_[i].path;
    std::vector<int> path_block;
    for (int j = 0; j < timing_path.size(); ++j) {
      int block_id = partition[timing_path[j]];
      if (path_block.size() == 0 || path_block.back() != block_id) {
        path_block.push_back(block_id);
      }
    }
    critical_path_cuts.push_back(path_block.size() - 1);
>>>>>>> ca91275b
  }
  if (!placement_file.empty()) {
    logger_->report("[PARAM] Placement file = {}", placement_file);
  }

  int part_id = -1;
  std::ifstream solution_file_input(solution_file);
  if (!solution_file_input.is_open()) {
    logger_->error(
        PAR, 2511, "Can not open the solution file : {}", solution_file);
  }
<<<<<<< HEAD
  while (solution_file_input >> part_id) {
    solution_.push_back(part_id);
=======
  std::vector<int> vind;
  std::vector<int> vptr;  // vertices
  vptr.push_back(static_cast<int>(vind.size()));
  for (auto& vertex : vertices) {
    vind.insert(vind.end(), vertex.begin(), vertex.end());
    vptr.push_back(static_cast<int>(vind.size()));
  }

  // Convert the timing information
  std::vector<int> vind_p;  // each timing path is a sequences of vertices
  std::vector<int> vptr_p;
  std::vector<int>
      pind_v;  // store all the timing paths connected to the vertex
  std::vector<int> pptr_v;
  timing_attr_.clear();  // the slack for each path
  matrix<int> incident_paths(num_vertices_);
  vptr_p.push_back(static_cast<int>(vind_p.size()));
  for (int i = 0; i < timing_paths_.size(); ++i) {
    auto timing_path = timing_paths_[i].path;
    vind_p.insert(vind_p.end(), timing_path.begin(), timing_path.end());
    vptr_p.push_back(static_cast<int>(vind_p.size()));
    for (int j = 0; j < timing_path.size(); ++j) {
      int v = timing_path[j];
      incident_paths[v].push_back(i);
    }
    timing_attr_.emplace_back(timing_paths_[i].slack / maximum_clock_period_);
  }
  pptr_v.push_back(pind_v.size());
  for (auto& paths : incident_paths) {
    pind_v.insert(pind_v.end(), paths.begin(), paths.end());
    pptr_v.push_back(static_cast<int>(pind_v.size()));
>>>>>>> ca91275b
  }
  solution_file_input.close();

<<<<<<< HEAD
  // set the random seed
  srand(seed_);  // set the random seed
=======
  nonscaled_hyperedge_weights_ = hyperedge_weights_;
  // update the hyperedge weights based on slack and extracting critical timing
  // paths
  if (timing_aware_flag_ == true) {
    // only if the timing_aware_flag_ is true,
    // the timing information is meaningful
    // print the timing related factor
    logger_->report("net_cut_factor = {}", net_cut_factor_);
    logger_->report("timing_factor = {}", timing_factor_);
    logger_->report("path_wt_factor = {}", path_wt_factor_);
    std::string line = "e_wt_factor = ";
    for (auto weight : e_wt_factors_) {
      line += " " + std::to_string(weight);
    }
    logger_->report(line);

    std::vector<std::vector<float>> hyperedge_weights;
    // for design partitioning, the hyperedge_dimensions_ is 1
    logger_->report(
        "[WARNING] For design partitioning, the hyperedge_dimensions_ is 1");
    for (int i = 0; i < num_hyperedges_; i++) {
      hyperedge_slacks_[i] = hyperedge_slacks_[i] / maximum_clock_period_;
      // the unconstrained net should have weight of zero
      const float norm_slack = std::max(0.0f, 1.0f - hyperedge_slacks_[i]);
      // normalized the weight
      const float weight
          = net_cut_factor_ * norm2(hyperedge_weights_[i], e_wt_factors_)
            + timing_factor_ * std::pow(norm_slack, timing_exp_factor_);
      std::vector<float> weight_vec{weight};
      hyperedge_weights.push_back(weight_vec);
    }

    // update the hyperedge_weights
    hyperedge_weights_.clear();
    hyperedge_weights_ = hyperedge_weights;

    // update the weight based on timing paths
    for (int i = 0; i < timing_paths_.size(); ++i) {
      auto timing_arcs = timing_paths_[i].arcs;
      const float weight
          = path_wt_factor_
            * std::pow(1.0 - timing_paths_[i].slack, timing_exp_factor_);
      for (auto hyperedge_id : timing_arcs) {
        hyperedge_weights_[hyperedge_id][hyperedge_dimensions_ - 1] += weight;
      }
    }
  }

  // create TPHypergraph
  hypergraph_ = std::make_shared<TPHypergraph>(num_vertices_,
                                               num_hyperedges_,
                                               vertex_dimensions_,
                                               hyperedge_dimensions_,
                                               eind,
                                               eptr,
                                               vind,
                                               vptr,
                                               vertex_weights_,
                                               hyperedge_weights_,
                                               hyperedge_weights_,
                                               fixed_attr_,
                                               community_attr_,
                                               placement_dimensions_,
                                               placement_attr_,
                                               vind_p,
                                               vptr_p,
                                               pind_v,
                                               pptr_v,
                                               timing_attr_,
                                               logger_);
}
>>>>>>> ca91275b

  timing_aware_flag_ = false;
  logger_->report(
      "[WARNING] Reset the timing_aware_flag to false. Timing-driven mode is "
      "not supported");

  // build hypergraph: read the basic hypergraph information and other
  // constraints
  ReadHypergraph(
      hypergraph_file, fixed_file, community_file, group_file, placement_file);

  // check the weighting scheme
  if (static_cast<int>(e_wt_factors_.size()) != hyperedge_dimensions_) {
    logger_->report(
        "[WARNING] no hyperedge weighting is specified. Use default value of "
        "1.");
    e_wt_factors_.clear();
    e_wt_factors_.resize(hyperedge_dimensions_);
    std::fill(e_wt_factors_.begin(), e_wt_factors_.end(), 1.0);
  }
  logger_->report("[PARAM] hyperedge weight factor : [ {} ]",
                  GetVectorString(e_wt_factors_));

  if (static_cast<int>(v_wt_factors_.size()) != vertex_dimensions_) {
    logger_->report(
        "[WARNING] no vertex weighting is specified. Use default value of 1.");
    v_wt_factors_.clear();
    v_wt_factors_.resize(vertex_dimensions_);
    std::fill(v_wt_factors_.begin(), v_wt_factors_.end(), 1.0);
  }
  logger_->report("[PARAM] vertex weight factor : [ {} ]",
                  GetVectorString(v_wt_factors_));

  if (static_cast<int>(placement_wt_factors_.size()) != placement_dimensions_) {
    if (placement_dimensions_ <= 0) {
      placement_wt_factors_.clear();
    } else {
      logger_->report(
          "[WARNING] no placement weighting is specified. Use default value of "
          "1.");
      placement_wt_factors_.clear();
      placement_wt_factors_.resize(placement_dimensions_);
      std::fill(
          placement_wt_factors_.begin(), placement_wt_factors_.end(), 1.0f);
    }
  }
  logger_->report("[PARAM] placement weight factor : [ {} ]",
                  GetVectorString(placement_wt_factors_));

  // following parameters are not used
  net_timing_factor_ = 0.0;
  path_timing_factor_ = 0.0;
  path_snaking_factor_ = 0.0;
  timing_exp_factor_ = 0.0;
  extra_delay_ = 0.0;

  // print all the weighting parameters
  logger_->report("[PARAM] net_timing_factor : {}", net_timing_factor_);
  logger_->report("[PARAM] path_timing_factor : {}", path_timing_factor_);
  logger_->report("[PARAM] path_snaking_factor : {}", path_snaking_factor_);
  logger_->report("[PARAM] timing_exp_factor : {}", timing_exp_factor_);
  logger_->report("[PARAM] extra_delay : {}", extra_delay_);

  // create the evaluator class
  TP_evaluator_ptr evaluator
      = std::make_shared<GoldenEvaluator>(num_parts_,
                                          // weight vectors
                                          e_wt_factors_,
                                          v_wt_factors_,
                                          placement_wt_factors_,
                                          // timing related weight
                                          net_timing_factor_,
                                          path_timing_factor_,
                                          path_snaking_factor_,
                                          timing_exp_factor_,
                                          extra_delay_,
                                          original_hypergraph_,
                                          logger_);

  evaluator->ConstraintAndCutEvaluator(
      original_hypergraph_, solution_, ub_factor_, group_attr_, true);

  logger_->report("===============================================");
  logger_->report("Exiting Evaluating Hypergraph Solution");
}


// Function to evaluate the hypergraph partitioning solution
// This can be used to write the timing-weighted hypergraph
// and evaluate the solution.
// If the solution file is empty, then this function is to write the   
// solution. If the solution file is not empty, then this function is to evaluate
// the solution without writing the hypergraph again
// This function is only used for testing
void TritonPart::EvaluatePartDesignSolution(unsigned int num_parts_arg,
                                            float balance_constraint_arg,
                                            bool timing_aware_flag_arg,
                                            int top_n_arg,
                                            bool fence_flag_arg,
                                            float fence_lx_arg,
                                            float fence_ly_arg,
                                            float fence_ux_arg,
                                            float fence_uy_arg,
                                            const char* fixed_file_arg,
                                            const char* community_file_arg,
                                            const char* group_file_arg,
                                            const char* hypergraph_file_arg,
                                            const char* hypergraph_int_weight_file_arg,
                                            const char* solution_filename_arg)
{
  logger_->report("========================================");
  logger_->report("[STATUS] Starting TritonPart Partitioner");
  logger_->report("========================================");
  logger_->report("[INFO] Partitioning parameters**** ");
  const int dbu = db_->getTech()->getDbUnitsPerMicron();
  block_ = db_->getChip()->getBlock();
  // Parameters
  num_parts_ = num_parts_arg;
  ub_factor_ = balance_constraint_arg;
<<<<<<< HEAD
  seed_ = 0; // This parameter is not used.  just a random value
  vertex_dimensions_ = 1;  // for design partitioning, vertex weight is the area
                           // of the instance
  hyperedge_dimensions_
      = 1;  // for design partitioning, hyperedge weight is the connectivity
  timing_aware_flag_ = timing_aware_flag_arg;
  if (timing_aware_flag_ == false) {
    top_n_ = 0;  // timing driven flow is disabled
  } else {
    top_n_ = top_n_arg;  // extract the top_n critical timing paths
  }
  placement_flag_ = false; // We do not need this parameter here
  if (placement_flag_ == false) {
    placement_dimensions_ = 0;  // no placement information
  } else {
    placement_dimensions_ = 2;  // 2D canvas
  }
  fence_flag_ = fence_flag_arg;
  fence_ = Rect(fence_lx_arg * dbu,
                fence_ly_arg * dbu,
                fence_ux_arg * dbu,
                fence_uy_arg * dbu);
  if (fence_flag_ == false || fence_.IsValid() == false) {
    fence_.Reset();
  }
  // local parameters
  std::string fixed_file = fixed_file_arg;
  std::string community_file = community_file_arg;
  std::string group_file = group_file_arg;
  std::string solution_file = solution_filename_arg;
  std::string hypergraph_file = hypergraph_file_arg;
  std::string hypergraph_int_weight_file = hypergraph_int_weight_file_arg;
=======
  seed_ = seed_arg;
  e_wt_factors_.clear();
  e_wt_factors_.resize(hyperedge_dimensions_);
  std::fill(e_wt_factors_.begin(), e_wt_factors_.end(), 1.0);
  v_wt_factors_.clear();
  v_wt_factors_.resize(vertex_dimensions_);
  std::fill(v_wt_factors_.begin(), v_wt_factors_.end(), 1.0);
  srand(seed_);  // set the random seed
>>>>>>> ca91275b
  logger_->report("[PARAM] Number of partitions = {}", num_parts_);
  logger_->report("[PARAM] UBfactor = {}", ub_factor_);
  logger_->report("[PARAM] Seed = {}", seed_);
  logger_->report("[PARAM] Vertex dimensions = {}", vertex_dimensions_);
<<<<<<< HEAD
=======
  // for design partitioning, the hyperedge weight is related to timing
  // criticality
  hyperedge_dimensions_ = 1;
>>>>>>> ca91275b
  logger_->report("[PARAM] Hyperedge dimensions = {}", hyperedge_dimensions_);
  logger_->report("[PARAM] Placement dimensions = {}", placement_dimensions_);
  logger_->report("[PARAM] Timing aware flag = {}", timing_aware_flag_);
  logger_->report("[PARAM] Global net threshold = {}", global_net_threshold_);
  logger_->report("[PARAM] Top {} critical timing paths are extracted.",
                  top_n_);
  logger_->report("[PARAM] Fence aware flag = {}", fence_flag_);
  if (fence_flag_ == true) {
<<<<<<< HEAD
    logger_->report(
        "[PARAM] fence_lx = {}, fence_ly = {}, fence_ux = {}, fence_uy = {}",
        fence_.lx / dbu,
        fence_.ly / dbu,
        fence_.ux / dbu,
        fence_.uy / dbu);
  }
  if (!fixed_file.empty()) {
    logger_->report("[PARAM] Fixed file  = {}", fixed_file);
  }
  if (!community_file.empty()) {
    logger_->report("[PARAM] Community file = {}", community_file);
  }
  if (!group_file.empty()) {
    logger_->report("[PARAM] Group file = {}", group_file);
  }
  if (!hypergraph_file.empty()) {
    logger_->report("[PARAM] Hypergraph file = {}", hypergraph_file);
  } 
  if (!hypergraph_int_weight_file.empty()) {
    logger_->report("[PARAM] Hypergraph_int_weight_file = {}", hypergraph_int_weight_file);
  } 
  if (!solution_file.empty()) {
    logger_->report("[PARAM] Solution file = {}", solution_file);
  }
=======
    if (fence_.IsValid() == false) {
      fence_flag_ = false;
      logger_->report("[WARNING] The specified fence is invalid !!!");
      logger_->report(
          "[PARAM] fence_lx = {}, fence_ly = {}, fence_ux = {}, fence_uy = {}",
          fence_.lx / dbu,
          fence_.ly / dbu,
          fence_.ux / dbu,
          fence_.uy / dbu);
      logger_->report("[WARNING] Reset fence_flag to FALSE !!!");
    } else {
      logger_->report(
          "[PARAM] fence_lx = {}, fence_ly = {}, fence_ux = {}, fence_uy = {}",
          fence_.lx / dbu,
          fence_.ly / dbu,
          fence_.ux / dbu,
          fence_.uy / dbu);
    }
  }
  logger_->report("[PARAM] Timing driven flag = {}", timing_aware_flag_);
  top_n_ = top_n_ >= 0 ? top_n_ : 0;
  logger_->report("[PARAM] Top {} critical timing paths are extracted.",
                  top_n_);
>>>>>>> ca91275b

  // set the random seed
  srand(seed_);  // set the random seed

  // read the netlist from OpenDB
  // for IO port and insts (std cells and macros),
  // there is an attribute for vertex_id
  logger_->report("========================================");
  logger_->report("[STATUS] Reading netlist**** ");
  // if the fence_flag_ is true, only consider the instances within the fence
<<<<<<< HEAD
  ReadNetlist(fixed_file, community_file, group_file);
  logger_->report("[STATUS] Finish reading netlist****");
=======
  ReadNetlist();
  logger_->report("[STATUS] Finish reading netlist****");

  // check other results
  // handle commnuity information
  // handle fixed vertex information
  // handle placement information
  logger_->report("[PARAM] community_flag_ = {}", community_flag_);
  logger_->report("[PARAM] placement_flag_ = {}", placement_flag_);
  logger_->report("[PARAM] fixed_vertex_flag_ = {}", fixed_vertex_flag_);
  if (placement_flag_ == false) {
    placement_dimensions_ = 0;
    logger_->report("[WARNING] Reset placement_dimension to 0");
  }

  // Check how many unique endpoints are extracted by STA
  std::set<int> endpoints;
  for (int i = 0; i < timing_paths_.size(); ++i) {
    auto path = timing_paths_[i].path;
    endpoints.insert(path.back());
  }
  logger_->report("{} endpoints are identified by STA.", endpoints.size());
>>>>>>> ca91275b

  // check the weighting scheme
  if (static_cast<int>(e_wt_factors_.size()) != hyperedge_dimensions_) {
    logger_->report(
        "[WARNING] no hyperedge weighting is specified. Use default value of "
        "1.");
    e_wt_factors_.clear();
    e_wt_factors_.resize(hyperedge_dimensions_);
    std::fill(e_wt_factors_.begin(), e_wt_factors_.end(), 1.0);
  }
  logger_->report("[PARAM] hyperedge weight factor : [ {} ]",
                  GetVectorString(e_wt_factors_));

  if (static_cast<int>(v_wt_factors_.size()) != vertex_dimensions_) {
    logger_->report(
        "[WARNING] no vertex weighting is specified. Use default value of 1.");
    v_wt_factors_.clear();
    v_wt_factors_.resize(vertex_dimensions_);
    std::fill(v_wt_factors_.begin(), v_wt_factors_.end(), 1.0);
  }
  logger_->report("[PARAM] vertex weight factor : [ {} ]",
                  GetVectorString(v_wt_factors_));

<<<<<<< HEAD
  if (static_cast<int>(placement_wt_factors_.size()) != placement_dimensions_) {
    if (placement_dimensions_ <= 0) {
      placement_wt_factors_.clear();
=======
  // call the multilevel partitioner
  std::vector<int> partition;
  MultiLevelPartition(partition);

  for (auto inst : block_->getInsts()) {
    auto vertex_id_property = odb::dbIntProperty::find(inst, "vertex_id");
    if (!vertex_id_property) {
      logger_->error(PAR, 8, "No partition assigned for {}", inst->getName());
    }
    const int vertex_id = vertex_id_property->getValue();
    if (vertex_id == -1) {
      continue;  // This instance is not used
    }
    const int partition_id = partition[vertex_id];
    if (auto property = odb::dbIntProperty::find(inst, "partition_id")) {
      property->setValue(partition_id);
>>>>>>> ca91275b
    } else {
      logger_->report(
          "[WARNING] no placement weighting is specified. Use default value of "
          "1.");
      placement_wt_factors_.clear();
      placement_wt_factors_.resize(placement_dimensions_);
      std::fill(
          placement_wt_factors_.begin(), placement_wt_factors_.end(), 1.0f);
    }
  }
<<<<<<< HEAD
  logger_->report("[PARAM] placement weight factor : [ {} ]",
                  GetVectorString(placement_wt_factors_));

  // print all the weighting parameters
  logger_->report("[PARAM] net_timing_factor : {}", net_timing_factor_);
  logger_->report("[PARAM] path_timing_factor : {}", path_timing_factor_);
  logger_->report("[PARAM] path_snaking_factor : {}", path_snaking_factor_);
  logger_->report("[PARAM] timing_exp_factor : {}", timing_exp_factor_);
  logger_->report("[PARAM] extra_delay : {}", extra_delay_);

  // create the evaluator class
  TP_evaluator_ptr evaluator
      = std::make_shared<GoldenEvaluator>(num_parts_,
                                          // weight vectors
                                          e_wt_factors_,
                                          v_wt_factors_,
                                          placement_wt_factors_,
                                          // timing related weight
                                          net_timing_factor_,
                                          path_timing_factor_,
                                          path_snaking_factor_,
                                          timing_exp_factor_,
                                          extra_delay_,
                                          original_hypergraph_,
                                          logger_);

  evaluator->InitializeTiming(original_hypergraph_);

  if (hypergraph_file.empty() == false) {
    evaluator->WriteWeightedHypergraph(original_hypergraph_, hypergraph_file);
    logger_->report("Finish writing hypergraph");
  } 

  // This is for hMETIS. hMETIS only accept integer weight
  if (hypergraph_int_weight_file.empty() == false) {
    evaluator->WriteIntWeightHypergraph(original_hypergraph_, hypergraph_int_weight_file);
    logger_->report("Finish writing integer weight hypergraph");
  }
  
  if (solution_file.empty() == false) {
    int part_id = -1;
    std::ifstream solution_file_input(solution_file);
    if (!solution_file_input.is_open()) {
      logger_->error(
          PAR, 2514, "Can not open the solution file : {}", solution_file);
    }
    while (solution_file_input >> part_id) {
      solution_.push_back(part_id);
    }
    solution_file_input.close();
    evaluator->ConstraintAndCutEvaluator(original_hypergraph_, solution_, ub_factor_, group_attr_, true);
 
    // generate the timing report
    if (timing_aware_flag_ == true) {
      logger_->report("[STATUS] Displaying timing path cuts statistics");
      logger_->report("[INFO] Total timing critical paths = {}", top_n_);
      // total cut, worst cut and average cut
      std::tuple<int, int, float> cut_info
        = evaluator->GetTimingCuts(original_hypergraph_, solution_);
      logger_->report("[INFO] Total paths cut = {}", std::get<0>(cut_info));
      logger_->report("[INFO] Worst cut on a path = {}", std::get<1>(cut_info));
      logger_->report("[INFO] Average cuts on critical paths = {}", std::get<2>(cut_info));
    }

    logger_->report("===============================================");
    logger_->report("Exiting TritonPart");
    return;
  }
}

// k-way partitioning used by Hier-RTLMP
std::vector<int> TritonPart::PartitionKWaySimpleMode(
    unsigned int num_parts_arg,
    float balance_constraint_arg,
    unsigned int seed_arg,
    const std::vector<std::vector<int>>& hyperedges,
    const std::vector<float>& vertex_weights,
    const std::vector<float>& hyperedge_weights)
{
  num_parts_ = num_parts_arg;
  ub_factor_ = balance_constraint_arg;
  seed_ = seed_arg;
  vertex_dimensions_ = 1;  // for design partitioning, vertex weight is the area
                           // of the instance
  hyperedge_dimensions_
      = 1;  // for design partitioning, hyperedge weight is the connectivity
  timing_aware_flag_ = false;
  placement_flag_ = false;
  placement_dimensions_ = 0;
  fence_flag_ = false;
  hyperedges_ = hyperedges;
  fixed_attr_.clear();
  community_attr_.clear();
  group_attr_.clear();

  // convert vertex and hyperedge weights
  for (const auto& weight : vertex_weights) {
    std::vector<float> v_wt{weight};
    vertex_weights_.push_back(v_wt);
  }

  for (const auto& weight : hyperedge_weights) {
    std::vector<float> e_wt{weight};
    hyperedge_weights_.push_back(e_wt);
  }

  // Build the original hypergraph first
  original_hypergraph_ = std::make_shared<TPHypergraph>(vertex_dimensions_,
                                                        hyperedge_dimensions_,
                                                        placement_dimensions_,
                                                        hyperedges_,
                                                        vertex_weights_,
                                                        hyperedge_weights_,
                                                        fixed_attr_,
                                                        community_attr_,
                                                        placement_attr_,
                                                        logger_);

  // call the multilevel partitioner to partition hypergraph_
  // but the evaluation is the original_hypergraph_
  MultiLevelPartition();

  return solution_;
}

// --------------------------------------------------------------------------------------
// Private functions
// --------------------------------------------------------------------------------------

// for hypergraph partitioning
// Read hypergraph from input files and related constraint files
void TritonPart::ReadHypergraph(std::string hypergraph_file,
                                std::string fixed_file,
                                std::string community_file,
                                std::string group_file,
                                std::string placement_file)
{
  // read hypergraph file
  std::ifstream hypergraph_file_input(hypergraph_file);
  if (!hypergraph_file_input.is_open()) {
    logger_->error(PAR,
                   2500,
                   "Can not open the input hypergraph file : {}",
                   hypergraph_file);
  }
  // Check the number of vertices, number of hyperedges, weight flag
  std::string cur_line;
  std::getline(hypergraph_file_input, cur_line);
  std::istringstream cur_line_buf(cur_line);
  std::vector<int> stats{std::istream_iterator<int>(cur_line_buf),
                         std::istream_iterator<int>()};
  num_hyperedges_ = stats[0];
  num_vertices_ = stats[1];
  bool hyperedge_weight_flag = false;
  bool vertex_weight_flag = false;
  if (stats.size() == 3) {
    if ((stats[2] % 10) == 1) {
      hyperedge_weight_flag = true;
    }
    if (stats[2] >= 10) {
      vertex_weight_flag = true;
    }
  }

  // clear the related vectors
  hyperedges_.clear();
  hyperedge_weights_.clear();
  vertex_weights_.clear();
  hyperedges_.reserve(num_hyperedges_);
  hyperedge_weights_.reserve(num_hyperedges_);
  vertex_weights_.reserve(num_vertices_);

  // Read hyperedge information
  for (int i = 0; i < num_hyperedges_; i++) {
    std::getline(hypergraph_file_input, cur_line);
    if (hyperedge_weight_flag == true) {
      std::istringstream cur_line_buf(cur_line);
      std::vector<float> hvec{std::istream_iterator<float>(cur_line_buf),
                              std::istream_iterator<float>()};
      std::vector<float>::iterator breakpoint{hvec.begin()
                                              + hyperedge_dimensions_};
      // read first hyperedge_dimensions_ elements as hyperege weights
      std::vector<float> hwts(hvec.begin(), breakpoint);
      // read remaining elements as hyperedge
      std::vector<int> hyperedge(breakpoint, hvec.end());
      for (auto& value : hyperedge) {
        value--;  // the vertex id starts from 1 in the hypergraph file
      }
      hyperedge_weights_.push_back(hwts);
      hyperedges_.push_back(hyperedge);
    } else {
      std::istringstream cur_line_buf(cur_line);
      std::vector<int> hyperedge{std::istream_iterator<int>(cur_line_buf),
                                 std::istream_iterator<int>()};
      for (auto& value : hyperedge) {
        value--;  // the vertex id starts from 1 in the hypergraph file
      }
      std::vector<float> hwts(hyperedge_dimensions_,
                              1.0);  // each dimension has the same weight
      hyperedge_weights_.push_back(hwts);
      hyperedges_.push_back(hyperedge);
    }
  }

  // Read weight for vertices
  for (int i = 0; i < num_vertices_; i++) {
    if (vertex_weight_flag == true) {
      std::getline(hypergraph_file_input, cur_line);
      std::istringstream cur_line_buf(cur_line);
      std::vector<float> vwts{std::istream_iterator<float>(cur_line_buf),
                              std::istream_iterator<float>()};
      vertex_weights_.push_back(vwts);
    } else {
      std::vector<float> vwts(vertex_dimensions_, 1.0);
      vertex_weights_.push_back(vwts);
    }
  }

  // Read fixed vertices
  if (fixed_file.size() > 0) {
    int part_id = -1;
    std::ifstream fixed_file_input(fixed_file);
    if (!fixed_file_input.is_open()) {
      logger_->error(PAR, 2501, "Can not open the fixed file : {}", fixed_file);
    }
    while (fixed_file_input >> part_id) {
      fixed_attr_.push_back(part_id);
    }
    fixed_file_input.close();
    if (static_cast<int>(fixed_attr_.size()) != num_vertices_) {
      logger_->report("[WARNING] Reset the fixed attributes to NONE !");
      fixed_attr_.clear();
    }
  }

  // Read community file
  if (community_file.size() > 0) {
    int part_id = -1;
    std::ifstream community_file_input(community_file);
    if (!community_file_input.is_open()) {
      logger_->error(
          PAR, 2502, "Can not open the community file : {}", community_file);
    }
    while (community_file_input >> part_id) {
      community_attr_.push_back(part_id);
    }
    community_file_input.close();
    if (static_cast<int>(community_attr_.size()) != num_vertices_) {
      logger_->report("[WARNING] Reset the community attributes to NONE !");
      community_attr_.clear();
    }
  }

  // read group file
  if (group_file.size() > 0) {
    std::ifstream group_file_input(group_file);
    if (!group_file_input.is_open()) {
      logger_->error(PAR, 2503, "Can not open the group file : {}", group_file);
    }
    group_attr_.clear();
    std::string cur_line;
    while (std::getline(group_file_input, cur_line)) {
      std::istringstream cur_line_buf(cur_line);
      std::vector<int> group_info{std::istream_iterator<int>(cur_line_buf),
                                  std::istream_iterator<int>()};
      // reduce by 1 because definition of hMETIS
      for (auto& value : group_info) {
        value--;
      }
      if (group_info.size() > 1) {
        group_attr_.push_back(group_info);
      }
    }
    group_file_input.close();
  }

  // Read placement file
  if (placement_file.size() > 0) {
    std::ifstream placement_file_input(placement_file);
    if (!placement_file_input.is_open()) {
      logger_->error(
          PAR, 2504, "Can not open the placement file : {}", placement_file);
    }
    std::string cur_line;
    // We assume the embedding has been normalized
    const float max_placement_value = 1.0; // we assume the embedding has been normalized, 
                                           // so we assume max_value is 1.0
    std::vector<std::vector<float> > temp_placement_attr;
    while (std::getline(placement_file_input, cur_line)) {
      std::vector<std::string> elements = SplitLine(cur_line); // split the line based on deliminator empty space, ','
      std::vector<float> vertex_placement;
      for (auto& ele : elements) {
        if (ele == "NaN" || ele == "nan" || ele == "NAN") {
          vertex_placement.push_back(max_placement_value);          
        } else {
          vertex_placement.push_back(std::stof(ele));        
        }
      }
      temp_placement_attr.push_back(vertex_placement);
    }
    placement_file_input.close();
    // Here comes the very important part for placement-driven clustering
    // Since we have so many vertices, the embedding value for each single vertex
    // usually very small, around e-5 - e-7
    // So we need to normalize the placement embedding based on average distance again
    // Here we randomly sample num_vertices of pairs to compute the average norm
    float avg_distance = 0.0;
    int num_random_pair = 0;
    for (int i = 0; i < num_vertices_; i++) {
      std::mt19937 gen;
      std::uniform_real_distribution<> dist(0.0, 1.0);
      gen.seed(seed_);
      const int u = num_vertices_ * dist(gen);
      const int v = num_vertices_ * dist(gen);
      if (u != v) {
        avg_distance += norm2(temp_placement_attr[u] - temp_placement_attr[v]);
        num_random_pair++;
      }
    }
    avg_distance = avg_distance / num_random_pair;
    logger_->report("[INFO] Normalize the placement embedding with the value of {} !", avg_distance);
    
    // perform normalization
    for (auto& ele : temp_placement_attr) {
      placement_attr_.push_back(DivideFactor(ele, avg_distance));
    }

    /*
    while (std::getline(placement_file_input, cur_line)) {
      std::istringstream cur_line_buf(cur_line);
      std::vector<float> vertex_placement{
          std::istream_iterator<float>(cur_line_buf),
          std::istream_iterator<float>()};
      if (static_cast<int>(vertex_placement.size()) == placement_dimensions_) {
        placement_attr_.push_back(vertex_placement);
      }
    }
    */
    if (static_cast<int>(placement_attr_.size()) != num_vertices_) {
      logger_->report("[WARNING] Reset the placement attributes to NONE !");
      placement_attr_.clear();
    }
  }

  // Build the original hypergraph first
  original_hypergraph_ = std::make_shared<TPHypergraph>(vertex_dimensions_,
                                                        hyperedge_dimensions_,
                                                        placement_dimensions_,
                                                        hyperedges_,
                                                        vertex_weights_,
                                                        hyperedge_weights_,
                                                        fixed_attr_,
                                                        community_attr_,
                                                        placement_attr_,
                                                        logger_);

  // show the status of hypergraph
  logger_->report("[INFO] Hypergraph Information**");
  logger_->report("[INFO] Vertices = {}", original_hypergraph_->num_vertices_);
  logger_->report("[INFO] Hyperedges = {}",
                  original_hypergraph_->num_hyperedges_);
}

// for design partitioning
// Convert the netlist into hypergraphs
// read fixed_file, community_file and group_file
// read placement information
// read timing information
void TritonPart::ReadNetlist(std::string fixed_file,
                             std::string community_file,
                             std::string group_file)
{
  // assign vertex_id property of each instance and each IO port
  // the vertex_id property will be removed after the partitioning
  vertex_weights_.clear();
  vertex_types_.clear();
  fixed_attr_.clear();
  community_attr_.clear();
  group_attr_.clear();
  placement_attr_.clear();
  // traverse all the instances
  int vertex_id = 0;
  // check if the fence constraint is specified
  if (fence_flag_ == true) {
    // check IO ports
    for (auto term : block_->getBTerms()) {
      // -1 means that the instance is not used by the partitioner
      odb::dbIntProperty::create(term, "vertex_id", -1);
      odb::Rect box = term->getBBox();
      if (box.xMin() >= fence_.lx && box.xMax() <= fence_.ux
          && box.yMin() >= fence_.ly && box.yMax() <= fence_.uy) {
        odb::dbIntProperty::create(term, "vertex_id", vertex_id++);
        std::vector<float> vwts(vertex_dimensions_,
                                0.0);  // IO port has no area
        vertex_weights_.emplace_back(vwts);
        vertex_types_.emplace_back(PORT);
        odb::dbIntProperty::find(term, "vertex_id")->setValue(vertex_id++);
        if (placement_flag_ == true) {
          std::vector<float> loc{(box.xMin() + box.xMax()) / 2.0,
                                 (box.yMin() + box.yMax()) / 2.0};
          placement_attr_.emplace_back(loc);
        }
      }
    }
    // check instances
=======

  if (!solution_filename.empty()) {
    std::string solution_file_name = solution_filename;
    if (fence_flag_ == true) {
      std::stringstream str_ss;
      str_ss.setf(std::ios::fixed);
      str_ss.precision(3);
      str_ss << ".lx_" << fence_.lx / dbu;
      str_ss << ".ly_" << fence_.ly / dbu;
      str_ss << ".ux_" << fence_.ux / dbu;
      str_ss << ".uy_" << fence_.uy / dbu;
      solution_file_name = solution_filename + str_ss.str();
    }
    logger_->info(utl::PAR, 10, "solution file name = {}", solution_file_name);
    std::ofstream file_output;
    file_output.open(solution_file_name);
>>>>>>> ca91275b
    for (auto inst : block_->getInsts()) {
      // -1 means that the instance is not used by the partitioner
      odb::dbIntProperty::create(inst, "vertex_id", -1);
      const sta::LibertyCell* liberty_cell = network_->libertyCell(inst);
      if (liberty_cell == nullptr) {
        continue;  // ignore the instance with no liberty
      }
      odb::dbMaster* master = inst->getMaster();
      // check if the instance is a pad or a cover macro
      if (master->isPad() || master->isCover()) {
        continue;
      }
      odb::dbBox* box = inst->getBBox();
      // check if the inst is within the fence
      if (box->xMin() >= fence_.lx && box->xMax() <= fence_.ux
          && box->yMin() >= fence_.ly && box->yMax() <= fence_.uy) {
        const float area = liberty_cell->area();
        std::vector<float> vwts(vertex_dimensions_, area);
        vertex_weights_.emplace_back(vwts);
        if (master->isBlock()) {
          vertex_types_.emplace_back(MACRO);
        } else if (liberty_cell->hasSequentials()) {
          vertex_types_.emplace_back(SEQ_STD_CELL);
        } else {
          vertex_types_.emplace_back(COMB_STD_CELL);
        }
        if (placement_flag_ == true) {
          std::vector<float> loc{(box->xMin() + box->xMax()) / 2.0,
                                 (box->yMin() + box->yMax()) / 2.0};
          placement_attr_.emplace_back(loc);
        }
        odb::dbIntProperty::find(inst, "vertex_id")->setValue(vertex_id++);
      }
    }
  } else {
    for (auto term : block_->getBTerms()) {
      odb::dbIntProperty::create(term, "vertex_id", vertex_id++);
      vertex_types_.emplace_back(PORT);
      std::vector<float> vwts(vertex_dimensions_, 0.0);
      vertex_weights_.push_back(vwts);
      if (placement_flag_ == true) {
        odb::Rect box = term->getBBox();
        std::vector<float> loc{(box.xMin() + box.xMax()) / 2.0,
                               (box.yMin() + box.yMax()) / 2.0};
        placement_attr_.emplace_back(loc);
      }
    }

    for (auto inst : block_->getInsts()) {
      // -1 means that the instance is not used by the partitioner
      odb::dbIntProperty::create(inst, "vertex_id", -1);
      const sta::LibertyCell* liberty_cell = network_->libertyCell(inst);
      if (liberty_cell == nullptr) {
        continue;  // ignore the instance with no liberty
      }
      odb::dbMaster* master = inst->getMaster();
      // check if the instance is a pad or a cover macro
      if (master->isPad() || master->isCover()) {
        continue;
      }
      const float area = liberty_cell->area();
      std::vector<float> vwts(vertex_dimensions_, area);
      vertex_weights_.emplace_back(vwts);
      if (master->isBlock()) {
        vertex_types_.emplace_back(MACRO);
      } else if (liberty_cell->hasSequentials()) {
        vertex_types_.emplace_back(SEQ_STD_CELL);
      } else {
        vertex_types_.emplace_back(COMB_STD_CELL);
      }
      odb::dbIntProperty::find(inst, "vertex_id")->setValue(vertex_id++);
      if (placement_flag_ == true) {
        odb::dbBox* box = inst->getBBox();
        std::vector<float> loc{(box->xMin() + box->xMax()) / 2.0,
                               (box->yMin() + box->yMax()) / 2.0};
        placement_attr_.emplace_back(loc);
      }
    }
  }

  num_vertices_ = vertex_id;

  // read fixed instance file
  if (fixed_file.empty() == false) {
    std::ifstream file_input(fixed_file);
    if (!file_input.is_open()) {
      logger_->report("[WARNING] Cannot open the fixed instance file : {}",
                      fixed_file);
    } else {
      fixed_attr_.resize(num_vertices_);
      std::fill(fixed_attr_.begin(), fixed_attr_.end(), -1);
      std::string cur_line;
      while (std::getline(file_input, cur_line)) {
        std::stringstream ss(cur_line);
        std::string inst_name;
        int partition_id = -1;
        ss >> inst_name;
        ss >> partition_id;
        auto db_inst = block_->findInst(inst_name.c_str());
        const int vertex_id
            = odb::dbIntProperty::find(db_inst, "vertex_id")->getValue();
        if (vertex_id > -1) {
          fixed_attr_[vertex_id] = partition_id;
        }
      }
    }
    file_input.close();
  }

  // read community attribute file
  if (community_file.empty() == false) {
    std::ifstream file_input(community_file);
    if (!file_input.is_open()) {
      logger_->report("[WARNING] Cannot open the community file : {}",
                      community_file);
    } else {
      community_attr_.resize(num_vertices_);
      std::fill(community_attr_.begin(), community_attr_.end(), -1);
      std::string cur_line;
      while (std::getline(file_input, cur_line)) {
        std::stringstream ss(cur_line);
        std::string inst_name;
        int partition_id = -1;
        ss >> inst_name;
        ss >> partition_id;
        auto db_inst = block_->findInst(inst_name.c_str());
        const int vertex_id
            = odb::dbIntProperty::find(db_inst, "vertex_id")->getValue();
        if (vertex_id > -1) {
          community_attr_[vertex_id] = partition_id;
        }
      }
    }
    file_input.close();
  }

  // read the group file
  if (group_file.empty() == false) {
    std::ifstream file_input(group_file);
    if (!file_input.is_open()) {
      logger_->report("[WARNING] Cannot open the group file : {}", group_file);
    } else {
      group_attr_.clear();
      std::string cur_line;
      while (std::getline(file_input, cur_line)) {
        std::stringstream ss(cur_line);
        std::string inst_name;
        std::vector<int> inst_group;
        while (ss >> inst_name) {
          auto db_inst = block_->findInst(inst_name.c_str());
          const int vertex_id
              = odb::dbIntProperty::find(db_inst, "vertex_id")->getValue();
          if (vertex_id > -1) {
            inst_group.push_back(vertex_id);
          }
        }
        if (inst_group.size() > 1) {
          group_attr_.push_back(inst_group);
        }
      }
    }
    file_input.close();
  }

  // Check all the hyperedges,
  // we do not check the parallel hyperedges
  // because we need to consider timing graph
  hyperedges_.clear();
  hyperedge_weights_.clear();
  // Each net correponds to an hyperedge
  // Traverse the hyperedge and assign hyperedge_id to each net
  // the hyperedge_id property will be removed after partitioning
  int hyperedge_id = 0;
  for (auto net : block_->getNets()) {
    odb::dbIntProperty::create(net, "hyperedge_id", -1);
    // ignore all the power net
    if (net->getSigType().isSupply())
      continue;
    // check the hyperedge
    int driver_id = -1;      // vertex id of the driver instance
    std::set<int> loads_id;  // vertex id of sink instances
    // check the connected instances
    for (odb::dbITerm* iterm : net->getITerms()) {
      odb::dbInst* inst = iterm->getInst();
      const int vertex_id
          = odb::dbIntProperty::find(inst, "vertex_id")->getValue();
      if (vertex_id == -1) {
        continue;  // the current instance is not used
      }
      if (iterm->getIoType() == odb::dbIoType::OUTPUT) {
        driver_id = vertex_id;
      } else {
        loads_id.insert(vertex_id);
      }
    }
    // check the connected IO pins
    for (odb::dbBTerm* bterm : net->getBTerms()) {
      const int vertex_id
          = odb::dbIntProperty::find(bterm, "vertex_id")->getValue();
      if (vertex_id == -1) {
        continue;  // the current bterm is not used
      }
      if (bterm->getIoType() == odb::dbIoType::INPUT) {
        driver_id = vertex_id;
      } else {
        loads_id.insert(vertex_id);
      }
    }
    // check the hyperedges
    std::vector<int> hyperedge;
    if (driver_id != -1 && loads_id.size() > 0) {
      hyperedge.push_back(driver_id);
      for (auto& load_id : loads_id) {
        if (load_id != driver_id) {
          hyperedge.push_back(load_id);
        }
      }
    }
    // Ignore all the single-vertex hyperedge and large global netthreshold
    //if (hyperedge.size() > 1 && hyperedge.size() <= global_net_threshold_) {
    if (hyperedge.size() > 1) {
      hyperedges_.push_back(hyperedge);
      hyperedge_weights_.push_back(
          std::vector<float>(hyperedge_dimensions_, 1.0));
      odb::dbIntProperty::find(net, "hyperedge_id")->setValue(hyperedge_id++);
    }
  }  // finish hyperedge
  num_hyperedges_ = static_cast<int>(hyperedges_.size());

  // add timing features
  if (timing_aware_flag_ == true) {
    logger_->report("[STATUS] Extracting timing paths**** ");
    BuildTimingPaths();  // create timing paths
  }

  if (num_vertices_ == 0 || num_hyperedges_ == 0) {
    logger_->error(utl::PAR, 2677, "There is no vertices and hyperedges");
  }

  // build the timing graph
  // map each net to the timing arc in the timing graph
  std::vector<std::set<int>> hyperedges_arc_set;
  for (int e = 0; e < num_hyperedges_; e++) {
    const std::set<int> arc_set{e};
    hyperedges_arc_set.push_back(arc_set);
  }

  original_hypergraph_ = std::make_shared<TPHypergraph>(vertex_dimensions_,
                                                        hyperedge_dimensions_,
                                                        placement_dimensions_,
                                                        hyperedges_,
                                                        vertex_weights_,
                                                        hyperedge_weights_,
                                                        fixed_attr_,
                                                        community_attr_,
                                                        placement_attr_,
                                                        vertex_types_,
                                                        hyperedge_slacks_,
                                                        hyperedges_arc_set,
                                                        timing_paths_,
                                                        logger_);
  // show the status of hypergraph
  logger_->report("[INFO] Netlist Information**");
  logger_->report("[INFO] Vertices = {}", original_hypergraph_->num_vertices_);
  logger_->report("[INFO] Hyperedges = {}",
                  original_hypergraph_->num_hyperedges_);
}

// Find all the critical timing paths
// The codes below similar to gui/src/staGui.cpp
// Please refer to sta/Search/ReportPath.cc for how to check the timing path
// Currently we can only consider single-clock design
// TODO:  how to handle multi-clock design
void TritonPart::BuildTimingPaths()
{
  if (timing_aware_flag_ == false || top_n_ <= 0) {
    logger_->report("[WARNING] Timing driven partitioning is disabled");
    return;
  }
  sta_->ensureGraph();     // Ensure that the timing graph has been built
  sta_->searchPreamble();  // Make graph and find delays
  sta_->ensureLevelized();
  // Step 1:  find the top_n critical timing paths
  sta::ExceptionFrom* e_from = nullptr;
  sta::ExceptionThruSeq* e_thrus = nullptr;
  sta::ExceptionTo* e_to = nullptr;
  bool include_unconstrained = false;
  bool get_max = true;  // max for setup check, min for hold check
  // Timing paths are grouped into path groups according to the clock
  // associated with the endpoint of the path, for example, path group for clk
  int group_count = top_n_;
  int endpoint_count = 1;  // The number of paths to report for each endpoint.
  // Definition for findPathEnds function in Search.hh
  // PathEndSeq *findPathEnds(ExceptionFrom *from,
  //              ExceptionThruSeq *thrus,
  //              ExceptionTo *to,
  //              bool unconstrained,
  //              const Corner *corner,
  //              const MinMaxAll *min_max,
  //              int group_count,
  //              int endpoint_count,
  //              bool unique_pins,
  //              float slack_min,
  //              float slack_max,
  //              bool sort_by_slack,
  //              PathGroupNameSet *group_names,
  //              bool setup,
  //              bool hold,
  //              bool recovery,
  //              bool removal,
  //              bool clk_gating_setup,
  //              bool clk_gating_hold);
  // PathEnds represent search endpoints that are either unconstrained or
  // constrained by a timing check, output delay, data check, or path delay.
  sta::PathEndSeq path_ends = sta_->search()->findPathEnds(  // from, thrus, to,
                                                             // unconstrained
      e_from,   // return paths from a list of clocks/instances/ports/register
                // clock pins or latch data pins
      e_thrus,  // return paths through a list of instances/ports/nets
      e_to,     // return paths to a list of clocks/instances/ports or pins
      include_unconstrained,  // return unconstrained paths
      // corner, min_max,
      sta_->cmdCorner(),  // return paths for a process corner
      get_max ? sta::MinMaxAll::max()
              : sta::MinMaxAll::min(),  // return max/min paths checks
      // group_count, endpoint_count, unique_pins
      group_count,     // number of paths in total
      endpoint_count,  // number of paths for each endpoint
      true,
      -sta::INF,
      sta::INF,  // slack_min, slack_max,
      true,      // sort_by_slack
      nullptr,   // group_names
      // setup, hold, recovery, removal,
      get_max,
      !get_max,
      false,
      false,
      // clk_gating_setup, clk_gating_hold
      false,
      false);
  // check all the timing paths
  for (auto& path_end : path_ends) {
    // Printing timing paths to logger
    // sta_->reportPathEnd(path_end);
    auto* path = path_end->path();
    TimingPath timing_path;                     // create the timing path
    const float slack = path_end->slack(sta_);  // slack information
    // TODO: to be deleted.  We should not
    // normalize the slack according to the clock period for multi-clock design
    const float clock_period = path_end->targetClk(sta_)->period();
    maximum_clock_period_ = std::max(maximum_clock_period_, clock_period);
    timing_path.slack = slack;
    // logger_->report("clock_period = {}, slack = {}", maximum_clock_period_,
    // timing_path.slack);
    sta::PathExpanded expand(path, sta_);
    expand.path(expand.size() - 1);
    for (size_t i = 0; i < expand.size(); i++) {
      // PathRef is reference to a path vertex
      sta::PathRef* ref = expand.path(i);
      sta::Pin* pin = ref->vertex(sta_)->pin();
      // Nets connect pins at a level of the hierarchy
      auto net = network_->net(pin);  // sta::Net*
      // Check if the pin is connected to a net
      if (net == nullptr) {
        continue;  // check if the net exists
      }
      if (network_->isTopLevelPort(pin) == true) {
        auto bterm = block_->findBTerm(network_->pathName(pin));
        const int vertex_id
            = odb::dbIntProperty::find(bterm, "vertex_id")->getValue();
        if (vertex_id == -1) {
          continue;
        }
        if (timing_path.path.empty() == true
            || timing_path.path.back() != vertex_id) {
          timing_path.path.push_back(vertex_id);
        }
      } else {
        auto inst = network_->instance(pin);
        auto db_inst = block_->findInst(network_->pathName(inst));
        const int vertex_id
            = odb::dbIntProperty::find(db_inst, "vertex_id")->getValue();
        if (vertex_id == -1) {
          continue;
        }
        if (timing_path.path.empty() == true
            || timing_path.path.back() != vertex_id) {
          timing_path.path.push_back(vertex_id);
        }
      }
      auto db_net = block_->findNet(
          network_->pathName(net));  // convert sta::Net* to dbNet*
      const int hyperedge_id
          = odb::dbIntProperty::find(db_net, "hyperedge_id")->getValue();
      if (hyperedge_id == -1) {
        continue;
      }
      timing_path.arcs.push_back(hyperedge_id);
    }
    // add timing path
    if (timing_path.arcs.size() > 0) {
      timing_paths_.push_back(timing_path);
    }
  }

  // normalize all the slack
  logger_->report("[INFO] maximum_clock_period : {} second",
                  maximum_clock_period_);
  extra_delay_ = extra_delay_ / maximum_clock_period_;
  logger_->report("[INFO] normalized extra delay : {}", extra_delay_);
  for (auto& timing_path : timing_paths_) {
    timing_path.slack = timing_path.slack / maximum_clock_period_;
  }
  logger_->report(
      "[INFO] We normalized the slack of each path based on maximum clock "
      "period");
  // resize the hyperedge_slacks_
  hyperedge_slacks_.clear();
  hyperedge_slacks_.resize(num_hyperedges_);
  std::fill(hyperedge_slacks_.begin(),
            hyperedge_slacks_.end(),
            maximum_clock_period_);
  logger_->report(
      "[INFO] We normalized the slack of each net based on maximum clock "
      "period");
  int num_unconstrained_hyperedges = 0;
  // check the slack on each net
  for (auto db_net : block_->getNets()) {
    const int hyperedge_id
        = odb::dbIntProperty::find(db_net, "hyperedge_id")->getValue();
    if (hyperedge_id == -1) {
      continue;  // this net is not used
    }
    sta::Net* net = network_->dbToSta(db_net);
    const float slack = sta_->netSlack(net, sta::MinMax::max());
    // set the slack of unconstrained net to max_clock_period_
    if (slack > maximum_clock_period_) {
      num_unconstrained_hyperedges++;
      hyperedge_slacks_[hyperedge_id] = 1.0;
    } else {
      hyperedge_slacks_[hyperedge_id] = slack / maximum_clock_period_;
    }
  }
  logger_->report("[STATUS] Finish traversing timing graph");
  logger_->report("[WARNING] {} unconstrained hyperedges !",
                  num_unconstrained_hyperedges);
  logger_->report(
      "[WARNING] Reset the slack of all unconstrained hyperedges to {} seconds",
      maximum_clock_period_);
}

// Partition the hypergraph_ with the multilevel methodology
// the return value is the partitioning solution
void TritonPart::MultiLevelPartition()
{
  auto start_time_stamp_global = std::chrono::high_resolution_clock::now();

<<<<<<< HEAD
  // check the weighting scheme
  if (static_cast<int>(e_wt_factors_.size()) != hyperedge_dimensions_) {
    logger_->report(
        "[WARNING] no hyperedge weighting is specified. Use default value of "
        "1.");
    e_wt_factors_.clear();
    e_wt_factors_.resize(hyperedge_dimensions_);
    std::fill(e_wt_factors_.begin(), e_wt_factors_.end(), 1.0);
  }
  logger_->report("[PARAM] hyperedge weight factor : [ {} ]",
                  GetVectorString(e_wt_factors_));

  if (static_cast<int>(v_wt_factors_.size()) != vertex_dimensions_) {
    logger_->report(
        "[WARNING] no vertex weighting is specified. Use default value of 1.");
    v_wt_factors_.clear();
    v_wt_factors_.resize(vertex_dimensions_);
    std::fill(v_wt_factors_.begin(), v_wt_factors_.end(), 1.0);
  }
  logger_->report("[PARAM] vertex weight factor : [ {} ]",
                  GetVectorString(v_wt_factors_));
=======
  // print all the related parameters
  std::string e_wt_factors_str;
  for (auto weight : e_wt_factors_) {
    e_wt_factors_str += std::to_string(weight) + " ";
  }
  logger_->report("hyperedge weight factor : [ {} ]", e_wt_factors_str);

  std::string v_wt_factors_str;
  for (auto& weight : v_wt_factors_) {
    v_wt_factors_str += std::to_string(weight) + " ";
  }
  logger_->report("vertex weight factor : [ {} ]", v_wt_factors_str);

  std::string placement_wt_factors_str;
  for (auto& weight : placement_wt_factors_) {
    placement_wt_factors_str += std::to_string(weight) + " ";
  }
  logger_->report("placement weight factor : [ {} ]", placement_wt_factors_str);

  logger_->report("path_wt_factor : {}", path_wt_factor_);
  logger_->report("net_cut_factor : {}", net_cut_factor_);
  logger_->report("timing_factor : {}", timing_factor_);
  logger_->report("snaking_wt_factor : {}", snaking_wt_factor_);
  logger_->report("timing_exp_factor : {}", timing_exp_factor_);
  logger_->report("path_traverse_step : {}", path_traverse_step_);
  logger_->report("thr_coarsen_hyperedge_size_skip : {}",
                  thr_coarsen_hyperedge_size_skip_);
  logger_->report("thr_coarsen_vertices : {}", thr_coarsen_vertices_);
  logger_->report("thr_coarsen_hyperedges : {}", thr_coarsen_hyperedges_);
  logger_->report("coarsening_ratio : {}", coarsening_ratio_);
  logger_->report("max_coarsen_iters : {}", max_coarsen_iters_);
  logger_->report("adj_diff_ratio : {}", adj_diff_ratio_);
  logger_->report("min_num_vertcies_each_part : {}",
                  min_num_vertices_each_part_);
  logger_->report("he_size_threshold : {}", he_size_threshold_);
>>>>>>> ca91275b

  if (static_cast<int>(placement_wt_factors_.size()) != placement_dimensions_) {
    if (placement_dimensions_ <= 0) {
      placement_wt_factors_.clear();
    } else {
      logger_->report(
          "[WARNING] no placement weighting is specified. Use default value of "
          "1.");
      placement_wt_factors_.clear();
      placement_wt_factors_.resize(placement_dimensions_);
      std::fill(
          placement_wt_factors_.begin(), placement_wt_factors_.end(), 1.0f);
    }
  }
  logger_->report("[PARAM] placement weight factor : [ {} ]",
                  GetVectorString(placement_wt_factors_));
  // print all the weighting parameters
  logger_->report("[PARAM] net_timing_factor : {}", net_timing_factor_);
  logger_->report("[PARAM] path_timing_factor : {}", path_timing_factor_);
  logger_->report("[PARAM] path_snaking_factor : {}", path_snaking_factor_);
  logger_->report("[PARAM] timing_exp_factor : {}", timing_exp_factor_);
  // coarsening related parameters
  logger_->report("[PARAM] coarsen order : {}", ToString(coarsen_order_));
  logger_->report("[PARAM] thr_coarsen_hyperedge_size_skip : {}",
                  thr_coarsen_hyperedge_size_skip_);
  logger_->report("[PARAM] thr_coarsen_vertices : {}", thr_coarsen_vertices_);
  logger_->report("[PARAM] thr_coarsen_hyperedges : {}",
                  thr_coarsen_hyperedges_);
  logger_->report("[PARAM] coarsening_ratio : {}", coarsening_ratio_);
  logger_->report("[PARAM] max_coarsen_iters : {}", max_coarsen_iters_);
  logger_->report("[PARAM] adj_diff_ratio : {}", adj_diff_ratio_);
  logger_->report("[PARAM] min_num_vertcies_each_part : {}",
                  min_num_vertices_each_part_);
  // initial partitioning parameter
  logger_->report("[PARAM] num_initial_solutions : {}", num_initial_solutions_);
  logger_->report("[PARAM] num_best_initial_solutions : {}",
                  num_best_initial_solutions_);
  // refinement related parameters
  logger_->report("[PARAM] refine_iters : {}", refiner_iters_);
  logger_->report("[PARAM] max_moves (FM or greedy refinement) : {}",
                  max_moves_);
<<<<<<< HEAD
  logger_->report("[PARAM] early_stop_ratio : {}", early_stop_ratio_);
  logger_->report("[PARAM] total_corking_passes : {}", total_corking_passes_);
  logger_->report("[PARAM] v_cycle_flag : {}", v_cycle_flag_);
  logger_->report("[PARAM] max_num_vcycle : {}", max_num_vcycle_);
  logger_->report("[PARAM] num_coarsen_solutions : {}", num_coarsen_solutions_);
  logger_->report("[PARAM] num_vertices_threshold_ilp : {}",
                  num_vertices_threshold_ilp_);

  // create the evaluator class
  TP_evaluator_ptr tritonpart_evaluator
      = std::make_shared<GoldenEvaluator>(num_parts_,
                                          // weight vectors
                                          e_wt_factors_,
                                          v_wt_factors_,
                                          placement_wt_factors_,
                                          // timing related weight
                                          net_timing_factor_,
                                          path_timing_factor_,
                                          path_snaking_factor_,
                                          timing_exp_factor_,
                                          extra_delay_,
                                          original_hypergraph_,
                                          logger_);

  // create the balance constraint
  MATRIX<float> upper_block_balance
      = original_hypergraph_->GetUpperVertexBalance(num_parts_, ub_factor_);
  MATRIX<float> lower_block_balance
      = original_hypergraph_->GetLowerVertexBalance(num_parts_, ub_factor_);

  // Step 1 : create all the coarsening, partitionig and refinement class
  const std::vector<float> thr_cluster_weight
      = DivideFactor(original_hypergraph_->GetTotalVertexWeights(),
=======
  logger_->report("[PARAM] max_num_fm_pass : {}", max_num_fm_pass_);

  // create coarsening class
  const std::vector<float> tot_vertex_weights
      = hypergraph_->GetTotalVertexWeights();
  const std::vector<float> max_vertex_weights
      = DivideFactor(hypergraph_->GetTotalVertexWeights(),
>>>>>>> ca91275b
                     min_num_vertices_each_part_ * num_parts_);

  // create the coarsener cluster
  TP_coarsening_ptr tritonpart_coarsener
      = std::make_shared<TPcoarsener>(num_parts_,
                                      thr_coarsen_hyperedge_size_skip_,
<<<<<<< HEAD
=======
                                      he_size_threshold_,
>>>>>>> ca91275b
                                      thr_coarsen_vertices_,
                                      thr_coarsen_hyperedges_,
                                      coarsening_ratio_,
                                      max_coarsen_iters_,
                                      adj_diff_ratio_,
                                      thr_cluster_weight,
                                      seed_,
                                      coarsen_order_,
                                      tritonpart_evaluator,
                                      logger_);
<<<<<<< HEAD

  // create the initial partitioning class
  TP_partitioning_ptr tritonpart_partitioner = std::make_shared<TPpartitioner>(
      num_parts_, seed_, tritonpart_evaluator, logger_);

  // create the refinement classes
  // We have four types of refiner
  // (1) greedy refinement. try to one entire hyperedge each time
  TP_greedy_refiner_ptr greedy_refiner
      = std::make_shared<TPgreedyRefine>(num_parts_,
                                         refiner_iters_,
                                         path_timing_factor_,
                                         path_snaking_factor_,
                                         max_moves_,
                                         tritonpart_evaluator,
                                         logger_);

  // (2) ILP-based partitioning (only for two-way since k-way ILP partitioning
  // is too timing-consuming)
  TP_ilp_refiner_ptr ilp_refiner
      = std::make_shared<TPilpRefine>(num_parts_,
                                      refiner_iters_,
                                      path_timing_factor_,
                                      path_snaking_factor_,
                                      max_moves_,
                                      tritonpart_evaluator,
                                      logger_);

  // (3) direct k-way FM
  TP_k_way_fm_refiner_ptr k_way_fm_refiner
      = std::make_shared<TPkWayFMRefine>(num_parts_,
                                         refiner_iters_,
                                         path_timing_factor_,
                                         path_snaking_factor_,
                                         max_moves_,
                                         total_corking_passes_,
                                         tritonpart_evaluator,
                                         logger_);

  // (4) k-way pair-wise FM
  TP_k_way_pm_refiner_ptr k_way_pm_refiner
      = std::make_shared<TPkWayPMRefine>(num_parts_,
                                         refiner_iters_,
                                         path_timing_factor_,
                                         path_snaking_factor_,
                                         max_moves_,
                                         total_corking_passes_,
                                         tritonpart_evaluator,
                                         logger_);

  // create the multi-level class
  TP_multi_level_partitioner tritonpart_mlevel_partitioner
      = std::make_shared<TPmultilevelPartitioner>(num_parts_,
                                                  ub_factor_,
                                                  v_cycle_flag_,
                                                  num_initial_solutions_,
                                                  num_best_initial_solutions_,
                                                  num_vertices_threshold_ilp_,
                                                  max_num_vcycle_,
                                                  num_coarsen_solutions_,
                                                  seed_,
                                                  timing_aware_flag_,
                                                  tritonpart_coarsener,
                                                  tritonpart_partitioner,
                                                  k_way_fm_refiner,
                                                  k_way_pm_refiner,
                                                  greedy_refiner,
                                                  ilp_refiner,
                                                  tritonpart_evaluator,
                                                  logger_);

  if (timing_aware_flag_ == true) {
    // Initialize the timing on original_hypergraph_
    tritonpart_evaluator->InitializeTiming(original_hypergraph_);
  }
  // Use coarsening to do preprocessing step
  // Build the hypergraph used to call multi-level partitioner
  // (1) remove single-vertex hyperedge
  // (2) remove lager hyperedge
  // (3) detect parallel hyperedges
  // (4) handle group information
  // (5) group fixed vertices based on each block
  // group vertices based on group_attr_
  // the original_hypergraph_ will be modified by the Group Vertices command
  // We will store the mapping relationship of vertices between
  // original_hypergraph_ and hypergraph_
  tritonpart_coarsener->SetThrCoarsenHyperedgeSizeSkip(global_net_threshold_);
  hypergraph_
      = tritonpart_coarsener->GroupVertices(original_hypergraph_, group_attr_);
  tritonpart_coarsener->SetThrCoarsenHyperedgeSizeSkip(
      thr_coarsen_hyperedge_size_skip_);

  // partition on the processed hypergraph
  std::vector<int> solution = tritonpart_mlevel_partitioner->Partition(
      hypergraph_, upper_block_balance, lower_block_balance);

  // Translate the solution of hypergraph to original_hypergraph_
  // solution to solution_
  solution_.clear();
  solution_.resize(original_hypergraph_->num_vertices_);
  std::fill(solution_.begin(), solution_.end(), -1);
  for (int cluster_id = 0; cluster_id < hypergraph_->num_vertices_;
       cluster_id++) {
    const int part_id = solution[cluster_id];
    for (const auto& v : hypergraph_->vertex_c_attr_[cluster_id]) {
      solution_[v] = part_id;
=======
  // create the balance constraint
  matrix<float> vertex_balance
      = hypergraph_->GetVertexBalance(num_parts_, ub_factor_);

  // The refiner class and partitioner class are different for k-way
  // partitioning and two-way partitioning
  if (num_parts_ == 2) {
    TP_two_way_refining_ptr tritonpart_twoway_refiner
        = std::make_shared<TPtwoWayFM>(num_parts_,
                                       refiner_iters_,
                                       max_moves_,
                                       RefinerChoice::TWO_WAY_FM,
                                       seed_,
                                       e_wt_factors_,
                                       path_wt_factor_,
                                       snaking_wt_factor_,
                                       logger_);

    TP_greedy_refiner_ptr tritonpart_greedy_refiner
        = std::make_shared<TPgreedyRefine>(num_parts_,
                                           refiner_iters_,
                                           max_moves_,
                                           RefinerChoice::GREEDY,
                                           seed_,
                                           e_wt_factors_,
                                           path_wt_factor_,
                                           snaking_wt_factor_,
                                           logger_);

    TP_ilp_refiner_ptr tritonpart_ilp_refiner = std::make_shared<TPilpRefine>(
        num_parts_,
        refiner_iters_,
        max_moves_,
        RefinerChoice::GREEDY,  // after ILP, apply greedy to further refine
        seed_,
        e_wt_factors_,
        path_wt_factor_,
        snaking_wt_factor_,
        logger_,
        max_moves_  // originally this is the variable wavefront
    );

    TP_partitioning_ptr tritonpart_partitioner
        = std::make_shared<TPpartitioner>(num_parts_,
                                          e_wt_factors_,
                                          path_wt_factor_,
                                          snaking_wt_factor_,
                                          early_stop_ratio_,
                                          max_num_fm_pass_,
                                          seed_,
                                          tritonpart_twoway_refiner,
                                          logger_);

    // During refinement, we will call  twoway_refiner,
    // greedy_refiner and ilp_refiner in sequence
    auto tritonpart_mlevel_partitioner
        = std::make_shared<TPmultilevelPartitioner>(
            tritonpart_coarsener,
            tritonpart_partitioner,
            tritonpart_twoway_refiner,
            tritonpart_greedy_refiner,
            tritonpart_ilp_refiner,
            num_parts_,
            v_cycle_flag_,
            num_initial_solutions_,
            num_best_initial_solutions_,
            num_ubfactor_delta_,
            max_num_vcycle_,
            seed_,
            ub_factor_,
            RefinerType::KPM_REFINEMENT,  // TODO:  This should be deleted
            logger_);
    // call the multilevel partitioner
    solution = tritonpart_mlevel_partitioner->PartitionTwoWay(
        hypergraph_, hypergraph_, vertex_balance, v_cycle_flag_);
    // evaluate the solution
    tritonpart_partitioner->GoldenEvaluator(hypergraph_, solution, true);
  } else {
    // k-way partitioning
    TP_k_way_refining_ptr tritonpart_kway_refiner
        = std::make_shared<TPkWayFM>(num_parts_,
                                     refiner_iters_,
                                     max_moves_,
                                     RefinerChoice::FLAT_K_WAY_FM,
                                     seed_,
                                     e_wt_factors_,
                                     path_wt_factor_,
                                     snaking_wt_factor_,
                                     logger_);

    TP_partitioning_ptr tritonpart_partitioner
        = std::make_shared<TPpartitioner>(num_parts_,
                                          e_wt_factors_,
                                          path_wt_factor_,
                                          snaking_wt_factor_,
                                          early_stop_ratio_,
                                          max_num_fm_pass_,
                                          seed_,
                                          tritonpart_kway_refiner,
                                          logger_);

    auto tritonpart_mlevel_partitioner
        = std::make_shared<TPmultilevelPartitioner>(
            tritonpart_coarsener,
            tritonpart_partitioner,
            tritonpart_kway_refiner,
            num_parts_,
            v_cycle_flag_,
            num_initial_solutions_,
            num_best_initial_solutions_,
            num_ubfactor_delta_,
            max_num_vcycle_,
            seed_,
            ub_factor_,
            RefinerType::KFM_REFINEMENT,  // TODO:  This should be replaced
                                          // later
            logger_);

    solution = tritonpart_mlevel_partitioner->PartitionKWay(
        hypergraph_, hypergraph_, vertex_balance, v_cycle_flag_);
    // evaluate solution
    tritonpart_partitioner->GoldenEvaluator(hypergraph_, solution, true);
  }

  // print the runtime
  auto end_timestamp_global = std::chrono::high_resolution_clock::now();
  double total_global_time
      = std::chrono::duration_cast<std::chrono::nanoseconds>(
            end_timestamp_global - start_time_stamp_global)
            .count();
  total_global_time *= 1e-9;
  logger_->info(utl::PAR,
                9,
                "The runtime of multi-level partitioner : {}",
                total_global_time);
}

HGraph TritonPart::PreProcessHypergraph()
{
  logger_->report(
      "Pre-processing hypergraph by temporarily removing hyperedges of size {}",
      he_size_threshold_);
  std::vector<std::vector<int>> hyperedges_p;
  std::vector<std::vector<float>> hyperedge_weights_p;
  int num_hyperedges_p = 0;
  for (int i = 0; i < num_hyperedges_; ++i) {
    const int he_size = hyperedges_[i].size();
    if (he_size <= he_size_threshold_) {
      std::vector<int> he = hyperedges_[i];
      hyperedges_p.push_back(he);
      std::vector<float> hwt = hyperedge_weights_[i];
      hyperedge_weights_p.push_back(hwt);
      ++num_hyperedges_p;
>>>>>>> ca91275b
    }
  }
  
  // Perform the last-minute refinement 
  tritonpart_coarsener->SetThrCoarsenHyperedgeSizeSkip(global_net_threshold_);
  tritonpart_mlevel_partitioner->VcycleRefinement(hypergraph_, 
    upper_block_balance, lower_block_balance, solution_);

<<<<<<< HEAD
  // evaluate on the original hypergraph
  // tritonpart_evaluator->CutEvaluator(original_hypergraph_, solution_, true);
  tritonpart_evaluator->ConstraintAndCutEvaluator(
      original_hypergraph_, solution_, ub_factor_, group_attr_, true);
=======
  // add hyperedge
  std::vector<int> eind_p;
  std::vector<int> eptr_p;  // hyperedges
  eptr_p.push_back(static_cast<int>(eind_p.size()));
  for (const auto& hyperedge : hyperedges_p) {
    eind_p.insert(eind_p.end(), hyperedge.begin(), hyperedge.end());
    eptr_p.push_back(static_cast<int>(eind_p.size()));
  }
  // add vertex
  // create vertices from hyperedges
  std::vector<std::vector<int>> vertices_p(num_vertices_);
  for (int i = 0; i < num_hyperedges_p; i++)
    for (auto v : hyperedges_p[i])
      vertices_p[v].push_back(i);  // i is the hyperedge id
  std::vector<int> vind_p;
  std::vector<int> vptr_p;  // vertices
  vptr_p.push_back(static_cast<int>(vind_p.size()));
  for (auto& vertex : vertices_p) {
    vind_p.insert(vind_p.end(), vertex.begin(), vertex.end());
    vptr_p.push_back(static_cast<int>(vind_p.size()));
  }

  // Convert the timing information
  std::vector<int> vind_p_p;  // each timing path is a sequences of vertices
  std::vector<int> vptr_p_p;
  std::vector<int>
      pind_v_p;  // store all the timing paths connected to the vertex
  std::vector<int> pptr_v_p;
  std::vector<float> timing_attr_p;

  // create TPHypergraph
  HGraph hypergraph_p
      = std::make_shared<TPHypergraph>(num_vertices_,
                                       num_hyperedges_p,
                                       vertex_dimensions_,
                                       hyperedge_dimensions_,
                                       eind_p,
                                       eptr_p,
                                       vind_p,
                                       vptr_p,
                                       vertex_weights_,
                                       hyperedge_weights_p,
                                       fixed_attr_,
                                       community_attr_,
                                       placement_dimensions_,
                                       placement_attr_,
                                       hypergraph_->vind_p_,
                                       hypergraph_->vptr_p_,
                                       hypergraph_->pind_v_,
                                       hypergraph_->pptr_v_,
                                       hypergraph_->timing_attr_,
                                       logger_);
  return hypergraph_p;
}

void TritonPart::PartitionHypergraph(const char* hypergraph_file_arg,
                                     const char* fixed_file_arg,
                                     unsigned int num_parts_arg,
                                     float balance_constraint_arg,
                                     int vertex_dimension_arg,
                                     int hyperedge_dimension_arg,
                                     unsigned int seed_arg)
{
  std::vector<int> partition;
  if (num_parts_arg == 2) {
    partition = HypergraphPartTwoWay(hypergraph_file_arg,
                                     fixed_file_arg,
                                     num_parts_arg,
                                     balance_constraint_arg,
                                     vertex_dimension_arg,
                                     hyperedge_dimension_arg,
                                     seed_arg);
  } else {
    partition = HypergraphPartKWay(hypergraph_file_arg,
                                   fixed_file_arg,
                                   num_parts_arg,
                                   balance_constraint_arg,
                                   vertex_dimension_arg,
                                   hyperedge_dimension_arg,
                                   seed_arg);
  }
  std::string solution_file = std::string(hypergraph_file_arg)
                              + std::string(".part.")
                              + std::to_string(num_parts_);
  WriteSolution(solution_file.c_str(), partition);
}

std::vector<int> TritonPart::HypergraphPartTwoWay(
    const char* hypergraph_file_arg,
    const char* fixed_file_arg,
    unsigned int num_parts_arg,
    float balance_constraint_arg,
    int vertex_dimension_arg,
    int hyperedge_dimension_arg,
    unsigned int seed_arg)
{
  logger_->report("Starting TritonPart Partitioner");
  auto start_time_stamp_global = std::chrono::high_resolution_clock::now();
  // Parameters
  num_parts_ = num_parts_arg;
  ub_factor_ = balance_constraint_arg;
  seed_ = seed_arg;
  vertex_dimensions_ = vertex_dimension_arg;
  hyperedge_dimensions_ = hyperedge_dimension_arg;
  // local parameters
  std::string hypergraph_file = hypergraph_file_arg;
  std::string fixed_file = fixed_file_arg;
  logger_->report("Partition Parameters**");
  logger_->report("Number of partitions = {}", num_parts_);
  logger_->report("UBfactor = {}", ub_factor_);
  logger_->report("Vertex dimensions = {}", vertex_dimensions_);
  logger_->report("Hyperedge dimensions = {}", hyperedge_dimensions_);
  // build hypergraph
  ReadHypergraph(hypergraph_file, fixed_file);
  BuildHypergraph();
  logger_->report("Hypergraph Information**");
  logger_->report("#Vertices = {}", num_vertices_);
  logger_->report("#Hyperedges = {}", num_hyperedges_);
  // process hypergraph
  HGraph hypergraph_processed = PreProcessHypergraph();
  logger_->report("Post processing hypergraph information**");
  logger_->report("#Vertices = {}", hypergraph_processed->GetNumVertices());
  logger_->report("#Hyperedges = {}", hypergraph_processed->GetNumHyperedges());
  // create coarsening class
  const std::vector<float> e_wt_factors(hyperedge_dimensions_, 1.0);
  const std::vector<float> v_wt_factors(vertex_dimensions_, 1.0);
  const std::vector<float> p_wt_factors(placement_dimensions_ + 100, 1.0);
  const float timing_factor = 1.0;
  const int path_traverse_step = 2;
  const std::vector<float> tot_vertex_weights
      = hypergraph_->GetTotalVertexWeights();
  const int alpha = 4;
  const std::vector<float> max_vertex_weights
      = DivideFactor(hypergraph_->GetTotalVertexWeights(), alpha * num_parts_);
  const int thr_coarsen_hyperedge_size = 50;
  he_size_threshold_ = 500;
  const int thr_coarsen_vertices = 200;
  const int thr_coarsen_hyperedges = 50;
  const float coarsening_ratio = 1.5;
  const int max_coarsen_iters = 20;
  const float adj_diff_ratio = 0.0001;
  TP_coarsening_ptr tritonpart_coarsener
      = std::make_shared<TPcoarsener>(e_wt_factors,
                                      v_wt_factors,
                                      p_wt_factors,
                                      timing_factor,
                                      path_traverse_step,
                                      max_vertex_weights,
                                      thr_coarsen_hyperedge_size,
                                      he_size_threshold_,
                                      thr_coarsen_vertices,
                                      thr_coarsen_hyperedges,
                                      coarsening_ratio,
                                      max_coarsen_iters,
                                      adj_diff_ratio,
                                      seed_,
                                      logger_);
  float path_wt_factor = 1.0;
  float snaking_wt_factor = 1.0;
  const int refiner_iters = 2;
  const int max_moves = 50;
  RefinerChoice refiner_choice = RefinerChoice::TWO_WAY_FM;
  TP_two_way_refining_ptr tritonpart_twoway_refiner
      = std::make_shared<TPtwoWayFM>(num_parts_,
                                     refiner_iters,
                                     max_moves,
                                     refiner_choice,
                                     seed_,
                                     e_wt_factors,
                                     path_wt_factor,
                                     snaking_wt_factor,
                                     logger_);
  const int greedy_refiner_iters = 2;
  const int greedy_max_moves = 10;
  refiner_choice = RefinerChoice::GREEDY;
  TP_greedy_refiner_ptr tritonpart_greedy_refiner
      = std::make_shared<TPgreedyRefine>(num_parts_,
                                         greedy_refiner_iters,
                                         greedy_max_moves,
                                         refiner_choice,
                                         seed_,
                                         e_wt_factors,
                                         path_wt_factor,
                                         snaking_wt_factor,
                                         logger_);
  int wavefront = 50;
  TP_ilp_refiner_ptr tritonpart_ilp_refiner
      = std::make_shared<TPilpRefine>(num_parts_,
                                      greedy_refiner_iters,
                                      greedy_max_moves,
                                      refiner_choice,
                                      seed_,
                                      e_wt_factors,
                                      path_wt_factor,
                                      snaking_wt_factor,
                                      logger_,
                                      wavefront);
  float early_stop_ratio = 0.5;
  int max_num_fm_pass = 10;
  TP_partitioning_ptr tritonpart_partitioner
      = std::make_shared<TPpartitioner>(num_parts_,
                                        e_wt_factors,
                                        path_wt_factor,
                                        snaking_wt_factor,
                                        early_stop_ratio,
                                        max_num_fm_pass,
                                        seed_,
                                        tritonpart_twoway_refiner,
                                        logger_);
  bool v_cycle_flag = true;
  RefinerType refine_type = RefinerType::KPM_REFINEMENT;
  int num_initial_solutions = 50;       // number of initial random solutions
  int num_best_initial_solutions = 10;  // number of best initial solutions
  int num_ubfactor_delta = 5;  // allowing marginal imbalance to improve QoR
  int max_num_vcycle = 5;      // maximum number of vcycles
  auto tritonpart_mlevel_partitioner
      = std::make_shared<TPmultilevelPartitioner>(tritonpart_coarsener,
                                                  tritonpart_partitioner,
                                                  tritonpart_twoway_refiner,
                                                  tritonpart_greedy_refiner,
                                                  tritonpart_ilp_refiner,
                                                  num_parts_,
                                                  v_cycle_flag,
                                                  num_initial_solutions,
                                                  num_best_initial_solutions,
                                                  num_ubfactor_delta,
                                                  max_num_vcycle,
                                                  seed_,
                                                  ub_factor_,
                                                  refine_type,
                                                  logger_);
  bool vcycle = true;
  matrix<float> vertex_balance
      = hypergraph_->GetVertexBalance(num_parts_, ub_factor_);
  auto solution = tritonpart_mlevel_partitioner->PartitionTwoWay(
      hypergraph_, hypergraph_processed, vertex_balance, vcycle);
  auto cut_pair
      = tritonpart_partitioner->GoldenEvaluator(hypergraph_, solution, true);
  auto end_timestamp_global = std::chrono::high_resolution_clock::now();
  double total_global_time
      = std::chrono::duration_cast<std::chrono::nanoseconds>(
            end_timestamp_global - start_time_stamp_global)
            .count();
  total_global_time *= 1e-9;
  logger_->info(PAR, 6, "Total runtime {} seconds", total_global_time);
  return solution;
}

std::vector<int> TritonPart::DesignPartTwoWay(unsigned int num_parts_,
                                              float ub_factor_,
                                              int vertex_dimensions_,
                                              int hyperedge_dimensions_,
                                              unsigned int seed_)
{
  auto start_time_stamp_global = std::chrono::high_resolution_clock::now();
  // create coarsening class
  const std::vector<float> e_wt_factors(hyperedge_dimensions_, 1.0);
  const std::vector<float> v_wt_factors(vertex_dimensions_, 1.0);
  const std::vector<float> p_wt_factors(placement_dimensions_ + 100, 1.0);
  const float timing_factor = 1.0;
  const int path_traverse_step = 2;
  const std::vector<float> tot_vertex_weights
      = hypergraph_->GetTotalVertexWeights();
  const int alpha = 4;
  const std::vector<float> max_vertex_weights
      = DivideFactor(hypergraph_->GetTotalVertexWeights(), alpha * num_parts_);
  const int thr_coarsen_hyperedge_size = 50;
  he_size_threshold_ = 500;
  const int thr_coarsen_vertices = 200;
  const int thr_coarsen_hyperedges = 50;
  const float coarsening_ratio = 1.5;
  const int max_coarsen_iters = 20;
  const float adj_diff_ratio = 0.0001;
  TP_coarsening_ptr tritonpart_coarsener
      = std::make_shared<TPcoarsener>(e_wt_factors,
                                      v_wt_factors,
                                      p_wt_factors,
                                      timing_factor,
                                      path_traverse_step,
                                      max_vertex_weights,
                                      thr_coarsen_hyperedge_size,
                                      he_size_threshold_,
                                      thr_coarsen_vertices,
                                      thr_coarsen_hyperedges,
                                      coarsening_ratio,
                                      max_coarsen_iters,
                                      adj_diff_ratio,
                                      seed_,
                                      logger_);
  // how much weight on path cuts
  float path_wt_factor = 1.0;
  // how much weight on snaking paths
  float snaking_wt_factor = 1.0;
  const int refiner_iters = 2;
  const int max_moves = 50;
  RefinerChoice refiner_choice = RefinerChoice::TWO_WAY_FM;
  TP_two_way_refining_ptr tritonpart_twoway_refiner
      = std::make_shared<TPtwoWayFM>(num_parts_,
                                     refiner_iters,
                                     max_moves,
                                     refiner_choice,
                                     seed_,
                                     e_wt_factors,
                                     path_wt_factor,
                                     snaking_wt_factor,
                                     logger_);
  const int greedy_refiner_iters = 2;
  const int greedy_max_moves = 10;
  refiner_choice = RefinerChoice::GREEDY;
  TP_greedy_refiner_ptr tritonpart_greedy_refiner
      = std::make_shared<TPgreedyRefine>(num_parts_,
                                         greedy_refiner_iters,
                                         greedy_max_moves,
                                         refiner_choice,
                                         seed_,
                                         e_wt_factors,
                                         path_wt_factor,
                                         snaking_wt_factor,
                                         logger_);
  int wavefront = 50;
  TP_ilp_refiner_ptr tritonpart_ilp_refiner
      = std::make_shared<TPilpRefine>(num_parts_,
                                      greedy_refiner_iters,
                                      greedy_max_moves,
                                      refiner_choice,
                                      seed_,
                                      e_wt_factors,
                                      path_wt_factor,
                                      snaking_wt_factor,
                                      logger_,
                                      wavefront);
  float early_stop_ratio = 0.5;
  int max_num_fm_pass = 10;
  TP_partitioning_ptr tritonpart_partitioner
      = std::make_shared<TPpartitioner>(num_parts_,
                                        e_wt_factors,
                                        path_wt_factor,
                                        snaking_wt_factor,
                                        early_stop_ratio,
                                        max_num_fm_pass,
                                        seed_,
                                        tritonpart_twoway_refiner,
                                        logger_);
  bool v_cycle_flag = true;
  RefinerType refine_type = RefinerType::KPM_REFINEMENT;
  int num_initial_solutions = 50;       // number of initial random solutions
  int num_best_initial_solutions = 10;  // number of best initial solutions
  int num_ubfactor_delta = 5;  // allowing marginal imbalance to improve QoR
  int max_num_vcycle = 5;      // maximum number of vcycles
  auto tritonpart_mlevel_partitioner
      = std::make_shared<TPmultilevelPartitioner>(tritonpart_coarsener,
                                                  tritonpart_partitioner,
                                                  tritonpart_twoway_refiner,
                                                  tritonpart_greedy_refiner,
                                                  tritonpart_ilp_refiner,
                                                  num_parts_,
                                                  v_cycle_flag,
                                                  num_initial_solutions,
                                                  num_best_initial_solutions,
                                                  num_ubfactor_delta,
                                                  max_num_vcycle,
                                                  seed_,
                                                  ub_factor_,
                                                  refine_type,
                                                  logger_);
  bool vcycle = true;
  matrix<float> vertex_balance
      = hypergraph_->GetVertexBalance(num_parts_, ub_factor_);
  auto solution = tritonpart_mlevel_partitioner->PartitionTwoWay(
      hypergraph_, hypergraph_, vertex_balance, vcycle);
  auto cut_pair
      = tritonpart_partitioner->GoldenEvaluator(hypergraph_, solution, true);
  auto end_timestamp_global = std::chrono::high_resolution_clock::now();
  double total_global_time
      = std::chrono::duration_cast<std::chrono::nanoseconds>(
            end_timestamp_global - start_time_stamp_global)
            .count();
  total_global_time *= 1e-9;
  return solution;
}

std::vector<int> TritonPart::HypergraphPartKWay(const char* hypergraph_file_arg,
                                                const char* fixed_file_arg,
                                                unsigned int num_parts_arg,
                                                float balance_constraint_arg,
                                                int vertex_dimension_arg,
                                                int hyperedge_dimension_arg,
                                                unsigned int seed_arg)
{
  logger_->report("Starting TritonPart Partitioner");
  auto start_time_stamp_global = std::chrono::high_resolution_clock::now();
  // Parameters
  num_parts_ = num_parts_arg;
  ub_factor_ = balance_constraint_arg;
  seed_ = seed_arg;
  vertex_dimensions_ = vertex_dimension_arg;
  hyperedge_dimensions_ = hyperedge_dimension_arg;
  // local parameters
  std::string hypergraph_file = hypergraph_file_arg;
  std::string fixed_file = fixed_file_arg;
  logger_->report("Partition Parameters**");
  logger_->report("Number of partitions = {}", num_parts_);
  logger_->report("UBfactor = {}", ub_factor_);
  logger_->report("Vertex dimensions = {}", vertex_dimensions_);
  logger_->report("Hyperedge dimensions = {}", hyperedge_dimensions_);
  // build hypergraph
  ReadHypergraph(hypergraph_file, fixed_file);
  BuildHypergraph();
  logger_->report("Hypergraph Information**");
  logger_->report("#Vertices = {}", num_vertices_);
  logger_->report("#Hyperedges = {}", num_hyperedges_);
  // process hypergraph
  HGraph hypergraph_processed = PreProcessHypergraph();
  logger_->report("Post processing hypergraph information**");
  logger_->report("#Vertices = {}", hypergraph_processed->GetNumVertices());
  logger_->report("#Hyperedges = {}", hypergraph_processed->GetNumHyperedges());
  // create coarsening class
  const std::vector<float> e_wt_factors(hyperedge_dimensions_, 1.0);
  const std::vector<float> v_wt_factors(vertex_dimensions_, 1.0);
  const std::vector<float> p_wt_factors(placement_dimensions_ + 100, 1.0);
  const float timing_factor = 1.0;
  const int path_traverse_step = 2;
  const std::vector<float> tot_vertex_weights
      = hypergraph_->GetTotalVertexWeights();
  const int alpha = 4;
  const std::vector<float> max_vertex_weights
      = DivideFactor(hypergraph_->GetTotalVertexWeights(), alpha * num_parts_);
  const int thr_coarsen_hyperedge_size = 50;
  he_size_threshold_ = 500;
  const int thr_coarsen_vertices = 200;
  const int thr_coarsen_hyperedges = 50;
  const float coarsening_ratio = 1.5;
  const int max_coarsen_iters = 20;
  const float adj_diff_ratio = 0.0001;
  TP_coarsening_ptr tritonpart_coarsener
      = std::make_shared<TPcoarsener>(e_wt_factors,
                                      v_wt_factors,
                                      p_wt_factors,
                                      timing_factor,
                                      path_traverse_step,
                                      max_vertex_weights,
                                      thr_coarsen_hyperedge_size,
                                      he_size_threshold_,
                                      thr_coarsen_vertices,
                                      thr_coarsen_hyperedges,
                                      coarsening_ratio,
                                      max_coarsen_iters,
                                      adj_diff_ratio,
                                      seed_,
                                      logger_);
  float path_wt_factor = 1.0;
  float snaking_wt_factor = 1.0;
  const int refiner_iters = 2;
  const int max_moves = 50;
  RefinerChoice refiner_choice = RefinerChoice::FLAT_K_WAY_FM;
  TP_k_way_refining_ptr tritonpart_kway_refiner
      = std::make_shared<TPkWayFM>(num_parts_,
                                   refiner_iters,
                                   max_moves,
                                   refiner_choice,
                                   seed_,
                                   e_wt_factors,
                                   path_wt_factor,
                                   snaking_wt_factor,
                                   logger_);
  float early_stop_ratio = 0.5;
  int max_num_fm_pass = 10;
  TP_partitioning_ptr tritonpart_partitioner
      = std::make_shared<TPpartitioner>(num_parts_,
                                        e_wt_factors,
                                        path_wt_factor,
                                        snaking_wt_factor,
                                        early_stop_ratio,
                                        max_num_fm_pass,
                                        seed_,
                                        tritonpart_kway_refiner,
                                        logger_);
  bool v_cycle_flag = true;
  RefinerType refine_type = RefinerType::KFM_REFINEMENT;
  int num_initial_solutions = 50;       // number of initial random solutions
  int num_best_initial_solutions = 10;  // number of best initial solutions
  int num_ubfactor_delta = 5;  // allowing marginal imbalance to improve QoR
  int max_num_vcycle = 5;      // maximum number of vcycles
  auto tritonpart_mlevel_partitioner
      = std::make_shared<TPmultilevelPartitioner>(tritonpart_coarsener,
                                                  tritonpart_partitioner,
                                                  tritonpart_kway_refiner,
                                                  num_parts_,
                                                  v_cycle_flag,
                                                  num_initial_solutions,
                                                  num_best_initial_solutions,
                                                  num_ubfactor_delta,
                                                  max_num_vcycle,
                                                  seed_,
                                                  ub_factor_,
                                                  refine_type,
                                                  logger_);
  bool vcycle = true;
  matrix<float> vertex_balance
      = hypergraph_->GetVertexBalance(num_parts_, ub_factor_);
  auto solution = tritonpart_mlevel_partitioner->PartitionKWay(
      hypergraph_, hypergraph_, vertex_balance, vcycle);
  auto cut_pair
      = tritonpart_partitioner->GoldenEvaluator(hypergraph_, solution, true);
  auto end_timestamp_global = std::chrono::high_resolution_clock::now();
  double total_global_time
      = std::chrono::duration_cast<std::chrono::nanoseconds>(
            end_timestamp_global - start_time_stamp_global)
            .count();
  total_global_time *= 1e-9;
  logger_->info(PAR, 4, "Total runtime {} seconds", total_global_time);
  return solution;
}

std::vector<int> TritonPart::DesignPartKWay(unsigned int num_parts_,
                                            float ub_factor_,
                                            int vertex_dimensions_,
                                            int hyperedge_dimensions_,
                                            unsigned int seed_)
{
  logger_->report("TritonPart_design_PartKWay starts !!!");
  auto start_time_stamp_global = std::chrono::high_resolution_clock::now();
  // create coarsening class
  const std::vector<float> e_wt_factors(hyperedge_dimensions_, 1.0);
  const std::vector<float> v_wt_factors(vertex_dimensions_, 1.0);
  const std::vector<float> p_wt_factors(placement_dimensions_ + 100, 1.0);
  // Increasing the timing factor will prioritize clustering vertices that share
  // multiple timing paths between them
  const float timing_factor = 1.0;
  const int path_traverse_step = 2;
  const std::vector<float> tot_vertex_weights
      = hypergraph_->GetTotalVertexWeights();
  const int alpha = 4;
  const std::vector<float> max_vertex_weights
      = DivideFactor(hypergraph_->GetTotalVertexWeights(), alpha * num_parts_);
  const int thr_coarsen_hyperedge_size = 50;
  he_size_threshold_ = 500;
  const int thr_coarsen_vertices = 200;
  const int thr_coarsen_hyperedges = 50;
  const float coarsening_ratio = 1.5;
  const int max_coarsen_iters = 20;
  const float adj_diff_ratio = 0.0001;
  TP_coarsening_ptr tritonpart_coarsener
      = std::make_shared<TPcoarsener>(e_wt_factors,
                                      v_wt_factors,
                                      p_wt_factors,
                                      timing_factor,
                                      path_traverse_step,
                                      max_vertex_weights,
                                      thr_coarsen_hyperedge_size,
                                      he_size_threshold_,
                                      thr_coarsen_vertices,
                                      thr_coarsen_hyperedges,
                                      coarsening_ratio,
                                      max_coarsen_iters,
                                      adj_diff_ratio,
                                      seed_,
                                      logger_);
  // Increasing the path weight factor will add more weight to cost incurred
  // by moving a vertex to a different partition with respect to a path graph
  float path_wt_factor = 1.0;
  // Increasing the snaking weight factor will add more weight to snaking cost
  // incurred by moving a vertex to a different partition with respect to a path
  // graph
  float snaking_wt_factor = 1.0;
  // Setting the number of refiner iterations and maximum number of moves in a
  // refiner pass
  const int refiner_iters = 2;
  const int max_moves = 50;
  RefinerChoice refiner_choice = RefinerChoice::FLAT_K_WAY_FM;
  TP_k_way_refining_ptr tritonpart_kway_refiner
      = std::make_shared<TPkWayFM>(num_parts_,
                                   refiner_iters,
                                   max_moves,
                                   refiner_choice,
                                   seed_,
                                   e_wt_factors,
                                   path_wt_factor,
                                   snaking_wt_factor,
                                   logger_);
  float early_stop_ratio = 0.5;
  int max_num_fm_pass = 10;
  TP_partitioning_ptr tritonpart_partitioner
      = std::make_shared<TPpartitioner>(num_parts_,
                                        e_wt_factors,
                                        path_wt_factor,
                                        snaking_wt_factor,
                                        early_stop_ratio,
                                        max_num_fm_pass,
                                        seed_,
                                        tritonpart_kway_refiner,
                                        logger_);
  bool v_cycle_flag = true;
  RefinerType refine_type = RefinerType::KFM_REFINEMENT;
  int num_initial_solutions = 50;       // number of initial random solutions
  int num_best_initial_solutions = 10;  // number of best initial solutions
  int num_ubfactor_delta = 5;  // allowing marginal imbalance to improve QoR
  int max_num_vcycle = 5;      // maximum number of vcycles
  auto tritonpart_mlevel_partitioner
      = std::make_shared<TPmultilevelPartitioner>(tritonpart_coarsener,
                                                  tritonpart_partitioner,
                                                  tritonpart_kway_refiner,
                                                  num_parts_,
                                                  v_cycle_flag,
                                                  num_initial_solutions,
                                                  num_best_initial_solutions,
                                                  num_ubfactor_delta,
                                                  max_num_vcycle,
                                                  seed_,
                                                  ub_factor_,
                                                  refine_type,
                                                  logger_);
  bool vcycle = true;
  matrix<float> vertex_balance
      = hypergraph_->GetVertexBalance(num_parts_, ub_factor_);
  auto solution = tritonpart_mlevel_partitioner->PartitionKWay(
      hypergraph_, hypergraph_, vertex_balance, vcycle);
  auto cut_pair
      = tritonpart_partitioner->GoldenEvaluator(hypergraph_, solution, true);
  auto end_timestamp_global = std::chrono::high_resolution_clock::now();
  double total_global_time
      = std::chrono::duration_cast<std::chrono::nanoseconds>(
            end_timestamp_global - start_time_stamp_global)
            .count();
  total_global_time *= 1e-9;
  return solution;
}
>>>>>>> ca91275b

  // generate the timing report
  if (timing_aware_flag_ == true) {
    logger_->report("[STATUS] Displaying timing path cuts statistics");
    logger_->report("[INFO] Total timing critical paths = {}", top_n_);
    // total cut, worst cut and average cut
    std::tuple<int, int, float> cut_info
        = tritonpart_evaluator->GetTimingCuts(original_hypergraph_, solution_);
    logger_->report("[INFO] Total paths cut = {}", std::get<0>(cut_info));
    logger_->report("[INFO] Worst cut on a path = {}", std::get<1>(cut_info));
    logger_->report("[INFO] Average cuts on critical paths = {}",
                    std::get<2>(cut_info));
  }
  // print the runtime
  auto end_timestamp_global = std::chrono::high_resolution_clock::now();
  double total_global_time
      = std::chrono::duration_cast<std::chrono::nanoseconds>(
            end_timestamp_global - start_time_stamp_global)
            .count();
  total_global_time *= 1e-9;
  logger_->report("[INFO] The runtime of multi-level partitioner : {} seconds",
                  total_global_time);
}

}  // namespace par<|MERGE_RESOLUTION|>--- conflicted
+++ resolved
@@ -40,6 +40,7 @@
 ///////////////////////////////////////////////////////////////////////////////
 #include "TritonPart.h"
 
+#include <iostream>
 #include <iostream>
 #include <set>
 #include <string>
@@ -319,7 +320,6 @@
     }
   }
 
-<<<<<<< HEAD
   // Format 2: write the explicit solution
   // each line :  instance_name  partition_id
   if (!solution_file.empty()) {
@@ -341,61 +341,6 @@
     std::ofstream file_output;
     file_output.open(solution_file_name);
     
-=======
-// Convert the netlist into hypergraphs
-void TritonPart::ReadNetlist()
-{
-  // assign vertex_id property of each instance and each IO port
-  // the vertex_id property will be removed after the partitioning
-  int vertex_id = 0;
-  // check if the fence constraint is specified
-  if (fence_flag_ == true) {
-    // check IO ports
-    for (auto term : block_->getBTerms()) {
-      // -1 means that the instance is not used by the partitioner
-      odb::dbIntProperty::create(term, "vertex_id", -1);
-      odb::Rect box = term->getBBox();
-      if (box.xMin() >= fence_.lx && box.xMax() <= fence_.ux
-          && box.yMin() >= fence_.ly && box.yMax() <= fence_.uy) {
-        odb::dbIntProperty::create(term, "vertex_id", vertex_id++);
-        std::vector<float> vwts(vertex_dimensions_, 0.0);
-        vertex_weights_.emplace_back(vwts);
-        vertex_types_.emplace_back(PORT);
-        odb::dbIntProperty::find(term, "vertex_id")->setValue(vertex_id++);
-      }
-    }
-    // check instances
-    for (auto inst : block_->getInsts()) {
-      // -1 means that the instance is not used by the partitioner
-      odb::dbIntProperty::create(inst, "vertex_id", -1);
-      const sta::LibertyCell* liberty_cell = network_->libertyCell(inst);
-      if (liberty_cell == nullptr) {
-        continue;  // ignore the instance with no liberty
-      }
-      odb::dbMaster* master = inst->getMaster();
-      // check if the instance is a pad or a cover macro
-      if (master->isPad() || master->isCover()) {
-        continue;
-      }
-      odb::dbBox* box = inst->getBBox();
-      // check if the inst is within the fence
-      if (box->xMin() >= fence_.lx && box->xMax() <= fence_.ux
-          && box->yMin() >= fence_.ly && box->yMax() <= fence_.uy) {
-        const float area = liberty_cell->area();
-        std::vector<float> vwts(vertex_dimensions_, area);
-        vertex_weights_.emplace_back(vwts);
-        if (master->isBlock()) {
-          vertex_types_.emplace_back(MACRO);
-        } else if (liberty_cell->hasSequentials()) {
-          vertex_types_.emplace_back(SEQ_STD_CELL);
-        } else {
-          vertex_types_.emplace_back(COMB_STD_CELL);
-        }
-        odb::dbIntProperty::find(inst, "vertex_id")->setValue(vertex_id++);
-      }
-    }
-  } else {
->>>>>>> ca91275b
     for (auto term : block_->getBTerms()) {
       if (auto property = odb::dbIntProperty::find(term, "partition_id")) {
         file_output << term->getName() << "  ";
@@ -405,115 +350,17 @@
     }
 
     for (auto inst : block_->getInsts()) {
-<<<<<<< HEAD
       if (auto property = odb::dbIntProperty::find(inst, "partition_id")) {
         file_output << inst->getName() << "  ";
         file_output << property->getValue() << "  ";
         file_output << std::endl;
-=======
-      // -1 means that the instance is not used by the partitioner
-      odb::dbIntProperty::create(inst, "vertex_id", -1);
-      const sta::LibertyCell* liberty_cell = network_->libertyCell(inst);
-      if (liberty_cell == nullptr) {
-        continue;  // ignore the instance with no liberty
-      }
-      odb::dbMaster* master = inst->getMaster();
-      // check if the instance is a pad or a cover macro
-      if (master->isPad() || master->isCover()) {
-        continue;
-      }
-      const float area = liberty_cell->area();
-      std::vector<float> vwts(vertex_dimensions_, area);
-      vertex_weights_.emplace_back(vwts);
-      if (master->isBlock()) {
-        vertex_types_.emplace_back(MACRO);
-      } else if (liberty_cell->hasSequentials()) {
-        vertex_types_.emplace_back(SEQ_STD_CELL);
-      } else {
-        vertex_types_.emplace_back(COMB_STD_CELL);
->>>>>>> ca91275b
       }
     }
     file_output.close();
   }
-<<<<<<< HEAD
 
   logger_->report("===============================================");
   logger_->report("Exiting TritonPart");
-=======
-
-  num_vertices_ = vertex_id;
-  logger_->report("[PARAM] num_vertices = {}", num_vertices_);
-
-  // Each net correponds to an hyperedge
-  // Traverse the hyperedge and assign hyperedge_id to each net
-  // the hyperedge_id property will be removed after partitioning
-  int hyperedge_id = 0;
-  for (auto net : block_->getNets()) {
-    odb::dbIntProperty::create(net, "hyperedge_id", -1);
-    // ignore all the power net
-    if (net->getSigType().isSupply())
-      continue;
-    // check the hyperedge
-    int driver_id = -1;      // vertex id of the driver instance
-    std::set<int> loads_id;  // vertex id of sink instances
-    // check the connected instances
-    for (odb::dbITerm* iterm : net->getITerms()) {
-      odb::dbInst* inst = iterm->getInst();
-      const int vertex_id
-          = odb::dbIntProperty::find(inst, "vertex_id")->getValue();
-      if (vertex_id == -1) {
-        continue;  // the current instance is not used
-      }
-      if (iterm->getIoType() == odb::dbIoType::OUTPUT) {
-        driver_id = vertex_id;
-      } else {
-        loads_id.insert(vertex_id);
-      }
-    }
-    // check the connected IO pins
-    for (odb::dbBTerm* bterm : net->getBTerms()) {
-      const int vertex_id
-          = odb::dbIntProperty::find(bterm, "vertex_id")->getValue();
-      if (vertex_id == -1) {
-        continue;  // the current bterm is not used
-      }
-      if (bterm->getIoType() == odb::dbIoType::INPUT) {
-        driver_id = vertex_id;
-      } else {
-        loads_id.insert(vertex_id);
-      }
-    }
-    // check the hyperedges
-    std::vector<int> hyperedge;
-    if (driver_id != -1 && loads_id.size() > 0) {
-      hyperedge.push_back(driver_id);
-      for (auto& load_id : loads_id) {
-        if (load_id != driver_id) {
-          hyperedge.push_back(load_id);
-        }
-      }
-    }
-    // Ignore all the single-vertex hyperedge and large global netthreshold
-    if (hyperedge.size() > 1 && hyperedge.size() <= he_size_threshold_) {
-      hyperedges_.push_back(hyperedge);
-      hyperedge_weights_.push_back(
-          std::vector<float>(hyperedge_dimensions_, 1.0));
-      odb::dbIntProperty::find(net, "hyperedge_id")->setValue(hyperedge_id++);
-    }
-  }  // finish hyperedge
-  num_hyperedges_ = static_cast<int>(hyperedges_.size());
-  logger_->report("[PARAM] num_hyperedges = {}", num_hyperedges_);
-  if (num_vertices_ == 0 || num_hyperedges_ == 0) {
-    logger_->error(utl::PAR, 2677, "There is no vertices and hyperedges");
-  }
-  // add timing feature
-  if (timing_aware_flag_ == true) {
-    logger_->report("[STATUS] Extracting timing paths**** ");
-    BuildTimingPaths();  // create timing paths
-  }
-  // nonscaled_hyperedge_weights_ = hyperedge_weights_;
->>>>>>> ca91275b
 }
 
 void TritonPart::EvaluateHypergraphSolution(unsigned int num_parts_arg,
@@ -526,7 +373,6 @@
                                             const char* solution_file_arg)
 
 {
-<<<<<<< HEAD
   logger_->report("========================================");
   logger_->report("[STATUS] Starting Evaluating Hypergraph Solution");
   logger_->report("========================================");
@@ -565,199 +411,6 @@
   }
   if (!group_file.empty()) {
     logger_->report("[PARAM] Group file = {}", group_file);
-=======
-  if (timing_aware_flag_ == false || top_n_ <= 0)
-    return;
-  // resize the hyperedge_slacks_
-  hyperedge_slacks_.clear();
-  hyperedge_slacks_.resize(num_hyperedges_);
-  std::fill(hyperedge_slacks_.begin(), hyperedge_slacks_.end(), -1.0);
-  sta_->ensureGraph();     // Ensure that the timing graph has been built
-  sta_->searchPreamble();  // Make graph and find delays
-  sta_->ensureLevelized();
-  logger_->report(
-      "[WARNING] We normalized the slack based on maximum clock period");
-
-  // Step 1:  find the top_n critical timing paths
-  sta::ExceptionFrom* e_from = nullptr;
-  sta::ExceptionThruSeq* e_thrus = nullptr;
-  sta::ExceptionTo* e_to = nullptr;
-  bool include_unconstrained = false;
-  bool get_max = true;  // max for setup check, min for hold check
-  // Timing paths are grouped into path groups according to the clock
-  // associated with the endpoint of the path, for example, path group for clk
-  int group_count = top_n_;
-  int endpoint_count = 1;  // The number of paths to report for each endpoint.
-  // Definition for findPathEnds function in Search.hh
-  // PathEndSeq *findPathEnds(ExceptionFrom *from,
-  //              ExceptionThruSeq *thrus,
-  //              ExceptionTo *to,
-  //              bool unconstrained,
-  //              const Corner *corner,
-  //              const MinMaxAll *min_max,
-  //              int group_count,
-  //              int endpoint_count,
-  //              bool unique_pins,
-  //              float slack_min,
-  //              float slack_max,
-  //              bool sort_by_slack,
-  //              PathGroupNameSet *group_names,
-  //              bool setup,
-  //              bool hold,
-  //              bool recovery,
-  //              bool removal,
-  //              bool clk_gating_setup,
-  //              bool clk_gating_hold);
-  // PathEnds represent search endpoints that are either unconstrained or
-  // constrained by a timing check, output delay, data check, or path delay.
-  sta::PathEndSeq path_ends
-      = sta_->search()->findPathEnds(  // from, thrus, to, unconstrained
-          e_from,                      // return paths from a list of
-                   // clocks/instances/ports/register clock pins or latch data
-                   // pins
-          e_thrus,  // return paths through a list of instances/ports/nets
-          e_to,     // return paths to a list of clocks/instances/ports or pins
-          include_unconstrained,  // return unconstrained paths
-          // corner, min_max,
-          sta_->cmdCorner(),  // return paths for a process corner
-          get_max ? sta::MinMaxAll::max()
-                  : sta::MinMaxAll::min(),  // return max/min paths checks
-          // group_count, endpoint_count, unique_pins
-          group_count,     // path_count used by GUI, not sure what happened
-          endpoint_count,  // path_count used by GUI, not sure what happened
-          true,
-          -sta::INF,
-          sta::INF,  // slack_min, slack_max,
-          true,      // sort_by_slack
-          nullptr,   // group_names
-          // setup, hold, recovery, removal,
-          get_max,
-          !get_max,
-          false,
-          false,
-          // clk_gating_setup, clk_gating_hold
-          false,
-          false);
-  // check all the timing paths
-  for (auto& path_end : path_ends) {
-    // Printing timing paths to logger
-    // sta_->reportPathEnd(path_end);
-    auto* path = path_end->path();
-    TimingPath timing_path;                     // create the timing path
-    const float slack = path_end->slack(sta_);  // slack information
-    // normalize the slack according to the clock period
-    const float clock_period = path_end->targetClk(sta_)->period();
-    maximum_clock_period_ = std::max(maximum_clock_period_, clock_period);
-    timing_path.slack = slack;
-    sta::PathExpanded expand(path, sta_);
-    expand.path(expand.size() - 1);
-    for (size_t i = 0; i < expand.size(); i++) {
-      // PathRef is reference to a path vertex
-      sta::PathRef* ref = expand.path(i);
-      sta::Pin* pin = ref->vertex(sta_)->pin();
-      // Nets connect pins at a level of the hierarchy
-      auto net = network_->net(pin);  // sta::Net*
-      // Check if the pin is connected to a net
-      if (net == nullptr) {
-        continue;  // check if the net exists
-      }
-      if (network_->isTopLevelPort(pin) == true) {
-        auto bterm = block_->findBTerm(network_->pathName(pin));
-        int vertex_id
-            = odb::dbIntProperty::find(bterm, "vertex_id")->getValue();
-        if (vertex_id == -1) {
-          continue;
-        }
-        if (std::find(
-                timing_path.path.begin(), timing_path.path.end(), vertex_id)
-            == timing_path.path.end()) {
-          timing_path.path.push_back(vertex_id);
-        }
-      } else {
-        auto inst = network_->instance(pin);
-        auto db_inst = block_->findInst(network_->pathName(inst));
-        int vertex_id
-            = odb::dbIntProperty::find(db_inst, "vertex_id")->getValue();
-        if (vertex_id == -1) {
-          continue;
-        }
-        if (std::find(
-                timing_path.path.begin(), timing_path.path.end(), vertex_id)
-            == timing_path.path.end()) {
-          timing_path.path.push_back(vertex_id);
-        }
-      }
-      auto db_net = block_->findNet(
-          network_->pathName(net));  // convert sta::Net* to dbNet*
-      int hyperedge_id
-          = odb::dbIntProperty::find(db_net, "hyperedge_id")->getValue();
-      if (hyperedge_id == -1) {
-        continue;
-      }
-      if (std::find(
-              timing_path.arcs.begin(), timing_path.arcs.end(), hyperedge_id)
-          == timing_path.arcs.end()) {
-        timing_path.arcs.push_back(hyperedge_id);
-      }
-    }
-    // add timing path
-    if (timing_path.arcs.size() > 0) {
-      timing_paths_.push_back(timing_path);
-    }
-  }
-
-  // check the slack on each net
-  logger_->report("[INFO] maximum_clock_period : {} second",
-                  maximum_clock_period_);
-  std::vector<std::string> hyperedge_nets;
-  hyperedge_nets.resize(num_hyperedges_);
-  for (auto db_net : block_->getNets()) {
-    const int hyperedge_id
-        = odb::dbIntProperty::find(db_net, "hyperedge_id")->getValue();
-    if (hyperedge_id == -1) {
-      continue;  // this net is not used
-    }
-    sta::Net* net = network_->dbToSta(db_net);
-    const float slack = sta_->netSlack(net, sta::MinMax::max());
-    // update the slack
-    hyperedge_slacks_[hyperedge_id] = slack;
-    hyperedge_nets[hyperedge_id] = db_net->getName();
-  }
-
-  logger_->report("[STATUS] Finish traversing timing graph");
-  // check if all the hyperedges have been assigned slack
-  int num_constrained_hyperedges = 0;
-  for (int hyperedge_id = 0; hyperedge_id < num_hyperedges_; hyperedge_id++) {
-    if (hyperedge_slacks_[hyperedge_id] < 0) {
-      // TODO: Whether we should give a warning to users.
-      // logger_->report("[WARNING] net {} is unconstrained. Reset slack to
-      // 0.0!",
-      //                 hyperedge_nets[hyperedge_id]);
-      hyperedge_slacks_[hyperedge_id] = maximum_clock_period_;
-      num_constrained_hyperedges++;
-    }
-  }
-  logger_->report("[WARNING] {} unconstrained hyperedges !",
-                  num_constrained_hyperedges);
-  logger_->report(
-      "[WARNING] Reset the slack of all unconstrained hyperedges to {} seconds",
-      maximum_clock_period_);
-}
-
-void TritonPart::GenerateTimingReport(std::vector<int>& partition, bool design)
-{
-  std::vector<int> critical_path_cuts;
-  for (int i = 0; i < timing_paths_.size(); ++i) {
-    auto timing_path = timing_paths_[i].path;
-    std::vector<int> path_block;
-    for (int j = 0; j < timing_path.size(); ++j) {
-      int block_id = partition[timing_path[j]];
-      if (path_block.size() == 0 || path_block.back() != block_id) {
-        path_block.push_back(block_id);
-      }
-    }
-    critical_path_cuts.push_back(path_block.size() - 1);
->>>>>>> ca91275b
   }
   if (!placement_file.empty()) {
     logger_->report("[PARAM] Placement file = {}", placement_file);
@@ -769,121 +422,13 @@
     logger_->error(
         PAR, 2511, "Can not open the solution file : {}", solution_file);
   }
-<<<<<<< HEAD
   while (solution_file_input >> part_id) {
     solution_.push_back(part_id);
-=======
-  std::vector<int> vind;
-  std::vector<int> vptr;  // vertices
-  vptr.push_back(static_cast<int>(vind.size()));
-  for (auto& vertex : vertices) {
-    vind.insert(vind.end(), vertex.begin(), vertex.end());
-    vptr.push_back(static_cast<int>(vind.size()));
-  }
-
-  // Convert the timing information
-  std::vector<int> vind_p;  // each timing path is a sequences of vertices
-  std::vector<int> vptr_p;
-  std::vector<int>
-      pind_v;  // store all the timing paths connected to the vertex
-  std::vector<int> pptr_v;
-  timing_attr_.clear();  // the slack for each path
-  matrix<int> incident_paths(num_vertices_);
-  vptr_p.push_back(static_cast<int>(vind_p.size()));
-  for (int i = 0; i < timing_paths_.size(); ++i) {
-    auto timing_path = timing_paths_[i].path;
-    vind_p.insert(vind_p.end(), timing_path.begin(), timing_path.end());
-    vptr_p.push_back(static_cast<int>(vind_p.size()));
-    for (int j = 0; j < timing_path.size(); ++j) {
-      int v = timing_path[j];
-      incident_paths[v].push_back(i);
-    }
-    timing_attr_.emplace_back(timing_paths_[i].slack / maximum_clock_period_);
-  }
-  pptr_v.push_back(pind_v.size());
-  for (auto& paths : incident_paths) {
-    pind_v.insert(pind_v.end(), paths.begin(), paths.end());
-    pptr_v.push_back(static_cast<int>(pind_v.size()));
->>>>>>> ca91275b
   }
   solution_file_input.close();
 
-<<<<<<< HEAD
   // set the random seed
   srand(seed_);  // set the random seed
-=======
-  nonscaled_hyperedge_weights_ = hyperedge_weights_;
-  // update the hyperedge weights based on slack and extracting critical timing
-  // paths
-  if (timing_aware_flag_ == true) {
-    // only if the timing_aware_flag_ is true,
-    // the timing information is meaningful
-    // print the timing related factor
-    logger_->report("net_cut_factor = {}", net_cut_factor_);
-    logger_->report("timing_factor = {}", timing_factor_);
-    logger_->report("path_wt_factor = {}", path_wt_factor_);
-    std::string line = "e_wt_factor = ";
-    for (auto weight : e_wt_factors_) {
-      line += " " + std::to_string(weight);
-    }
-    logger_->report(line);
-
-    std::vector<std::vector<float>> hyperedge_weights;
-    // for design partitioning, the hyperedge_dimensions_ is 1
-    logger_->report(
-        "[WARNING] For design partitioning, the hyperedge_dimensions_ is 1");
-    for (int i = 0; i < num_hyperedges_; i++) {
-      hyperedge_slacks_[i] = hyperedge_slacks_[i] / maximum_clock_period_;
-      // the unconstrained net should have weight of zero
-      const float norm_slack = std::max(0.0f, 1.0f - hyperedge_slacks_[i]);
-      // normalized the weight
-      const float weight
-          = net_cut_factor_ * norm2(hyperedge_weights_[i], e_wt_factors_)
-            + timing_factor_ * std::pow(norm_slack, timing_exp_factor_);
-      std::vector<float> weight_vec{weight};
-      hyperedge_weights.push_back(weight_vec);
-    }
-
-    // update the hyperedge_weights
-    hyperedge_weights_.clear();
-    hyperedge_weights_ = hyperedge_weights;
-
-    // update the weight based on timing paths
-    for (int i = 0; i < timing_paths_.size(); ++i) {
-      auto timing_arcs = timing_paths_[i].arcs;
-      const float weight
-          = path_wt_factor_
-            * std::pow(1.0 - timing_paths_[i].slack, timing_exp_factor_);
-      for (auto hyperedge_id : timing_arcs) {
-        hyperedge_weights_[hyperedge_id][hyperedge_dimensions_ - 1] += weight;
-      }
-    }
-  }
-
-  // create TPHypergraph
-  hypergraph_ = std::make_shared<TPHypergraph>(num_vertices_,
-                                               num_hyperedges_,
-                                               vertex_dimensions_,
-                                               hyperedge_dimensions_,
-                                               eind,
-                                               eptr,
-                                               vind,
-                                               vptr,
-                                               vertex_weights_,
-                                               hyperedge_weights_,
-                                               hyperedge_weights_,
-                                               fixed_attr_,
-                                               community_attr_,
-                                               placement_dimensions_,
-                                               placement_attr_,
-                                               vind_p,
-                                               vptr_p,
-                                               pind_v,
-                                               pptr_v,
-                                               timing_attr_,
-                                               logger_);
-}
->>>>>>> ca91275b
 
   timing_aware_flag_ = false;
   logger_->report(
@@ -1003,7 +548,6 @@
   // Parameters
   num_parts_ = num_parts_arg;
   ub_factor_ = balance_constraint_arg;
-<<<<<<< HEAD
   seed_ = 0; // This parameter is not used.  just a random value
   vertex_dimensions_ = 1;  // for design partitioning, vertex weight is the area
                            // of the instance
@@ -1036,26 +580,10 @@
   std::string solution_file = solution_filename_arg;
   std::string hypergraph_file = hypergraph_file_arg;
   std::string hypergraph_int_weight_file = hypergraph_int_weight_file_arg;
-=======
-  seed_ = seed_arg;
-  e_wt_factors_.clear();
-  e_wt_factors_.resize(hyperedge_dimensions_);
-  std::fill(e_wt_factors_.begin(), e_wt_factors_.end(), 1.0);
-  v_wt_factors_.clear();
-  v_wt_factors_.resize(vertex_dimensions_);
-  std::fill(v_wt_factors_.begin(), v_wt_factors_.end(), 1.0);
-  srand(seed_);  // set the random seed
->>>>>>> ca91275b
   logger_->report("[PARAM] Number of partitions = {}", num_parts_);
   logger_->report("[PARAM] UBfactor = {}", ub_factor_);
   logger_->report("[PARAM] Seed = {}", seed_);
   logger_->report("[PARAM] Vertex dimensions = {}", vertex_dimensions_);
-<<<<<<< HEAD
-=======
-  // for design partitioning, the hyperedge weight is related to timing
-  // criticality
-  hyperedge_dimensions_ = 1;
->>>>>>> ca91275b
   logger_->report("[PARAM] Hyperedge dimensions = {}", hyperedge_dimensions_);
   logger_->report("[PARAM] Placement dimensions = {}", placement_dimensions_);
   logger_->report("[PARAM] Timing aware flag = {}", timing_aware_flag_);
@@ -1064,7 +592,6 @@
                   top_n_);
   logger_->report("[PARAM] Fence aware flag = {}", fence_flag_);
   if (fence_flag_ == true) {
-<<<<<<< HEAD
     logger_->report(
         "[PARAM] fence_lx = {}, fence_ly = {}, fence_ux = {}, fence_uy = {}",
         fence_.lx / dbu,
@@ -1090,31 +617,6 @@
   if (!solution_file.empty()) {
     logger_->report("[PARAM] Solution file = {}", solution_file);
   }
-=======
-    if (fence_.IsValid() == false) {
-      fence_flag_ = false;
-      logger_->report("[WARNING] The specified fence is invalid !!!");
-      logger_->report(
-          "[PARAM] fence_lx = {}, fence_ly = {}, fence_ux = {}, fence_uy = {}",
-          fence_.lx / dbu,
-          fence_.ly / dbu,
-          fence_.ux / dbu,
-          fence_.uy / dbu);
-      logger_->report("[WARNING] Reset fence_flag to FALSE !!!");
-    } else {
-      logger_->report(
-          "[PARAM] fence_lx = {}, fence_ly = {}, fence_ux = {}, fence_uy = {}",
-          fence_.lx / dbu,
-          fence_.ly / dbu,
-          fence_.ux / dbu,
-          fence_.uy / dbu);
-    }
-  }
-  logger_->report("[PARAM] Timing driven flag = {}", timing_aware_flag_);
-  top_n_ = top_n_ >= 0 ? top_n_ : 0;
-  logger_->report("[PARAM] Top {} critical timing paths are extracted.",
-                  top_n_);
->>>>>>> ca91275b
 
   // set the random seed
   srand(seed_);  // set the random seed
@@ -1125,33 +627,8 @@
   logger_->report("========================================");
   logger_->report("[STATUS] Reading netlist**** ");
   // if the fence_flag_ is true, only consider the instances within the fence
-<<<<<<< HEAD
   ReadNetlist(fixed_file, community_file, group_file);
   logger_->report("[STATUS] Finish reading netlist****");
-=======
-  ReadNetlist();
-  logger_->report("[STATUS] Finish reading netlist****");
-
-  // check other results
-  // handle commnuity information
-  // handle fixed vertex information
-  // handle placement information
-  logger_->report("[PARAM] community_flag_ = {}", community_flag_);
-  logger_->report("[PARAM] placement_flag_ = {}", placement_flag_);
-  logger_->report("[PARAM] fixed_vertex_flag_ = {}", fixed_vertex_flag_);
-  if (placement_flag_ == false) {
-    placement_dimensions_ = 0;
-    logger_->report("[WARNING] Reset placement_dimension to 0");
-  }
-
-  // Check how many unique endpoints are extracted by STA
-  std::set<int> endpoints;
-  for (int i = 0; i < timing_paths_.size(); ++i) {
-    auto path = timing_paths_[i].path;
-    endpoints.insert(path.back());
-  }
-  logger_->report("{} endpoints are identified by STA.", endpoints.size());
->>>>>>> ca91275b
 
   // check the weighting scheme
   if (static_cast<int>(e_wt_factors_.size()) != hyperedge_dimensions_) {
@@ -1175,28 +652,9 @@
   logger_->report("[PARAM] vertex weight factor : [ {} ]",
                   GetVectorString(v_wt_factors_));
 
-<<<<<<< HEAD
   if (static_cast<int>(placement_wt_factors_.size()) != placement_dimensions_) {
     if (placement_dimensions_ <= 0) {
       placement_wt_factors_.clear();
-=======
-  // call the multilevel partitioner
-  std::vector<int> partition;
-  MultiLevelPartition(partition);
-
-  for (auto inst : block_->getInsts()) {
-    auto vertex_id_property = odb::dbIntProperty::find(inst, "vertex_id");
-    if (!vertex_id_property) {
-      logger_->error(PAR, 8, "No partition assigned for {}", inst->getName());
-    }
-    const int vertex_id = vertex_id_property->getValue();
-    if (vertex_id == -1) {
-      continue;  // This instance is not used
-    }
-    const int partition_id = partition[vertex_id];
-    if (auto property = odb::dbIntProperty::find(inst, "partition_id")) {
-      property->setValue(partition_id);
->>>>>>> ca91275b
     } else {
       logger_->report(
           "[WARNING] no placement weighting is specified. Use default value of "
@@ -1207,7 +665,6 @@
           placement_wt_factors_.begin(), placement_wt_factors_.end(), 1.0f);
     }
   }
-<<<<<<< HEAD
   logger_->report("[PARAM] placement weight factor : [ {} ]",
                   GetVectorString(placement_wt_factors_));
 
@@ -1596,7 +1053,10 @@
     for (auto term : block_->getBTerms()) {
       // -1 means that the instance is not used by the partitioner
       odb::dbIntProperty::create(term, "vertex_id", -1);
+      odb::dbIntProperty::create(term, "vertex_id", -1);
       odb::Rect box = term->getBBox();
+      if (box.xMin() >= fence_.lx && box.xMax() <= fence_.ux
+          && box.yMin() >= fence_.ly && box.yMax() <= fence_.uy) {
       if (box.xMin() >= fence_.lx && box.xMax() <= fence_.ux
           && box.yMin() >= fence_.ly && box.yMax() <= fence_.uy) {
         odb::dbIntProperty::create(term, "vertex_id", vertex_id++);
@@ -1613,30 +1073,14 @@
       }
     }
     // check instances
-=======
-
-  if (!solution_filename.empty()) {
-    std::string solution_file_name = solution_filename;
-    if (fence_flag_ == true) {
-      std::stringstream str_ss;
-      str_ss.setf(std::ios::fixed);
-      str_ss.precision(3);
-      str_ss << ".lx_" << fence_.lx / dbu;
-      str_ss << ".ly_" << fence_.ly / dbu;
-      str_ss << ".ux_" << fence_.ux / dbu;
-      str_ss << ".uy_" << fence_.uy / dbu;
-      solution_file_name = solution_filename + str_ss.str();
-    }
-    logger_->info(utl::PAR, 10, "solution file name = {}", solution_file_name);
-    std::ofstream file_output;
-    file_output.open(solution_file_name);
->>>>>>> ca91275b
     for (auto inst : block_->getInsts()) {
       // -1 means that the instance is not used by the partitioner
+      odb::dbIntProperty::create(inst, "vertex_id", -1);
       odb::dbIntProperty::create(inst, "vertex_id", -1);
       const sta::LibertyCell* liberty_cell = network_->libertyCell(inst);
       if (liberty_cell == nullptr) {
         continue;  // ignore the instance with no liberty
+        continue;  // ignore the instance with no liberty
       }
       odb::dbMaster* master = inst->getMaster();
       // check if the instance is a pad or a cover macro
@@ -1645,6 +1089,8 @@
       }
       odb::dbBox* box = inst->getBBox();
       // check if the inst is within the fence
+      if (box->xMin() >= fence_.lx && box->xMax() <= fence_.ux
+          && box->yMin() >= fence_.ly && box->yMax() <= fence_.uy) {
       if (box->xMin() >= fence_.lx && box->xMax() <= fence_.ux
           && box->yMin() >= fence_.ly && box->yMax() <= fence_.uy) {
         const float area = liberty_cell->area();
@@ -1665,6 +1111,7 @@
         odb::dbIntProperty::find(inst, "vertex_id")->setValue(vertex_id++);
       }
     }
+    }
   } else {
     for (auto term : block_->getBTerms()) {
       odb::dbIntProperty::create(term, "vertex_id", vertex_id++);
@@ -1680,16 +1127,20 @@
     }
 
     for (auto inst : block_->getInsts()) {
+    for (auto inst : block_->getInsts()) {
       // -1 means that the instance is not used by the partitioner
+      odb::dbIntProperty::create(inst, "vertex_id", -1);
       odb::dbIntProperty::create(inst, "vertex_id", -1);
       const sta::LibertyCell* liberty_cell = network_->libertyCell(inst);
       if (liberty_cell == nullptr) {
         continue;  // ignore the instance with no liberty
+        continue;  // ignore the instance with no liberty
       }
       odb::dbMaster* master = inst->getMaster();
       // check if the instance is a pad or a cover macro
       if (master->isPad() || master->isCover()) {
         continue;
+      }
       }
       const float area = liberty_cell->area();
       std::vector<float> vwts(vertex_dimensions_, area);
@@ -1710,6 +1161,7 @@
       }
     }
   }
+
 
   num_vertices_ = vertex_id;
 
@@ -1819,6 +1271,7 @@
           = odb::dbIntProperty::find(inst, "vertex_id")->getValue();
       if (vertex_id == -1) {
         continue;  // the current instance is not used
+        continue;  // the current instance is not used
       }
       if (iterm->getIoType() == odb::dbIoType::OUTPUT) {
         driver_id = vertex_id;
@@ -1831,6 +1284,8 @@
       const int vertex_id
           = odb::dbIntProperty::find(bterm, "vertex_id")->getValue();
       if (vertex_id == -1) {
+        continue;  // the current bterm is not used
+      }
         continue;  // the current bterm is not used
       }
       if (bterm->getIoType() == odb::dbIoType::INPUT) {
@@ -1978,6 +1433,7 @@
     // sta_->reportPathEnd(path_end);
     auto* path = path_end->path();
     TimingPath timing_path;                     // create the timing path
+    TimingPath timing_path;                     // create the timing path
     const float slack = path_end->slack(sta_);  // slack information
     // TODO: to be deleted.  We should not
     // normalize the slack according to the clock period for multi-clock design
@@ -2062,9 +1518,12 @@
   for (auto db_net : block_->getNets()) {
     const int hyperedge_id
         = odb::dbIntProperty::find(db_net, "hyperedge_id")->getValue();
+        = odb::dbIntProperty::find(db_net, "hyperedge_id")->getValue();
     if (hyperedge_id == -1) {
       continue;  // this net is not used
-    }
+      continue;  // this net is not used
+    }
+    sta::Net* net = network_->dbToSta(db_net);
     sta::Net* net = network_->dbToSta(db_net);
     const float slack = sta_->netSlack(net, sta::MinMax::max());
     // set the slack of unconstrained net to max_clock_period_
@@ -2089,7 +1548,6 @@
 {
   auto start_time_stamp_global = std::chrono::high_resolution_clock::now();
 
-<<<<<<< HEAD
   // check the weighting scheme
   if (static_cast<int>(e_wt_factors_.size()) != hyperedge_dimensions_) {
     logger_->report(
@@ -2111,43 +1569,6 @@
   }
   logger_->report("[PARAM] vertex weight factor : [ {} ]",
                   GetVectorString(v_wt_factors_));
-=======
-  // print all the related parameters
-  std::string e_wt_factors_str;
-  for (auto weight : e_wt_factors_) {
-    e_wt_factors_str += std::to_string(weight) + " ";
-  }
-  logger_->report("hyperedge weight factor : [ {} ]", e_wt_factors_str);
-
-  std::string v_wt_factors_str;
-  for (auto& weight : v_wt_factors_) {
-    v_wt_factors_str += std::to_string(weight) + " ";
-  }
-  logger_->report("vertex weight factor : [ {} ]", v_wt_factors_str);
-
-  std::string placement_wt_factors_str;
-  for (auto& weight : placement_wt_factors_) {
-    placement_wt_factors_str += std::to_string(weight) + " ";
-  }
-  logger_->report("placement weight factor : [ {} ]", placement_wt_factors_str);
-
-  logger_->report("path_wt_factor : {}", path_wt_factor_);
-  logger_->report("net_cut_factor : {}", net_cut_factor_);
-  logger_->report("timing_factor : {}", timing_factor_);
-  logger_->report("snaking_wt_factor : {}", snaking_wt_factor_);
-  logger_->report("timing_exp_factor : {}", timing_exp_factor_);
-  logger_->report("path_traverse_step : {}", path_traverse_step_);
-  logger_->report("thr_coarsen_hyperedge_size_skip : {}",
-                  thr_coarsen_hyperedge_size_skip_);
-  logger_->report("thr_coarsen_vertices : {}", thr_coarsen_vertices_);
-  logger_->report("thr_coarsen_hyperedges : {}", thr_coarsen_hyperedges_);
-  logger_->report("coarsening_ratio : {}", coarsening_ratio_);
-  logger_->report("max_coarsen_iters : {}", max_coarsen_iters_);
-  logger_->report("adj_diff_ratio : {}", adj_diff_ratio_);
-  logger_->report("min_num_vertcies_each_part : {}",
-                  min_num_vertices_each_part_);
-  logger_->report("he_size_threshold : {}", he_size_threshold_);
->>>>>>> ca91275b
 
   if (static_cast<int>(placement_wt_factors_.size()) != placement_dimensions_) {
     if (placement_dimensions_ <= 0) {
@@ -2189,7 +1610,6 @@
   logger_->report("[PARAM] refine_iters : {}", refiner_iters_);
   logger_->report("[PARAM] max_moves (FM or greedy refinement) : {}",
                   max_moves_);
-<<<<<<< HEAD
   logger_->report("[PARAM] early_stop_ratio : {}", early_stop_ratio_);
   logger_->report("[PARAM] total_corking_passes : {}", total_corking_passes_);
   logger_->report("[PARAM] v_cycle_flag : {}", v_cycle_flag_);
@@ -2223,25 +1643,12 @@
   // Step 1 : create all the coarsening, partitionig and refinement class
   const std::vector<float> thr_cluster_weight
       = DivideFactor(original_hypergraph_->GetTotalVertexWeights(),
-=======
-  logger_->report("[PARAM] max_num_fm_pass : {}", max_num_fm_pass_);
-
-  // create coarsening class
-  const std::vector<float> tot_vertex_weights
-      = hypergraph_->GetTotalVertexWeights();
-  const std::vector<float> max_vertex_weights
-      = DivideFactor(hypergraph_->GetTotalVertexWeights(),
->>>>>>> ca91275b
                      min_num_vertices_each_part_ * num_parts_);
 
   // create the coarsener cluster
   TP_coarsening_ptr tritonpart_coarsener
       = std::make_shared<TPcoarsener>(num_parts_,
                                       thr_coarsen_hyperedge_size_skip_,
-<<<<<<< HEAD
-=======
-                                      he_size_threshold_,
->>>>>>> ca91275b
                                       thr_coarsen_vertices_,
                                       thr_coarsen_hyperedges_,
                                       coarsening_ratio_,
@@ -2252,7 +1659,6 @@
                                       coarsen_order_,
                                       tritonpart_evaluator,
                                       logger_);
-<<<<<<< HEAD
 
   // create the initial partitioning class
   TP_partitioning_ptr tritonpart_partitioner = std::make_shared<TPpartitioner>(
@@ -2359,161 +1765,6 @@
     const int part_id = solution[cluster_id];
     for (const auto& v : hypergraph_->vertex_c_attr_[cluster_id]) {
       solution_[v] = part_id;
-=======
-  // create the balance constraint
-  matrix<float> vertex_balance
-      = hypergraph_->GetVertexBalance(num_parts_, ub_factor_);
-
-  // The refiner class and partitioner class are different for k-way
-  // partitioning and two-way partitioning
-  if (num_parts_ == 2) {
-    TP_two_way_refining_ptr tritonpart_twoway_refiner
-        = std::make_shared<TPtwoWayFM>(num_parts_,
-                                       refiner_iters_,
-                                       max_moves_,
-                                       RefinerChoice::TWO_WAY_FM,
-                                       seed_,
-                                       e_wt_factors_,
-                                       path_wt_factor_,
-                                       snaking_wt_factor_,
-                                       logger_);
-
-    TP_greedy_refiner_ptr tritonpart_greedy_refiner
-        = std::make_shared<TPgreedyRefine>(num_parts_,
-                                           refiner_iters_,
-                                           max_moves_,
-                                           RefinerChoice::GREEDY,
-                                           seed_,
-                                           e_wt_factors_,
-                                           path_wt_factor_,
-                                           snaking_wt_factor_,
-                                           logger_);
-
-    TP_ilp_refiner_ptr tritonpart_ilp_refiner = std::make_shared<TPilpRefine>(
-        num_parts_,
-        refiner_iters_,
-        max_moves_,
-        RefinerChoice::GREEDY,  // after ILP, apply greedy to further refine
-        seed_,
-        e_wt_factors_,
-        path_wt_factor_,
-        snaking_wt_factor_,
-        logger_,
-        max_moves_  // originally this is the variable wavefront
-    );
-
-    TP_partitioning_ptr tritonpart_partitioner
-        = std::make_shared<TPpartitioner>(num_parts_,
-                                          e_wt_factors_,
-                                          path_wt_factor_,
-                                          snaking_wt_factor_,
-                                          early_stop_ratio_,
-                                          max_num_fm_pass_,
-                                          seed_,
-                                          tritonpart_twoway_refiner,
-                                          logger_);
-
-    // During refinement, we will call  twoway_refiner,
-    // greedy_refiner and ilp_refiner in sequence
-    auto tritonpart_mlevel_partitioner
-        = std::make_shared<TPmultilevelPartitioner>(
-            tritonpart_coarsener,
-            tritonpart_partitioner,
-            tritonpart_twoway_refiner,
-            tritonpart_greedy_refiner,
-            tritonpart_ilp_refiner,
-            num_parts_,
-            v_cycle_flag_,
-            num_initial_solutions_,
-            num_best_initial_solutions_,
-            num_ubfactor_delta_,
-            max_num_vcycle_,
-            seed_,
-            ub_factor_,
-            RefinerType::KPM_REFINEMENT,  // TODO:  This should be deleted
-            logger_);
-    // call the multilevel partitioner
-    solution = tritonpart_mlevel_partitioner->PartitionTwoWay(
-        hypergraph_, hypergraph_, vertex_balance, v_cycle_flag_);
-    // evaluate the solution
-    tritonpart_partitioner->GoldenEvaluator(hypergraph_, solution, true);
-  } else {
-    // k-way partitioning
-    TP_k_way_refining_ptr tritonpart_kway_refiner
-        = std::make_shared<TPkWayFM>(num_parts_,
-                                     refiner_iters_,
-                                     max_moves_,
-                                     RefinerChoice::FLAT_K_WAY_FM,
-                                     seed_,
-                                     e_wt_factors_,
-                                     path_wt_factor_,
-                                     snaking_wt_factor_,
-                                     logger_);
-
-    TP_partitioning_ptr tritonpart_partitioner
-        = std::make_shared<TPpartitioner>(num_parts_,
-                                          e_wt_factors_,
-                                          path_wt_factor_,
-                                          snaking_wt_factor_,
-                                          early_stop_ratio_,
-                                          max_num_fm_pass_,
-                                          seed_,
-                                          tritonpart_kway_refiner,
-                                          logger_);
-
-    auto tritonpart_mlevel_partitioner
-        = std::make_shared<TPmultilevelPartitioner>(
-            tritonpart_coarsener,
-            tritonpart_partitioner,
-            tritonpart_kway_refiner,
-            num_parts_,
-            v_cycle_flag_,
-            num_initial_solutions_,
-            num_best_initial_solutions_,
-            num_ubfactor_delta_,
-            max_num_vcycle_,
-            seed_,
-            ub_factor_,
-            RefinerType::KFM_REFINEMENT,  // TODO:  This should be replaced
-                                          // later
-            logger_);
-
-    solution = tritonpart_mlevel_partitioner->PartitionKWay(
-        hypergraph_, hypergraph_, vertex_balance, v_cycle_flag_);
-    // evaluate solution
-    tritonpart_partitioner->GoldenEvaluator(hypergraph_, solution, true);
-  }
-
-  // print the runtime
-  auto end_timestamp_global = std::chrono::high_resolution_clock::now();
-  double total_global_time
-      = std::chrono::duration_cast<std::chrono::nanoseconds>(
-            end_timestamp_global - start_time_stamp_global)
-            .count();
-  total_global_time *= 1e-9;
-  logger_->info(utl::PAR,
-                9,
-                "The runtime of multi-level partitioner : {}",
-                total_global_time);
-}
-
-HGraph TritonPart::PreProcessHypergraph()
-{
-  logger_->report(
-      "Pre-processing hypergraph by temporarily removing hyperedges of size {}",
-      he_size_threshold_);
-  std::vector<std::vector<int>> hyperedges_p;
-  std::vector<std::vector<float>> hyperedge_weights_p;
-  int num_hyperedges_p = 0;
-  for (int i = 0; i < num_hyperedges_; ++i) {
-    const int he_size = hyperedges_[i].size();
-    if (he_size <= he_size_threshold_) {
-      std::vector<int> he = hyperedges_[i];
-      hyperedges_p.push_back(he);
-      std::vector<float> hwt = hyperedge_weights_[i];
-      hyperedge_weights_p.push_back(hwt);
-      ++num_hyperedges_p;
->>>>>>> ca91275b
     }
   }
   
@@ -2522,640 +1773,10 @@
   tritonpart_mlevel_partitioner->VcycleRefinement(hypergraph_, 
     upper_block_balance, lower_block_balance, solution_);
 
-<<<<<<< HEAD
   // evaluate on the original hypergraph
   // tritonpart_evaluator->CutEvaluator(original_hypergraph_, solution_, true);
   tritonpart_evaluator->ConstraintAndCutEvaluator(
       original_hypergraph_, solution_, ub_factor_, group_attr_, true);
-=======
-  // add hyperedge
-  std::vector<int> eind_p;
-  std::vector<int> eptr_p;  // hyperedges
-  eptr_p.push_back(static_cast<int>(eind_p.size()));
-  for (const auto& hyperedge : hyperedges_p) {
-    eind_p.insert(eind_p.end(), hyperedge.begin(), hyperedge.end());
-    eptr_p.push_back(static_cast<int>(eind_p.size()));
-  }
-  // add vertex
-  // create vertices from hyperedges
-  std::vector<std::vector<int>> vertices_p(num_vertices_);
-  for (int i = 0; i < num_hyperedges_p; i++)
-    for (auto v : hyperedges_p[i])
-      vertices_p[v].push_back(i);  // i is the hyperedge id
-  std::vector<int> vind_p;
-  std::vector<int> vptr_p;  // vertices
-  vptr_p.push_back(static_cast<int>(vind_p.size()));
-  for (auto& vertex : vertices_p) {
-    vind_p.insert(vind_p.end(), vertex.begin(), vertex.end());
-    vptr_p.push_back(static_cast<int>(vind_p.size()));
-  }
-
-  // Convert the timing information
-  std::vector<int> vind_p_p;  // each timing path is a sequences of vertices
-  std::vector<int> vptr_p_p;
-  std::vector<int>
-      pind_v_p;  // store all the timing paths connected to the vertex
-  std::vector<int> pptr_v_p;
-  std::vector<float> timing_attr_p;
-
-  // create TPHypergraph
-  HGraph hypergraph_p
-      = std::make_shared<TPHypergraph>(num_vertices_,
-                                       num_hyperedges_p,
-                                       vertex_dimensions_,
-                                       hyperedge_dimensions_,
-                                       eind_p,
-                                       eptr_p,
-                                       vind_p,
-                                       vptr_p,
-                                       vertex_weights_,
-                                       hyperedge_weights_p,
-                                       fixed_attr_,
-                                       community_attr_,
-                                       placement_dimensions_,
-                                       placement_attr_,
-                                       hypergraph_->vind_p_,
-                                       hypergraph_->vptr_p_,
-                                       hypergraph_->pind_v_,
-                                       hypergraph_->pptr_v_,
-                                       hypergraph_->timing_attr_,
-                                       logger_);
-  return hypergraph_p;
-}
-
-void TritonPart::PartitionHypergraph(const char* hypergraph_file_arg,
-                                     const char* fixed_file_arg,
-                                     unsigned int num_parts_arg,
-                                     float balance_constraint_arg,
-                                     int vertex_dimension_arg,
-                                     int hyperedge_dimension_arg,
-                                     unsigned int seed_arg)
-{
-  std::vector<int> partition;
-  if (num_parts_arg == 2) {
-    partition = HypergraphPartTwoWay(hypergraph_file_arg,
-                                     fixed_file_arg,
-                                     num_parts_arg,
-                                     balance_constraint_arg,
-                                     vertex_dimension_arg,
-                                     hyperedge_dimension_arg,
-                                     seed_arg);
-  } else {
-    partition = HypergraphPartKWay(hypergraph_file_arg,
-                                   fixed_file_arg,
-                                   num_parts_arg,
-                                   balance_constraint_arg,
-                                   vertex_dimension_arg,
-                                   hyperedge_dimension_arg,
-                                   seed_arg);
-  }
-  std::string solution_file = std::string(hypergraph_file_arg)
-                              + std::string(".part.")
-                              + std::to_string(num_parts_);
-  WriteSolution(solution_file.c_str(), partition);
-}
-
-std::vector<int> TritonPart::HypergraphPartTwoWay(
-    const char* hypergraph_file_arg,
-    const char* fixed_file_arg,
-    unsigned int num_parts_arg,
-    float balance_constraint_arg,
-    int vertex_dimension_arg,
-    int hyperedge_dimension_arg,
-    unsigned int seed_arg)
-{
-  logger_->report("Starting TritonPart Partitioner");
-  auto start_time_stamp_global = std::chrono::high_resolution_clock::now();
-  // Parameters
-  num_parts_ = num_parts_arg;
-  ub_factor_ = balance_constraint_arg;
-  seed_ = seed_arg;
-  vertex_dimensions_ = vertex_dimension_arg;
-  hyperedge_dimensions_ = hyperedge_dimension_arg;
-  // local parameters
-  std::string hypergraph_file = hypergraph_file_arg;
-  std::string fixed_file = fixed_file_arg;
-  logger_->report("Partition Parameters**");
-  logger_->report("Number of partitions = {}", num_parts_);
-  logger_->report("UBfactor = {}", ub_factor_);
-  logger_->report("Vertex dimensions = {}", vertex_dimensions_);
-  logger_->report("Hyperedge dimensions = {}", hyperedge_dimensions_);
-  // build hypergraph
-  ReadHypergraph(hypergraph_file, fixed_file);
-  BuildHypergraph();
-  logger_->report("Hypergraph Information**");
-  logger_->report("#Vertices = {}", num_vertices_);
-  logger_->report("#Hyperedges = {}", num_hyperedges_);
-  // process hypergraph
-  HGraph hypergraph_processed = PreProcessHypergraph();
-  logger_->report("Post processing hypergraph information**");
-  logger_->report("#Vertices = {}", hypergraph_processed->GetNumVertices());
-  logger_->report("#Hyperedges = {}", hypergraph_processed->GetNumHyperedges());
-  // create coarsening class
-  const std::vector<float> e_wt_factors(hyperedge_dimensions_, 1.0);
-  const std::vector<float> v_wt_factors(vertex_dimensions_, 1.0);
-  const std::vector<float> p_wt_factors(placement_dimensions_ + 100, 1.0);
-  const float timing_factor = 1.0;
-  const int path_traverse_step = 2;
-  const std::vector<float> tot_vertex_weights
-      = hypergraph_->GetTotalVertexWeights();
-  const int alpha = 4;
-  const std::vector<float> max_vertex_weights
-      = DivideFactor(hypergraph_->GetTotalVertexWeights(), alpha * num_parts_);
-  const int thr_coarsen_hyperedge_size = 50;
-  he_size_threshold_ = 500;
-  const int thr_coarsen_vertices = 200;
-  const int thr_coarsen_hyperedges = 50;
-  const float coarsening_ratio = 1.5;
-  const int max_coarsen_iters = 20;
-  const float adj_diff_ratio = 0.0001;
-  TP_coarsening_ptr tritonpart_coarsener
-      = std::make_shared<TPcoarsener>(e_wt_factors,
-                                      v_wt_factors,
-                                      p_wt_factors,
-                                      timing_factor,
-                                      path_traverse_step,
-                                      max_vertex_weights,
-                                      thr_coarsen_hyperedge_size,
-                                      he_size_threshold_,
-                                      thr_coarsen_vertices,
-                                      thr_coarsen_hyperedges,
-                                      coarsening_ratio,
-                                      max_coarsen_iters,
-                                      adj_diff_ratio,
-                                      seed_,
-                                      logger_);
-  float path_wt_factor = 1.0;
-  float snaking_wt_factor = 1.0;
-  const int refiner_iters = 2;
-  const int max_moves = 50;
-  RefinerChoice refiner_choice = RefinerChoice::TWO_WAY_FM;
-  TP_two_way_refining_ptr tritonpart_twoway_refiner
-      = std::make_shared<TPtwoWayFM>(num_parts_,
-                                     refiner_iters,
-                                     max_moves,
-                                     refiner_choice,
-                                     seed_,
-                                     e_wt_factors,
-                                     path_wt_factor,
-                                     snaking_wt_factor,
-                                     logger_);
-  const int greedy_refiner_iters = 2;
-  const int greedy_max_moves = 10;
-  refiner_choice = RefinerChoice::GREEDY;
-  TP_greedy_refiner_ptr tritonpart_greedy_refiner
-      = std::make_shared<TPgreedyRefine>(num_parts_,
-                                         greedy_refiner_iters,
-                                         greedy_max_moves,
-                                         refiner_choice,
-                                         seed_,
-                                         e_wt_factors,
-                                         path_wt_factor,
-                                         snaking_wt_factor,
-                                         logger_);
-  int wavefront = 50;
-  TP_ilp_refiner_ptr tritonpart_ilp_refiner
-      = std::make_shared<TPilpRefine>(num_parts_,
-                                      greedy_refiner_iters,
-                                      greedy_max_moves,
-                                      refiner_choice,
-                                      seed_,
-                                      e_wt_factors,
-                                      path_wt_factor,
-                                      snaking_wt_factor,
-                                      logger_,
-                                      wavefront);
-  float early_stop_ratio = 0.5;
-  int max_num_fm_pass = 10;
-  TP_partitioning_ptr tritonpart_partitioner
-      = std::make_shared<TPpartitioner>(num_parts_,
-                                        e_wt_factors,
-                                        path_wt_factor,
-                                        snaking_wt_factor,
-                                        early_stop_ratio,
-                                        max_num_fm_pass,
-                                        seed_,
-                                        tritonpart_twoway_refiner,
-                                        logger_);
-  bool v_cycle_flag = true;
-  RefinerType refine_type = RefinerType::KPM_REFINEMENT;
-  int num_initial_solutions = 50;       // number of initial random solutions
-  int num_best_initial_solutions = 10;  // number of best initial solutions
-  int num_ubfactor_delta = 5;  // allowing marginal imbalance to improve QoR
-  int max_num_vcycle = 5;      // maximum number of vcycles
-  auto tritonpart_mlevel_partitioner
-      = std::make_shared<TPmultilevelPartitioner>(tritonpart_coarsener,
-                                                  tritonpart_partitioner,
-                                                  tritonpart_twoway_refiner,
-                                                  tritonpart_greedy_refiner,
-                                                  tritonpart_ilp_refiner,
-                                                  num_parts_,
-                                                  v_cycle_flag,
-                                                  num_initial_solutions,
-                                                  num_best_initial_solutions,
-                                                  num_ubfactor_delta,
-                                                  max_num_vcycle,
-                                                  seed_,
-                                                  ub_factor_,
-                                                  refine_type,
-                                                  logger_);
-  bool vcycle = true;
-  matrix<float> vertex_balance
-      = hypergraph_->GetVertexBalance(num_parts_, ub_factor_);
-  auto solution = tritonpart_mlevel_partitioner->PartitionTwoWay(
-      hypergraph_, hypergraph_processed, vertex_balance, vcycle);
-  auto cut_pair
-      = tritonpart_partitioner->GoldenEvaluator(hypergraph_, solution, true);
-  auto end_timestamp_global = std::chrono::high_resolution_clock::now();
-  double total_global_time
-      = std::chrono::duration_cast<std::chrono::nanoseconds>(
-            end_timestamp_global - start_time_stamp_global)
-            .count();
-  total_global_time *= 1e-9;
-  logger_->info(PAR, 6, "Total runtime {} seconds", total_global_time);
-  return solution;
-}
-
-std::vector<int> TritonPart::DesignPartTwoWay(unsigned int num_parts_,
-                                              float ub_factor_,
-                                              int vertex_dimensions_,
-                                              int hyperedge_dimensions_,
-                                              unsigned int seed_)
-{
-  auto start_time_stamp_global = std::chrono::high_resolution_clock::now();
-  // create coarsening class
-  const std::vector<float> e_wt_factors(hyperedge_dimensions_, 1.0);
-  const std::vector<float> v_wt_factors(vertex_dimensions_, 1.0);
-  const std::vector<float> p_wt_factors(placement_dimensions_ + 100, 1.0);
-  const float timing_factor = 1.0;
-  const int path_traverse_step = 2;
-  const std::vector<float> tot_vertex_weights
-      = hypergraph_->GetTotalVertexWeights();
-  const int alpha = 4;
-  const std::vector<float> max_vertex_weights
-      = DivideFactor(hypergraph_->GetTotalVertexWeights(), alpha * num_parts_);
-  const int thr_coarsen_hyperedge_size = 50;
-  he_size_threshold_ = 500;
-  const int thr_coarsen_vertices = 200;
-  const int thr_coarsen_hyperedges = 50;
-  const float coarsening_ratio = 1.5;
-  const int max_coarsen_iters = 20;
-  const float adj_diff_ratio = 0.0001;
-  TP_coarsening_ptr tritonpart_coarsener
-      = std::make_shared<TPcoarsener>(e_wt_factors,
-                                      v_wt_factors,
-                                      p_wt_factors,
-                                      timing_factor,
-                                      path_traverse_step,
-                                      max_vertex_weights,
-                                      thr_coarsen_hyperedge_size,
-                                      he_size_threshold_,
-                                      thr_coarsen_vertices,
-                                      thr_coarsen_hyperedges,
-                                      coarsening_ratio,
-                                      max_coarsen_iters,
-                                      adj_diff_ratio,
-                                      seed_,
-                                      logger_);
-  // how much weight on path cuts
-  float path_wt_factor = 1.0;
-  // how much weight on snaking paths
-  float snaking_wt_factor = 1.0;
-  const int refiner_iters = 2;
-  const int max_moves = 50;
-  RefinerChoice refiner_choice = RefinerChoice::TWO_WAY_FM;
-  TP_two_way_refining_ptr tritonpart_twoway_refiner
-      = std::make_shared<TPtwoWayFM>(num_parts_,
-                                     refiner_iters,
-                                     max_moves,
-                                     refiner_choice,
-                                     seed_,
-                                     e_wt_factors,
-                                     path_wt_factor,
-                                     snaking_wt_factor,
-                                     logger_);
-  const int greedy_refiner_iters = 2;
-  const int greedy_max_moves = 10;
-  refiner_choice = RefinerChoice::GREEDY;
-  TP_greedy_refiner_ptr tritonpart_greedy_refiner
-      = std::make_shared<TPgreedyRefine>(num_parts_,
-                                         greedy_refiner_iters,
-                                         greedy_max_moves,
-                                         refiner_choice,
-                                         seed_,
-                                         e_wt_factors,
-                                         path_wt_factor,
-                                         snaking_wt_factor,
-                                         logger_);
-  int wavefront = 50;
-  TP_ilp_refiner_ptr tritonpart_ilp_refiner
-      = std::make_shared<TPilpRefine>(num_parts_,
-                                      greedy_refiner_iters,
-                                      greedy_max_moves,
-                                      refiner_choice,
-                                      seed_,
-                                      e_wt_factors,
-                                      path_wt_factor,
-                                      snaking_wt_factor,
-                                      logger_,
-                                      wavefront);
-  float early_stop_ratio = 0.5;
-  int max_num_fm_pass = 10;
-  TP_partitioning_ptr tritonpart_partitioner
-      = std::make_shared<TPpartitioner>(num_parts_,
-                                        e_wt_factors,
-                                        path_wt_factor,
-                                        snaking_wt_factor,
-                                        early_stop_ratio,
-                                        max_num_fm_pass,
-                                        seed_,
-                                        tritonpart_twoway_refiner,
-                                        logger_);
-  bool v_cycle_flag = true;
-  RefinerType refine_type = RefinerType::KPM_REFINEMENT;
-  int num_initial_solutions = 50;       // number of initial random solutions
-  int num_best_initial_solutions = 10;  // number of best initial solutions
-  int num_ubfactor_delta = 5;  // allowing marginal imbalance to improve QoR
-  int max_num_vcycle = 5;      // maximum number of vcycles
-  auto tritonpart_mlevel_partitioner
-      = std::make_shared<TPmultilevelPartitioner>(tritonpart_coarsener,
-                                                  tritonpart_partitioner,
-                                                  tritonpart_twoway_refiner,
-                                                  tritonpart_greedy_refiner,
-                                                  tritonpart_ilp_refiner,
-                                                  num_parts_,
-                                                  v_cycle_flag,
-                                                  num_initial_solutions,
-                                                  num_best_initial_solutions,
-                                                  num_ubfactor_delta,
-                                                  max_num_vcycle,
-                                                  seed_,
-                                                  ub_factor_,
-                                                  refine_type,
-                                                  logger_);
-  bool vcycle = true;
-  matrix<float> vertex_balance
-      = hypergraph_->GetVertexBalance(num_parts_, ub_factor_);
-  auto solution = tritonpart_mlevel_partitioner->PartitionTwoWay(
-      hypergraph_, hypergraph_, vertex_balance, vcycle);
-  auto cut_pair
-      = tritonpart_partitioner->GoldenEvaluator(hypergraph_, solution, true);
-  auto end_timestamp_global = std::chrono::high_resolution_clock::now();
-  double total_global_time
-      = std::chrono::duration_cast<std::chrono::nanoseconds>(
-            end_timestamp_global - start_time_stamp_global)
-            .count();
-  total_global_time *= 1e-9;
-  return solution;
-}
-
-std::vector<int> TritonPart::HypergraphPartKWay(const char* hypergraph_file_arg,
-                                                const char* fixed_file_arg,
-                                                unsigned int num_parts_arg,
-                                                float balance_constraint_arg,
-                                                int vertex_dimension_arg,
-                                                int hyperedge_dimension_arg,
-                                                unsigned int seed_arg)
-{
-  logger_->report("Starting TritonPart Partitioner");
-  auto start_time_stamp_global = std::chrono::high_resolution_clock::now();
-  // Parameters
-  num_parts_ = num_parts_arg;
-  ub_factor_ = balance_constraint_arg;
-  seed_ = seed_arg;
-  vertex_dimensions_ = vertex_dimension_arg;
-  hyperedge_dimensions_ = hyperedge_dimension_arg;
-  // local parameters
-  std::string hypergraph_file = hypergraph_file_arg;
-  std::string fixed_file = fixed_file_arg;
-  logger_->report("Partition Parameters**");
-  logger_->report("Number of partitions = {}", num_parts_);
-  logger_->report("UBfactor = {}", ub_factor_);
-  logger_->report("Vertex dimensions = {}", vertex_dimensions_);
-  logger_->report("Hyperedge dimensions = {}", hyperedge_dimensions_);
-  // build hypergraph
-  ReadHypergraph(hypergraph_file, fixed_file);
-  BuildHypergraph();
-  logger_->report("Hypergraph Information**");
-  logger_->report("#Vertices = {}", num_vertices_);
-  logger_->report("#Hyperedges = {}", num_hyperedges_);
-  // process hypergraph
-  HGraph hypergraph_processed = PreProcessHypergraph();
-  logger_->report("Post processing hypergraph information**");
-  logger_->report("#Vertices = {}", hypergraph_processed->GetNumVertices());
-  logger_->report("#Hyperedges = {}", hypergraph_processed->GetNumHyperedges());
-  // create coarsening class
-  const std::vector<float> e_wt_factors(hyperedge_dimensions_, 1.0);
-  const std::vector<float> v_wt_factors(vertex_dimensions_, 1.0);
-  const std::vector<float> p_wt_factors(placement_dimensions_ + 100, 1.0);
-  const float timing_factor = 1.0;
-  const int path_traverse_step = 2;
-  const std::vector<float> tot_vertex_weights
-      = hypergraph_->GetTotalVertexWeights();
-  const int alpha = 4;
-  const std::vector<float> max_vertex_weights
-      = DivideFactor(hypergraph_->GetTotalVertexWeights(), alpha * num_parts_);
-  const int thr_coarsen_hyperedge_size = 50;
-  he_size_threshold_ = 500;
-  const int thr_coarsen_vertices = 200;
-  const int thr_coarsen_hyperedges = 50;
-  const float coarsening_ratio = 1.5;
-  const int max_coarsen_iters = 20;
-  const float adj_diff_ratio = 0.0001;
-  TP_coarsening_ptr tritonpart_coarsener
-      = std::make_shared<TPcoarsener>(e_wt_factors,
-                                      v_wt_factors,
-                                      p_wt_factors,
-                                      timing_factor,
-                                      path_traverse_step,
-                                      max_vertex_weights,
-                                      thr_coarsen_hyperedge_size,
-                                      he_size_threshold_,
-                                      thr_coarsen_vertices,
-                                      thr_coarsen_hyperedges,
-                                      coarsening_ratio,
-                                      max_coarsen_iters,
-                                      adj_diff_ratio,
-                                      seed_,
-                                      logger_);
-  float path_wt_factor = 1.0;
-  float snaking_wt_factor = 1.0;
-  const int refiner_iters = 2;
-  const int max_moves = 50;
-  RefinerChoice refiner_choice = RefinerChoice::FLAT_K_WAY_FM;
-  TP_k_way_refining_ptr tritonpart_kway_refiner
-      = std::make_shared<TPkWayFM>(num_parts_,
-                                   refiner_iters,
-                                   max_moves,
-                                   refiner_choice,
-                                   seed_,
-                                   e_wt_factors,
-                                   path_wt_factor,
-                                   snaking_wt_factor,
-                                   logger_);
-  float early_stop_ratio = 0.5;
-  int max_num_fm_pass = 10;
-  TP_partitioning_ptr tritonpart_partitioner
-      = std::make_shared<TPpartitioner>(num_parts_,
-                                        e_wt_factors,
-                                        path_wt_factor,
-                                        snaking_wt_factor,
-                                        early_stop_ratio,
-                                        max_num_fm_pass,
-                                        seed_,
-                                        tritonpart_kway_refiner,
-                                        logger_);
-  bool v_cycle_flag = true;
-  RefinerType refine_type = RefinerType::KFM_REFINEMENT;
-  int num_initial_solutions = 50;       // number of initial random solutions
-  int num_best_initial_solutions = 10;  // number of best initial solutions
-  int num_ubfactor_delta = 5;  // allowing marginal imbalance to improve QoR
-  int max_num_vcycle = 5;      // maximum number of vcycles
-  auto tritonpart_mlevel_partitioner
-      = std::make_shared<TPmultilevelPartitioner>(tritonpart_coarsener,
-                                                  tritonpart_partitioner,
-                                                  tritonpart_kway_refiner,
-                                                  num_parts_,
-                                                  v_cycle_flag,
-                                                  num_initial_solutions,
-                                                  num_best_initial_solutions,
-                                                  num_ubfactor_delta,
-                                                  max_num_vcycle,
-                                                  seed_,
-                                                  ub_factor_,
-                                                  refine_type,
-                                                  logger_);
-  bool vcycle = true;
-  matrix<float> vertex_balance
-      = hypergraph_->GetVertexBalance(num_parts_, ub_factor_);
-  auto solution = tritonpart_mlevel_partitioner->PartitionKWay(
-      hypergraph_, hypergraph_, vertex_balance, vcycle);
-  auto cut_pair
-      = tritonpart_partitioner->GoldenEvaluator(hypergraph_, solution, true);
-  auto end_timestamp_global = std::chrono::high_resolution_clock::now();
-  double total_global_time
-      = std::chrono::duration_cast<std::chrono::nanoseconds>(
-            end_timestamp_global - start_time_stamp_global)
-            .count();
-  total_global_time *= 1e-9;
-  logger_->info(PAR, 4, "Total runtime {} seconds", total_global_time);
-  return solution;
-}
-
-std::vector<int> TritonPart::DesignPartKWay(unsigned int num_parts_,
-                                            float ub_factor_,
-                                            int vertex_dimensions_,
-                                            int hyperedge_dimensions_,
-                                            unsigned int seed_)
-{
-  logger_->report("TritonPart_design_PartKWay starts !!!");
-  auto start_time_stamp_global = std::chrono::high_resolution_clock::now();
-  // create coarsening class
-  const std::vector<float> e_wt_factors(hyperedge_dimensions_, 1.0);
-  const std::vector<float> v_wt_factors(vertex_dimensions_, 1.0);
-  const std::vector<float> p_wt_factors(placement_dimensions_ + 100, 1.0);
-  // Increasing the timing factor will prioritize clustering vertices that share
-  // multiple timing paths between them
-  const float timing_factor = 1.0;
-  const int path_traverse_step = 2;
-  const std::vector<float> tot_vertex_weights
-      = hypergraph_->GetTotalVertexWeights();
-  const int alpha = 4;
-  const std::vector<float> max_vertex_weights
-      = DivideFactor(hypergraph_->GetTotalVertexWeights(), alpha * num_parts_);
-  const int thr_coarsen_hyperedge_size = 50;
-  he_size_threshold_ = 500;
-  const int thr_coarsen_vertices = 200;
-  const int thr_coarsen_hyperedges = 50;
-  const float coarsening_ratio = 1.5;
-  const int max_coarsen_iters = 20;
-  const float adj_diff_ratio = 0.0001;
-  TP_coarsening_ptr tritonpart_coarsener
-      = std::make_shared<TPcoarsener>(e_wt_factors,
-                                      v_wt_factors,
-                                      p_wt_factors,
-                                      timing_factor,
-                                      path_traverse_step,
-                                      max_vertex_weights,
-                                      thr_coarsen_hyperedge_size,
-                                      he_size_threshold_,
-                                      thr_coarsen_vertices,
-                                      thr_coarsen_hyperedges,
-                                      coarsening_ratio,
-                                      max_coarsen_iters,
-                                      adj_diff_ratio,
-                                      seed_,
-                                      logger_);
-  // Increasing the path weight factor will add more weight to cost incurred
-  // by moving a vertex to a different partition with respect to a path graph
-  float path_wt_factor = 1.0;
-  // Increasing the snaking weight factor will add more weight to snaking cost
-  // incurred by moving a vertex to a different partition with respect to a path
-  // graph
-  float snaking_wt_factor = 1.0;
-  // Setting the number of refiner iterations and maximum number of moves in a
-  // refiner pass
-  const int refiner_iters = 2;
-  const int max_moves = 50;
-  RefinerChoice refiner_choice = RefinerChoice::FLAT_K_WAY_FM;
-  TP_k_way_refining_ptr tritonpart_kway_refiner
-      = std::make_shared<TPkWayFM>(num_parts_,
-                                   refiner_iters,
-                                   max_moves,
-                                   refiner_choice,
-                                   seed_,
-                                   e_wt_factors,
-                                   path_wt_factor,
-                                   snaking_wt_factor,
-                                   logger_);
-  float early_stop_ratio = 0.5;
-  int max_num_fm_pass = 10;
-  TP_partitioning_ptr tritonpart_partitioner
-      = std::make_shared<TPpartitioner>(num_parts_,
-                                        e_wt_factors,
-                                        path_wt_factor,
-                                        snaking_wt_factor,
-                                        early_stop_ratio,
-                                        max_num_fm_pass,
-                                        seed_,
-                                        tritonpart_kway_refiner,
-                                        logger_);
-  bool v_cycle_flag = true;
-  RefinerType refine_type = RefinerType::KFM_REFINEMENT;
-  int num_initial_solutions = 50;       // number of initial random solutions
-  int num_best_initial_solutions = 10;  // number of best initial solutions
-  int num_ubfactor_delta = 5;  // allowing marginal imbalance to improve QoR
-  int max_num_vcycle = 5;      // maximum number of vcycles
-  auto tritonpart_mlevel_partitioner
-      = std::make_shared<TPmultilevelPartitioner>(tritonpart_coarsener,
-                                                  tritonpart_partitioner,
-                                                  tritonpart_kway_refiner,
-                                                  num_parts_,
-                                                  v_cycle_flag,
-                                                  num_initial_solutions,
-                                                  num_best_initial_solutions,
-                                                  num_ubfactor_delta,
-                                                  max_num_vcycle,
-                                                  seed_,
-                                                  ub_factor_,
-                                                  refine_type,
-                                                  logger_);
-  bool vcycle = true;
-  matrix<float> vertex_balance
-      = hypergraph_->GetVertexBalance(num_parts_, ub_factor_);
-  auto solution = tritonpart_mlevel_partitioner->PartitionKWay(
-      hypergraph_, hypergraph_, vertex_balance, vcycle);
-  auto cut_pair
-      = tritonpart_partitioner->GoldenEvaluator(hypergraph_, solution, true);
-  auto end_timestamp_global = std::chrono::high_resolution_clock::now();
-  double total_global_time
-      = std::chrono::duration_cast<std::chrono::nanoseconds>(
-            end_timestamp_global - start_time_stamp_global)
-            .count();
-  total_global_time *= 1e-9;
-  return solution;
-}
->>>>>>> ca91275b
 
   // generate the timing report
   if (timing_aware_flag_ == true) {
