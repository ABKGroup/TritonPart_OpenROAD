///////////////////////////////////////////////////////////////////////////////
// BSD 3-Clause License
//
// Copyright (c) 2019, OpenROAD
// All rights reserved.
//
// Redistribution and use in source and binary forms, with or without
// modification, are permitted provided that the following conditions are met:
//
// * Redistributions of source code must retain the above copyright notice, this
//   list of conditions and the following disclaimer.
//
// * Redistributions in binary form must reproduce the above copyright notice,
//   this list of conditions and the following disclaimer in the documentation
//   and/or other materials provided with the distribution.
//
// * Neither the name of the copyright holder nor the names of its
//   contributors may be used to endorse or promote products derived from
//   this software without specific prior written permission.
//
// THIS SOFTWARE IS PROVIDED BY THE COPYRIGHT HOLDERS AND CONTRIBUTORS "AS IS"
// AND ANY EXPRESS OR IMPLIED WARRANTIES, INCLUDING, BUT NOT LIMITED TO, THE
// IMPLIED WARRANTIES OF MERCHANTABILITY AND FITNESS FOR A PARTICULAR PURPOSE
// ARE DISCLAIMED. IN NO EVENT SHALL THE COPYRIGHT HOLDER OR CONTRIBUTORS BE
// LIABLE FOR ANY DIRECT, INDIRECT, INCIDENTAL, SPECIAL, EXEMPLARY, OR
// CONSEQUENTIAL DAMAGES (INCLUDING, BUT NOT LIMITED TO, PROCUREMENT OF
// SUBSTITUTE GOODS OR SERVICES; LOSS OF USE, DATA, OR PROFITS; OR BUSINESS
// INTERRUPTION) HOWEVER CAUSED AND ON ANY THEORY OF LIABILITY, WHETHER IN
// CONTRACT, STRICT LIABILITY, OR TORT (INCLUDING NEGLIGENCE OR OTHERWISE)
// ARISING IN ANY WAY OUT OF THE USE OF THIS SOFTWARE, EVEN IF ADVISED OF THE
// POSSIBILITY OF SUCH DAMAGE.

#include "search.h"

#include <tuple>
#include <utility>

#include "dbShape.h"

namespace gui {

// Build the rtree's for the block
void Search::init(odb::dbBlock* block)
{
  for (odb::dbNet* net : block->getNets()) {
    addNet(net);
    addSNet(net);
  }

  for (odb::dbInst* inst : block->getInsts()) {
    odb::dbPlacementStatus status = inst->getPlacementStatus();
    if (status == odb::dbPlacementStatus::NONE
        || status == odb::dbPlacementStatus::UNPLACED) {
      continue;
    }
    addInst(inst);
  }

  for (odb::dbFill* fill : block->getFills()) {
    odb::Rect rect;
    fill->getRect(rect);
    box_t box(point_t(rect.xMin(), rect.yMin()),
              point_t(rect.xMax(), rect.yMax()));
    fills_[fill->getTechLayer()].insert(std::make_pair(box, fill));
  }
}

void Search::addVia(odb::dbNet* net, odb::dbShape* shape, int x, int y)
{
  if (shape->getType() == odb::dbShape::TECH_VIA) {
    odb::dbTechVia* via = shape->getTechVia();
    for (odb::dbBox* box : via->getBoxes()) {
      point_t ll(x + box->xMin(), y + box->yMin());
      point_t ur(x + box->xMax(), y + box->yMax());
      box_t bbox(ll, ur);
      polygon_t poly;
      bg::convert(bbox, poly);
      shapes_[box->getTechLayer()].insert(std::make_tuple(bbox, poly, net));
    }
  } else {
    odb::dbVia* via = shape->getVia();
    for (odb::dbBox* box : via->getBoxes()) {
      point_t ll(x + box->xMin(), y + box->yMin());
      point_t ur(x + box->xMax(), y + box->yMax());
      box_t bbox(ll, ur);
      polygon_t poly;
      bg::convert(bbox, poly);
      shapes_[box->getTechLayer()].insert(std::make_tuple(bbox, poly, net));
    }
  }
}

void Search::addSNet(odb::dbNet* net)
{
  std::vector<odb::dbShape> shapes;
  for (odb::dbSWire* swire : net->getSWires()) {
    for (odb::dbSBox* box : swire->getWires()) {
      if (box->isVia()) {
        box->getViaBoxes(shapes);
        for (auto& shape : shapes) {
          box_t bbox(point_t(shape.xMin(), shape.yMin()),
                     point_t(shape.xMax(), shape.yMax()));
<<<<<<< HEAD
          polygon_t poly;
          bg::convert(bbox, poly);
          shapes_[box->getTechLayer()].insert(std::make_tuple(bbox, poly, net));
=======
          shapes_[shape.getTechLayer()].insert(std::make_pair(bbox, net));
>>>>>>> 46c17e77
        }
      } else {
        box_t bbox(point_t(box->xMin(), box->yMin()),
                   point_t(box->xMax(), box->yMax()));
<<<<<<< HEAD
        polygon_t poly;
        auto points = box->getGeomShape()->getPoints();
        for (auto point : points)
          bg::append(poly.outer(), point_t(point.getX(), point.getY()));
        shapes_[box->getTechLayer()].insert(std::make_tuple(bbox, poly, net));
=======
        shapes_[box->getTechLayer()].insert(std::make_pair(bbox, net));
>>>>>>> 46c17e77
      }
    }
  }
}

void Search::addNet(odb::dbNet* net)
{
  odb::dbWire* wire = net->getWire();

  if (wire == NULL)
    return;

  odb::dbWireShapeItr itr;
  odb::dbShape s;

  for (itr.begin(wire); itr.next(s);) {
    int shapeId = itr.getShapeId();
    if (s.isVia()) {
      addVia(net, &s, itr._prev_x, itr._prev_y);
    } else {
      box_t box(point_t(s.xMin(), s.yMin()), point_t(s.xMax(), s.yMax()));
      polygon_t poly;
      bg::convert(box, poly);
      shapes_[s.getTechLayer()].insert(std::make_tuple(box, poly, net));
    }
  }
}

void Search::addInst(odb::dbInst* inst)
{
  odb::dbBox* bbox = inst->getBBox();
  point_t ll(bbox->xMin(), bbox->yMin());
  point_t ur(bbox->xMax(), bbox->yMax());
  box_t box(ll, ur);
  polygon_t poly;
  bg::convert(box, poly);
  insts_.insert(std::make_tuple(box, poly, inst));
}

void Search::clear()
{
  insts_.clear();
  shapes_.clear();
}

template <typename T>
class Search::MinSizePredicate
{
 public:
  MinSizePredicate(int min_size) : min_size_(min_size) {}
  bool operator()(const std::tuple<box_t, polygon_t, T>& o) const
  {
    box_t box = std::get<0>(o);
    const point_t& ll = box.min_corner();
    const point_t& ur = box.max_corner();
    int w = ur.x() - ll.x();
    int h = ur.y() - ll.y();
    return std::max(w, h) >= min_size_;
  }

 private:
  int min_size_;
};

template <typename T>
class Search::MinHeightPredicate
{
 public:
  MinHeightPredicate(int min_height) : min_height_(min_height) {}
  bool operator()(const std::tuple<box_t, polygon_t, T>& o) const
  {
    box_t box = std::get<0>(o);
    const point_t& ll = box.min_corner();
    const point_t& ur = box.max_corner();
    int h = ur.y() - ll.y();
    return h >= min_height_;
  }

 private:
  int min_height_;
};

Search::ShapeRange Search::search_shapes(odb::dbTechLayer* layer,
                                         int xLo,
                                         int yLo,
                                         int xHi,
                                         int yHi,
                                         int minSize)
{
  auto it = shapes_.find(layer);
  if (it == shapes_.end()) {
    return ShapeRange();
  }

  auto& rtree = it->second;

  box_t query(point_t(xLo, yLo), point_t(xHi, yHi));
  if (minSize > 0) {
    return ShapeRange(
        rtree.qbegin(bgi::intersects(query)
                     && bgi::satisfies(MinSizePredicate<odb::dbNet*>(minSize))),
        rtree.qend());
  }

  return ShapeRange(rtree.qbegin(bgi::intersects(query)), rtree.qend());
}

Search::FillRange Search::search_fills(odb::dbTechLayer* layer,
                                       int xLo,
                                       int yLo,
                                       int xHi,
                                       int yHi,
                                       int minSize)
{
  auto it = fills_.find(layer);
  if (it == fills_.end()) {
    return FillRange();
  }

  auto& rtree = it->second;
  box_t query(point_t(xLo, yLo), point_t(xHi, yHi));
  if (minSize > 0) {
    return FillRange(rtree.qbegin(bgi::intersects(query)
                                  && bgi::satisfies(
                                      MinSizePredicate<odb::dbFill*>(minSize))),
                     rtree.qend());
  }

  return FillRange(rtree.qbegin(bgi::intersects(query)), rtree.qend());
}

Search::InstRange Search::search_insts(int xLo,
                                       int yLo,
                                       int xHi,
                                       int yHi,
                                       int minHeight)
{
  box_t query(point_t(xLo, yLo), point_t(xHi, yHi));
  if (minHeight > 0) {
    return InstRange(
        insts_.qbegin(
            bgi::intersects(query)
            && bgi::satisfies(MinHeightPredicate<odb::dbInst*>(minHeight))),
        insts_.qend());
  }

  return InstRange(insts_.qbegin(bgi::intersects(query)), insts_.qend());
}

}  // namespace gui<|MERGE_RESOLUTION|>--- conflicted
+++ resolved
@@ -100,26 +100,18 @@
         for (auto& shape : shapes) {
           box_t bbox(point_t(shape.xMin(), shape.yMin()),
                      point_t(shape.xMax(), shape.yMax()));
-<<<<<<< HEAD
           polygon_t poly;
           bg::convert(bbox, poly);
           shapes_[box->getTechLayer()].insert(std::make_tuple(bbox, poly, net));
-=======
-          shapes_[shape.getTechLayer()].insert(std::make_pair(bbox, net));
->>>>>>> 46c17e77
         }
       } else {
         box_t bbox(point_t(box->xMin(), box->yMin()),
                    point_t(box->xMax(), box->yMax()));
-<<<<<<< HEAD
         polygon_t poly;
         auto points = box->getGeomShape()->getPoints();
         for (auto point : points)
           bg::append(poly.outer(), point_t(point.getX(), point.getY()));
         shapes_[box->getTechLayer()].insert(std::make_tuple(bbox, poly, net));
-=======
-        shapes_[box->getTechLayer()].insert(std::make_pair(bbox, net));
->>>>>>> 46c17e77
       }
     }
   }
