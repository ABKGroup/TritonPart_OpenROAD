--- conflicted
+++ resolved
@@ -162,11 +162,6 @@
                                     bool output,
                                     bool input,
                                     int highlight_group = 0);
-<<<<<<< HEAD
-  void updateShapes();
-=======
-
->>>>>>> 171acdb6
  private:
   void createMenus();
   void createActions();
