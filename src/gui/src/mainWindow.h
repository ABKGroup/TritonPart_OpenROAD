--- conflicted
+++ resolved
@@ -41,11 +41,7 @@
 #include "findDialog.h"
 #include "gui/gui.h"
 #include "openroad/OpenRoad.hh"
-<<<<<<< HEAD
 #include "timingDebugDialog.h"
-=======
-#include "gui/gui.h"
->>>>>>> 88ec0dba
 
 namespace odb {
 class dbDatabase;
@@ -150,16 +146,13 @@
   // Show Find Dialog Box
   void showFindDialog();
 
-<<<<<<< HEAD
   // show Timing Dialog Box
   void showTimingDialog();
 
-=======
   DisplayControls* getControls() const{
       return controls_;
   }
-  
->>>>>>> 88ec0dba
+
   bool anyObjectInSet(bool selection_set, odb::dbObjectType obj_type);
   void selectHighlightConnectedInsts(bool select_flag, int highlight_group = 0);
   void selectHighlightConnectedNets(bool select_flag,
