--- conflicted
+++ resolved
@@ -88,19 +88,4 @@
 [INFO PAD-0053] Creating pad ring net: VDDA
 [INFO PAD-0053] Creating pad ring net: VCCHIB
 [INFO PAD-0053] Creating pad ring net: VSWITCH
-<<<<<<< HEAD
-No differences found.
-=======
-[WARNING PAD-0048] No padcell instance found for sig2
-[WARNING PAD-0048] No padcell instance found for sig155
-[WARNING PAD-0048] No padcell instance found for sig157
-[WARNING PAD-0048] No padcell instance found for sig158
-[WARNING PAD-0048] No padcell instance found for sig159
-[WARNING PAD-0048] No padcell instance found for sig160
-[WARNING PAD-0048] No padcell instance found for sig161
-[WARNING PAD-0048] No padcell instance found for sig162
-[WARNING PAD-0048] No padcell instance found for sig163
-Differences found at line 7.
-ROW ROW_0 unit 199680 199800 N DO 10417 BY 1 STEP 480 0 ;
-ROW ROW_0 unit 199680 199800 FS DO 10417 BY 1 STEP 480 0 ;
->>>>>>> 90fc8878
+No differences found.