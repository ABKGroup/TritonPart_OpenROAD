///////////////////////////////////////////////////////////////////////////////
// BSD 3-Clause License
//
// Copyright (c) 2021, Andrew Kennings
// All rights reserved.
//
// Redistribution and use in source and binary forms, with or without
// modification, are permitted provided that the following conditions are met:
//
// * Redistributions of source code must retain the above copyright notice, this
//   list of conditions and the following disclaimer.
//
// * Redistributions in binary form must reproduce the above copyright notice,
//   this list of conditions and the following disclaimer in the documentation
//   and/or other materials provided with the distribution.
//
// * Neither the name of the copyright holder nor the names of its
//   contributors may be used to endorse or promote products derived from
//   this software without specific prior written permission.
//
// THIS SOFTWARE IS PROVIDED BY THE COPYRIGHT HOLDERS AND CONTRIBUTORS "AS IS"
// AND ANY EXPRESS OR IMPLIED WARRANTIES, INCLUDING, BUT NOT LIMITED TO, THE
// IMPLIED WARRANTIES OF MERCHANTABILITY AND FITNESS FOR A PARTICULAR PURPOSE
// ARE DISCLAIMED. IN NO EVENT SHALL THE COPYRIGHT HOLDER OR CONTRIBUTORS BE
// LIABLE FOR ANY DIRECT, INDIRECT, INCIDENTAL, SPECIAL, EXEMPLARY, OR
// CONSEQUENTIAL DAMAGES (INCLUDING, BUT NOT LIMITED TO, PROCUREMENT OF
// SUBSTITUTE GOODS OR SERVICES; LOSS OF USE, DATA, OR PROFITS; OR BUSINESS
// INTERRUPTION) HOWEVER CAUSED AND ON ANY THEORY OF LIABILITY, WHETHER IN
// CONTRACT, STRICT LIABILITY, OR TORT (INCLUDING NEGLIGENCE OR OTHERWISE)
// ARISING IN ANY WAY OUT OF THE USE OF THIS SOFTWARE, EVEN IF ADVISED OF THE
// POSSIBILITY OF SUCH DAMAGE.

#include "dpo/Optdp.h"

#include <odb/db.h>
#include <boost/format.hpp>
#include <cfloat>
#include <cmath>
#include <iostream>
#include <limits>
#include <map>

#include "dpl/Opendp.h"
#include "ord/OpenRoad.hh"  // closestPtInRect
#include "utl/Logger.h"

// My stuff.
#include "architecture.h"
#include "detailed.h"
#include "detailed_manager.h"
#include "legalize_shift.h"
#include "network.h"
#include "router.h"

namespace dpo {

using utl::DPO;

using odb::dbBlock;
using odb::dbInst;
using odb::dbBox;
using odb::dbBTerm;
using odb::dbITerm;
using odb::dbMaster;
using odb::dbMasterType;
using odb::dbMPin;
using odb::dbMTerm;
using odb::dbNet;
using odb::dbRegion;
using odb::dbSBox;
using odb::dbSet;
using odb::dbSigType;
using odb::dbSWire;
using odb::dbTechLayer;
using odb::dbWireType;
using odb::dbOrientType;
using odb::dbRow;
using odb::dbSite;
using odb::Rect;

////////////////////////////////////////////////////////////////
Optdp::Optdp() : db_(nullptr), logger_(nullptr), opendp_(nullptr),
                 arch_(nullptr), network_(nullptr), routeinfo_(nullptr),
                 hpwlBefore_(0), hpwlAfter_(0) {}

////////////////////////////////////////////////////////////////
Optdp::~Optdp() {}

////////////////////////////////////////////////////////////////
void Optdp::init(odb::dbDatabase* db, utl::Logger* logger, dpl::Opendp* opendp) {
  db_ = db;
  logger_ = logger;
  opendp_ = opendp;
}

////////////////////////////////////////////////////////////////
void Optdp::improvePlacement(int seed,
                             int max_displacement_x, 
                             int max_displacement_y) {
  logger_->report("Detailed placement improvement.");

  opendp_->initBlock();
  hpwlBefore_ = opendp_->hpwl();

  if (hpwlBefore_ != 0) {
    // Get needed information from DB.
    import();

    // A manager to track cells.
    dpo::DetailedMgr mgr(arch_, network_, routeinfo_);
    mgr.setLogger(logger_);
    // Various settings.
    mgr.setSeed(seed);
    mgr.setMaxDisplacement(max_displacement_x, max_displacement_y);

    // Legalization.  Doesn't particularly do much.  It only
    // populates the data structures required for detailed
    // improvement.  If it errors or prints a warning when
    // given a legal placement, that likely means there is
    // a bug in my code somewhere.
    dpo::ShiftLegalizerParams lgParams;
    dpo::ShiftLegalizer lg(lgParams);
    lg.legalize(mgr);

    // Detailed improvement.  Runs through a number of different
    // optimizations aimed at wirelength improvement.  The last
    // call to the random improver can be set to consider things
    // like density, displacement, etc. in addition to wirelength.
    // Everything done through a script string.

    dpo::DetailedParams dtParams;
    dtParams.m_script = "";
    // Maximum independent set matching.
    dtParams.m_script += "mis -p 10 -t 0.005;";
    // Global swaps.
    dtParams.m_script += "gs -p 10 -t 0.005;";
    // Vertical swaps.
    dtParams.m_script += "vs -p 10 -t 0.005;";
    // Small reordering.
    dtParams.m_script += "ro -p 10 -t 0.005;";
    // Random moves and swaps with hpwl as a cost function.  Use
    // random moves and hpwl objective right now.
    dtParams.m_script +=
       "default -p 5 -f 20 -gen rng -obj hpwl -cost (hpwl);";

    // Run the script.
    dpo::Detailed dt(dtParams);
    dt.improve(mgr);

    // Write solution back.
    updateDbInstLocations();

    // Get final hpwl.
    hpwlAfter_ = opendp_->hpwl();

    // Cleanup.
    delete network_;
    delete arch_;
    delete routeinfo_;
  }
  else {
    logger_->report("Skipping detailed improvement since hpwl is zero.");
    hpwlAfter_ = hpwlBefore_;
  }

  double dbu_micron = db_->getTech()->getDbUnitsPerMicron();

  // Statistics.
  logger_->report("Detailed Improvement Results");
  logger_->report("------------------------------------------");
  logger_->report("Original HPWL         {:10.1f} u", (hpwlBefore_/dbu_micron));
  logger_->report("Final HPWL            {:10.1f} u", (hpwlAfter_/dbu_micron));
  double hpwl_delta = (hpwlBefore_ == 0.0)
    ? 0.0
    : ((double)(hpwlAfter_ - hpwlBefore_) / (double)hpwlBefore_) * 100.;
  logger_->report("Delta HPWL            {:10.1f} %", hpwl_delta);
  logger_->report("");
}
////////////////////////////////////////////////////////////////
void Optdp::import() {
  logger_->report("Importing netlist into detailed improver.");

  network_ = new Network;
  arch_ = new Architecture;
  routeinfo_ = new RoutingParams;

  //createLayerMap(); // Does nothing right now.
  //createNdrMap(); // Does nothing right now.
  setupMasterPowers();  // Call prior to network and architecture creation.
  createNetwork(); // Create network; _MUST_ do before architecture.
  createArchitecture(); // Create architecture.
  //createRouteInformation(); // Does nothing right now.
  initPadding(); // Need to do after network creation.
  //setUpNdrRules(); // Does nothing right now.
  setUpPlacementRegions(); // Regions.
}
////////////////////////////////////////////////////////////////
void Optdp::updateDbInstLocations() {
  std::unordered_map<odb::dbInst*, Node*>::iterator it_n;
  dbBlock* block = db_->getChip()->getBlock();
  dbSet<dbInst> insts = block->getInsts();
  for (dbInst* inst : insts) {
    if (!inst->getMaster()->isCoreAutoPlaceable()) {
      continue;
    }
    
    it_n = instMap_.find(inst);
    if (instMap_.end() != it_n) {
      Node* nd = it_n->second;

      int y = nd->getBottom();
      int x = nd->getLeft();

      dbOrientType orient = dbOrientType::R0;
      switch (nd->getCurrOrient()) {
      case Orientation_N :
        orient = dbOrientType::R0;
        break;
      case Orientation_FN:
        orient = dbOrientType::MY;
        break;
      case Orientation_FS:
        orient = dbOrientType::MX;
        break;
      case Orientation_S :
        orient = dbOrientType::R180;
        break;
      default:
        // ?
        break;
      }
      if (inst->getOrient() != orient) {
        inst->setOrient(orient);
      }
      int inst_x, inst_y;
      inst->getLocation(inst_x, inst_y);
      if (x != inst_x || y != inst_y) {
        inst->setLocation(x, y);
      }
    }
  }
}
////////////////////////////////////////////////////////////////
void Optdp::initPadding() {
  // Grab information from OpenDP.

  // Need to turn off spacing tables and turn on padding.
  arch_->setUseSpacingTable(false);
  arch_->setUsePadding(true);
  arch_->init_edge_type();


  // Create and edge type for each amount of padding.  This
  // can be done by querying OpenDP.
  dbSet<dbRow> rows = db_->getChip()->getBlock()->getRows();
  if (rows.empty()) {
    return;
  }
  int siteWidth = (*rows.begin())->getSite()->getWidth();
  std::unordered_map<odb::dbInst*, Node*>::iterator it_n;

  dbSet<dbInst> insts = db_->getChip()->getBlock()->getInsts();
  for (dbInst* inst : insts) {
    it_n = instMap_.find(inst);
    if (instMap_.end() != it_n) {
      Node* ndi = it_n->second;
      int leftPadding = opendp_->padLeft(inst);
      int rightPadding = opendp_->padRight(inst);
      arch_->addCellPadding(ndi, leftPadding * siteWidth,
                            rightPadding * siteWidth);
    }
  }
}
////////////////////////////////////////////////////////////////
void Optdp::createLayerMap() {
  // Relates to pin blockages, etc. Not used rignt now.
  ;
}
////////////////////////////////////////////////////////////////
void Optdp::createNdrMap() {
  // Relates to pin blockages, etc. Not used rignt now.
  ;
}
////////////////////////////////////////////////////////////////
void Optdp::createRouteInformation() {
  // Relates to pin blockages, etc. Not used rignt now.
  ;
}
////////////////////////////////////////////////////////////////
void Optdp::setUpNdrRules() {
  // Relates to pin blockages, etc. Not used rignt now.
  ;
}
////////////////////////////////////////////////////////////////
void Optdp::setupMasterPowers() {
  // Need to try and figure out which voltages are on the
  // top and bottom of the masters/insts in order to set
  // stuff up for proper row alignment of multi-height
  // cells.  What I do it look at the individual ports
  // (MTerms) and see which ones correspond to POWER and
  // GROUND and then figure out which one is on top and
  // which one is on bottom.  I also record the layers
  // and use that information later when setting up the
  // row powers.
  dbBlock* block = db_->getChip()->getBlock();
  std::vector<dbMaster*> masters;
  block->getMasters(masters);

  for (dbMaster* master : masters) {

    double maxPwr = std::numeric_limits<double>::lowest();
    double minPwr = std::numeric_limits<double>::max();
    double maxGnd = std::numeric_limits<double>::lowest();
    double minGnd = std::numeric_limits<double>::max();

    bool isVdd = false;
    bool isGnd = false;
    for (dbMTerm* mterm : master->getMTerms()) {
      if (mterm->getSigType() == dbSigType::POWER) {
        isVdd = true;
        for (dbMPin* mpin : mterm->getMPins()) {
          // Geometry or box?
          double y = 0.5 * (mpin->getBBox().yMin() + mpin->getBBox().yMax());
          minPwr = std::min(minPwr, y);
          maxPwr = std::max(maxPwr, y);

          for (dbBox* mbox : mpin->getGeometry()) {
            dbTechLayer* layer = mbox->getTechLayer();
            pwrLayers_.insert(layer);
          }
        }
      } else if (mterm->getSigType() == dbSigType::GROUND) {
        isGnd = true;
        for (dbMPin* mpin : mterm->getMPins()) {
          // Geometry or box?
          double y = 0.5 * (mpin->getBBox().yMin() + mpin->getBBox().yMax());
          minGnd = std::min(minGnd, y);
          maxGnd = std::max(maxGnd, y);

          for (dbBox* mbox : mpin->getGeometry()) {
            dbTechLayer* layer = mbox->getTechLayer();
            gndLayers_.insert(layer);
          }
        }
      }
    }
    int topPwr = RowPower_UNK;
    int botPwr = RowPower_UNK;
    if (isVdd && isGnd) {
      topPwr = (maxPwr > maxGnd) ? RowPower_VDD : RowPower_VSS;
      botPwr = (minPwr < minGnd) ? RowPower_VDD : RowPower_VSS;
    }

    masterPwrs_[master] = std::make_pair(topPwr, botPwr);
  }
}

////////////////////////////////////////////////////////////////
void Optdp::createNetwork() {
  std::unordered_map<odb::dbInst*, Node*>::iterator it_n;
  std::unordered_map<odb::dbNet*, Edge*>::iterator it_e;
  std::unordered_map<odb::dbBTerm*, Node*>::iterator it_p;
  std::unordered_map<dbMaster*, std::pair<int, int> >::iterator it_m;

  dbBlock* block = db_->getChip()->getBlock();

  pwrLayers_.clear();
  gndLayers_.clear();

  // I allocate things statically, so I need to do some counting.

  dbSet<dbInst> insts = block->getInsts();
  dbSet<dbNet> nets = block->getNets();
  dbSet<dbBTerm> bterms = block->getBTerms();

  // Number of this and that.
  int nTerminals = bterms.size();
  int nNodes = 0;
  int nEdges = 0;
  int nPins = 0;
  for (dbInst* inst : insts) {
    // Skip instances which are not placeable.
    if (!inst->getMaster()->isCoreAutoPlaceable()) {
      continue;
    }
    ++nNodes;
  }

  for (dbNet* net : nets) {
    // Skip supply nets.
    if (net->getSigType().isSupply()) {
      continue;
    }
    ++nEdges;
    // Only count pins in insts if they considered
    // placeable since these are the only insts
    // that will be in our network.
    for (dbITerm* iTerm : net->getITerms()) {
      if (iTerm->getInst()->getMaster()->isCoreAutoPlaceable()) {
        ++nPins;
      }
    }
    // Count pins on terminals.
    nPins += net->getBTerms().size();
  }

  logger_->info(DPO, 100, "Creating network with {:d} cells, {:d} terminals, "
                "{:d} edges and {:d} pins.",
                nNodes, nTerminals, nEdges, nPins);

  // Create and allocate the nodes.  I require nodes for
  // placeable instances as well as terminals.
  for (int i = 0; i < nNodes+nTerminals; i++) {
    network_->createAndAddNode();
  }
  for (int i = 0; i < nEdges; i++) {
    network_->createAndAddEdge();
  }

  // Return instances to a north orientation.  This makes
  // importing easier as I think it ensures all the pins,
  // etc. will be where I expect them to be.  Record the
  // original orientation to I can correct fixed objects.
  std::unordered_map<dbInst*, dbOrientType> origOrient;
  for (dbInst* inst : insts) {
    if (!inst->getMaster()->isCoreAutoPlaceable()) {
      continue;
    }
    origOrient[inst] = inst->getOrient();
    inst->setLocationOrient(dbOrientType::R0); // Preserve lower-left.
  }

  // Populate nodes.
  int n = 0;
  for (dbInst* inst : insts) {
    if (!inst->getMaster()->isCoreAutoPlaceable()) {
      continue;
    }

    Node* ndi = network_->getNode(n);
    instMap_[inst] = ndi;

    // Name of inst.
    network_->setNodeName(n, inst->getName().c_str());

    // Fill in data.
    ndi->setType(NodeType_CELL);
    ndi->setId(n);
    ndi->setFixed(inst->isFixed() ? NodeFixed_FIXED_XY : NodeFixed_NOT_FIXED);
    ndi->setAttributes(NodeAttributes_EMPTY);

    // Determine allowed orientations.  Current orientation
    // is N, since we reset everything to this orientation.
    unsigned orientations = Orientation_N;
    if (inst->getMaster()->getSymmetryX() &&
        inst->getMaster()->getSymmetryY()) {
      orientations |= Orientation_FN;
      orientations |= Orientation_FS;
      orientations |= Orientation_S;
    } else if (inst->getMaster()->getSymmetryX()) {
      orientations |= Orientation_FS;
    } else if (inst->getMaster()->getSymmetryY()) {
      orientations |= Orientation_FN;
    }
    // else...  Account for R90?
    ndi->setAvailOrient(orientations);
    ndi->setCurrOrient(Orientation_N);
    ndi->setHeight(inst->getMaster()->getHeight());
    ndi->setWidth(inst->getMaster()->getWidth());

    ndi->setOrigLeft(inst->getBBox()->xMin());
    ndi->setOrigBottom(inst->getBBox()->yMin());
    ndi->setLeft(inst->getBBox()->xMin());
    ndi->setBottom(inst->getBBox()->yMin());

    // Won't use edge types.
    ndi->setRightEdgeType(EDGETYPE_DEFAULT);
    ndi->setLeftEdgeType(EDGETYPE_DEFAULT);

    // Set the top and bottom power.
    it_m = masterPwrs_.find(inst->getMaster());
    if (masterPwrs_.end() == it_m) {
      ndi->setBottomPower(RowPower_UNK);
      ndi->setTopPower(RowPower_UNK);
    } else {
      ndi->setBottomPower(it_m->second.second);
      ndi->setTopPower(it_m->second.first);
    }

    // Regions setup later!
    ndi->setRegionId(0);

    ++n;  // Next node.
  }
  for (dbBTerm* bterm : bterms) {
    Node* ndi = network_->getNode(n);
    termMap_[bterm] = ndi;

    // Name of terminal.
    network_->setNodeName(n, bterm->getName().c_str());

    // Fill in data.
    ndi->setId(n);
    ndi->setType(NodeType_TERMINAL); // Should be terminal, not terminal_NI, I think.
    ndi->setFixed(NodeFixed_FIXED_XY);
    ndi->setAttributes(NodeAttributes_EMPTY);
    ndi->setAvailOrient(Orientation_N);
    ndi->setCurrOrient(Orientation_N);

    int ww = (bterm->getBBox().xMax() - bterm->getBBox().xMin());
    int hh = (bterm->getBBox().yMax() - bterm->getBBox().yMax());

    ndi->setHeight(hh);
    ndi->setWidth(ww);

    ndi->setOrigLeft(bterm->getBBox().xMin());
    ndi->setOrigBottom(bterm->getBBox().yMin());
    ndi->setLeft(bterm->getBBox().xMin());
    ndi->setBottom(bterm->getBBox().yMin());

    // Not relevant for terminal.
    ndi->setRightEdgeType(EDGETYPE_DEFAULT);
    ndi->setLeftEdgeType(EDGETYPE_DEFAULT);

    // Not relevant for terminal.
    ndi->setBottomPower(RowPower_UNK);
    ndi->setTopPower(RowPower_UNK);

    // Not relevant for terminal.
    ndi->setRegionId(0);  // Set in another routine.

    ++n;  // Next node.
  }
  if (n != nNodes + nTerminals) {
    logger_->error(DPO, 101, "Unexpected total node count.  Expected {:d}, but got {:d}",
        (nNodes+nTerminals), n);
  }

  // Populate edges and pins.
  int e = 0;
  int p = 0;
  for (dbNet* net : nets) {
    // Skip supply nets.
    if (net->getSigType().isSupply()) {
      continue;
    }

    Edge* edi = network_->getEdge(e);
    edi->setId(e);
    netMap_[net] = edi;

    // Name of edge.
    network_->setEdgeName(e, net->getName().c_str());

    for (dbITerm* iTerm : net->getITerms()) {
      if (!iTerm->getInst()->getMaster()->isCoreAutoPlaceable()) {
        continue;
      }

      it_n = instMap_.find(iTerm->getInst());
      if (instMap_.end() != it_n) {
        n = it_n->second->getId();  // The node id.

        if (network_->getNode(n)->getId() != n || network_->getEdge(e)->getId() != e) {
          logger_->error(DPO, 102, "Improper node indexing while connecting pins.");
        }

        Pin* ptr = network_->createAndAddPin(network_->getNode(n),network_->getEdge(e));

        // Pin offset. 
        dbMTerm* mTerm = iTerm->getMTerm();
        dbMaster* master = mTerm->getMaster();
        // Due to old bookshelf, my offsets are from the
        // center of the cell whereas in DEF, it's from
        // the bottom corner.
        double ww = (mTerm->getBBox().xMax() - mTerm->getBBox().xMin());
        double hh = (mTerm->getBBox().yMax() - mTerm->getBBox().yMax());
        double xx = (mTerm->getBBox().xMax() + mTerm->getBBox().xMin()) * 0.5;
        double yy = (mTerm->getBBox().yMax() + mTerm->getBBox().yMax()) * 0.5;
        double dx = xx - ((double)master->getWidth() / 2.);
        double dy = yy - ((double)master->getHeight() / 2.);

        ptr->setOffsetX(dx);
        ptr->setOffsetY(dy);
        ptr->setPinHeight(hh);
        ptr->setPinWidth(ww);
        ptr->setPinLayer(0); // Set to zero since not currently used.

        ++p;  // next pin.
      } else {
        logger_->error(DPO, 103, "Could not find node for instance while connecting pins.");
      }
    }
    for (dbBTerm* bTerm : net->getBTerms()) {
      it_p = termMap_.find(bTerm);
      if (termMap_.end() != it_p) {
        n = it_p->second->getId();  // The node id.

        if (network_->getNode(n)->getId() != n || network_->getEdge(e)->getId() != e) {
          logger_->error(DPO, 104, "Improper terminal indexing while connecting pins.");
        }

        Pin* ptr = network_->createAndAddPin(network_->getNode(n),network_->getEdge(e));

        // These don't need an offset.
        ptr->setOffsetX(0.0);
        ptr->setOffsetY(0.0);
        ptr->setPinHeight(0.0);
        ptr->setPinWidth(0.0);
        ptr->setPinLayer(0); // Set to zero since not currently used.

        ++p;  // next pin.
      } else {
        logger_->error(DPO, 105, "Could not find node for terminal while connecting pins.");
      }
    }

    ++e;  // next edge.
  }
  if (e != nEdges) {
    logger_->error(DPO, 106, "Unexpected total edge count.  Expected {:d}, but got {:d}",
        nEdges, e);
  }
  if (p != nPins) {
    logger_->error(DPO, 107, "Unexpected total pin count.  Expected {:d}, but got {:d}",
        nPins, p);
  }

  // Return the orientation of fixed objects to their proper
  // values since I will never reorient a fixed object.
  for (dbInst* inst : insts) {
    if (!inst->getMaster()->isCoreAutoPlaceable()) {
      continue;
    }
    if (inst->isFixed()) {
      dbOrientType orient = origOrient[inst];
      if (inst->getOrient() != orient) {
        // I messed around with this, so I should restore it.
        inst->setLocationOrient(orient);

        // Reorient the cell in my network too.
        it_n = instMap_.find(inst);
        if (instMap_.end() != it_n) {
          n = it_n->second->getId();  
          if (network_->getNode(n)->getId() == n) {
            network_->getNode(n)->adjustCurrOrient(dbToDpoOrient(orient));
          }
        }
      }
    }
  }

  logger_->info(DPO, 109, "Network stats: inst {}, edges {}, pins {}",
                network_->getNumNodes(), network_->getNumEdges(), network_->getNumPins());
}
////////////////////////////////////////////////////////////////
void Optdp::createArchitecture() {
  dbBlock* block = db_->getChip()->getBlock();

  dbSet<dbRow> rows = block->getRows();

  odb::Rect coreRect;
  block->getCoreArea(coreRect);
  odb::Rect dieRect;
  block->getDieArea(dieRect);



  for (dbRow* row : rows) {
    if (row->getDirection() != odb::dbRowDir::HORIZONTAL) {
      // error.
      continue;
    }
    dbSite* site = row->getSite();
    int originX;
    int originY;
    row->getOrigin(originX, originY);

    Architecture::Row* archRow = arch_->createAndAddRow();

<<<<<<< HEAD
    archRow->setBottom((double)originY);
    archRow->setHeight((double)site->getHeight());
    archRow->setSiteWidth((double)site->getWidth());
    archRow->setSiteSpacing((double)row->getSpacing());
    archRow->setLeft(originX);
=======
    archRow->setSubRowOrigin(originX);
    archRow->setBottom(originY);
    archRow->setSiteSpacing(row->getSpacing());
>>>>>>> 6f2a893b
    archRow->setNumSites(row->getSiteCount());
    archRow->setSiteWidth(site->getWidth());
    archRow->setHeight(site->getHeight());

    // Set defaults.  Top and bottom power is set below.
<<<<<<< HEAD
    archRow->setPowerBottom(RowPower_UNK);
    archRow->setPowerTop(RowPower_UNK);
=======
    archRow->setBottomPower(RowPower_UNK);
    archRow->setTopPower(RowPower_UNK);
>>>>>>> 6f2a893b

    // Symmetry.  From the site.
    unsigned symmetry = 0x00000000;
    if (site->getSymmetryX()) {
      symmetry |= dpo::Symmetry_X;
    }
    if (site->getSymmetryY()) {
      symmetry |= dpo::Symmetry_Y;
    }
    if (site->getSymmetryR90()) {
      symmetry |= dpo::Symmetry_ROT90;
    }
<<<<<<< HEAD
    archRow->setSiteSymmetry(symmetry);

    // Orientation.  From the row.
    unsigned orient = Orientation_N;
    switch (row->getOrient()) {
    case dbOrientType::R0    : orient = dpo::Orientation_N  ; break;
    case dbOrientType::MY    : orient = dpo::Orientation_FN ; break;
    case dbOrientType::MX    : orient = dpo::Orientation_FS ; break;
    case dbOrientType::R180  : orient = dpo::Orientation_S  ; break;
    case dbOrientType::R90   : orient = dpo::Orientation_E  ; break;
    case dbOrientType::MXR90 : orient = dpo::Orientation_FE ; break;
    case dbOrientType::R270  : orient = dpo::Orientation_W  ; break;
    case dbOrientType::MYR90 : orient = dpo::Orientation_FW ; break;
    default: break;
    }
    archRow->setSiteOrient(orient);
=======
    archRow->setSymmetry(symmetry);

    // Orientation.  From the row.
    unsigned orient = dbToDpoOrient(row->getOrient());
    archRow->setOrient(orient);
>>>>>>> 6f2a893b
  }

  // Get surrounding box.
  {
    int xmin = std::numeric_limits<int>::max();
    int xmax = std::numeric_limits<int>::lowest();
    int ymin = std::numeric_limits<int>::max();
    int ymax = std::numeric_limits<int>::lowest();
    for (int r = 0; r < arch_->getNumRows(); r++) {
      Architecture::Row* row = arch_->getRow(r);

      xmin = std::min(xmin, row->getLeft());
      xmax = std::max(xmax, row->getRight());
      ymin = std::min(ymin, row->getBottom());
      ymax = std::max(ymax, row->getTop());
    }
    if (xmin != dieRect.xMin() ||
        xmax != dieRect.xMax()) {
      xmin = dieRect.xMin();
      xmax = dieRect.xMax();
    }
    arch_->setMinX(xmin);
    arch_->setMaxX(xmax);
    arch_->setMinY(ymin);
    arch_->setMaxY(ymax);
  }

  for (int r = 0; r < arch_->getNumRows(); r++) {
    int numSites = arch_->getRow(r)->getNumSites();
<<<<<<< HEAD
    double originX = arch_->getRow(r)->getLeft();
    double siteSpacing = arch_->getRow(r)->getSiteSpacing();

    double lx = originX;
    double rx = originX + numSites * siteSpacing;
    if (lx < arch_->getMinX() || rx > arch_->getMaxX()) {
      if (lx < arch_->getMinX()) {
        originX = arch_->getMinX();
      }
      rx = originX + numSites * siteSpacing;
      if (rx > arch_->getMaxX()) {
        numSites = (int)((arch_->getMaxX() - originX) / siteSpacing);
      }

      if (arch_->getRow(r)->getLeft() != originX) {
        arch_->getRow(r)->setLeft(originX);
=======
    int originX = arch_->getRow(r)->getLeft();
    int siteSpacing = arch_->getRow(r)->getSiteSpacing();
    int siteWidth = arch_->getRow(r)->getSiteWidth();

    if (originX < arch_->getMinX()) {
      originX = (int)std::ceil(arch_->getMinX());
      if (arch_->getRow(r)->getLeft() != originX) {
        arch_->getRow(r)->setSubRowOrigin(originX);
>>>>>>> 6f2a893b
      }
    }
    if (originX+numSites*siteSpacing+siteWidth > arch_->getMaxX()) {
      numSites = (arch_->getMaxX()-siteWidth-originX)/siteSpacing;
      if (arch_->getRow(r)->getNumSites() != numSites) {
        arch_->getRow(r)->setNumSites(numSites);
      }
    }
  }

  // Need the power running across the bottom and top of each
  // row.  I think the way to do this is to look for power
  // and ground nets and then look at the special wires.
  // Not sure, though, of the best way to pick those that
  // actually touch the cells (i.e., which layer?).
  for (dbNet* net : block->getNets()) {
    if (!net->isSpecial()) {
      continue;
    }
    if (!(net->getSigType() == dbSigType::POWER ||
          net->getSigType() == dbSigType::GROUND)) {
      continue;
    }
    int pwr =
        (net->getSigType() == dbSigType::POWER) ? RowPower_VDD : RowPower_VSS;
    for (dbSWire* swire : net->getSWires()) {
      if (swire->getWireType() != dbWireType::ROUTED) {
        continue;
      }

      for (dbSBox* sbox : swire->getWires()) {
        if (sbox->getDirection() != dbSBox::HORIZONTAL) {
          continue;
        }
        if (sbox->isVia()) {
          continue;
        }
        dbTechLayer* layer = sbox->getTechLayer();
        if (pwr == RowPower_VDD) {
          if (pwrLayers_.end() == pwrLayers_.find(layer)) {
            continue;
          }
        } else if (pwr == RowPower_VSS) {
          if (gndLayers_.end() == gndLayers_.find(layer)) {
            continue;
          }
        }

        Rect rect;
        sbox->getBox(rect);
        for (size_t r = 0; r < arch_->getNumRows(); r++) {
          int yb = arch_->getRow(r)->getBottom();
          int yt = arch_->getRow(r)->getTop();

          if (yb >= rect.yMin() && yb <= rect.yMax()) {
<<<<<<< HEAD
            arch_->getRow(r)->setPowerBottom(pwr);
          }
          if (yt >= rect.yMin() && yt <= rect.yMax()) {
            arch_->getRow(r)->setPowerTop(pwr);
=======
            arch_->getRow(r)->setBottomPower(pwr);
          }
          if (yt >= rect.yMin() && yt <= rect.yMax()) {
            arch_->getRow(r)->setTopPower(pwr);
>>>>>>> 6f2a893b
          }
        }
      }
    }
  }
  arch_->postProcess(network_);
}
////////////////////////////////////////////////////////////////
void Optdp::setUpPlacementRegions() {
  int xmin = arch_->getMinX();
  int xmax = arch_->getMaxX();
  int ymin = arch_->getMinY();
  int ymax = arch_->getMaxY();

  dbBlock* block = db_->getChip()->getBlock();

  std::unordered_map<odb::dbInst*, Node*>::iterator it_n;
  Architecture::Region* rptr = nullptr;
  int count = 0;
  Rectangle_i tempRect;

  // Default region.
  rptr = arch_->createAndAddRegion();
<<<<<<< HEAD
  rptr->setId(count++);
  rptr->addRect({xmin, ymin, xmax, ymax});
=======
  rptr->setId(count);
  ++count;

  tempRect.set_xmin(xmin);
  tempRect.set_xmax(xmax);
  tempRect.set_ymin(ymin);
  tempRect.set_ymax(ymax);
  rptr->addRect(tempRect);

  rptr->setMinX(xmin);
  rptr->setMaxX(xmax);
  rptr->setMinY(ymin);
  rptr->setMaxY(ymax);
>>>>>>> 6f2a893b

  // Hmm.  I noticed a comment in the OpenDP interface that
  // the OpenDB represents groups as regions.  I'll follow
  // the same approach and hope it is correct.
  // DEF GROUP => dbRegion with instances, no boundary, parent->region
  // DEF REGION => dbRegion no instances, boundary, parent = null
  auto db_regions = block->getRegions();
  for (auto db_region : db_regions) {
    dbRegion* parent = db_region->getParent();
    if (parent) {
      rptr = arch_->createAndAddRegion();
<<<<<<< HEAD
      rptr->setId(count++);
=======
      rptr->setId(count);
      ++count;
>>>>>>> 6f2a893b

      // Assuming these are the rectangles making up the region...
      auto boundaries = db_region->getParent()->getBoundaries();
      for (dbBox* boundary : boundaries) {
        Rect box;
        boundary->getBox(box);

<<<<<<< HEAD
        xmin = std::max(arch_->getMinX(), (double)box.xMin());
        xmax = std::min(arch_->getMaxX(), (double)box.xMax());
        ymin = std::max(arch_->getMinY(), (double)box.yMin());
        ymax = std::min(arch_->getMaxY(), (double)box.yMax());

        rptr->addRect({xmin, ymin, xmax, ymax});
=======
        xmin = std::max(arch_->getMinX(), box.xMin());
        xmax = std::min(arch_->getMaxX(), box.xMax());
        ymin = std::max(arch_->getMinY(), box.yMin());
        ymax = std::min(arch_->getMaxY(), box.yMax());

        tempRect.set_xmin(xmin);
        tempRect.set_xmax(xmax);
        tempRect.set_ymin(ymin);
        tempRect.set_ymax(ymax);
        rptr->addRect(tempRect);

        rptr->setMinX(std::min(xmin, rptr->getMinX()));
        rptr->setMaxX(std::max(xmax, rptr->getMaxX()));
        rptr->setMinY(std::min(ymin, rptr->getMinY()));
        rptr->setMaxY(std::max(ymax, rptr->getMaxY()));
>>>>>>> 6f2a893b
      }

      // The instances within this region.
      for (auto db_inst : db_region->getRegionInsts()) {
        it_n = instMap_.find(db_inst);
        if (instMap_.end() != it_n) {
          Node* nd = it_n->second;
          if (nd->getRegionId() == 0) {
            nd->setRegionId(rptr->getId());
          }
        }
      }
    }
  }
  logger_->info(DPO, 110, "Number of regions is {:d}", arch_->getNumRegions());
}
////////////////////////////////////////////////////////////////
unsigned Optdp::dbToDpoOrient(dbOrientType dbOrient) {
  unsigned orient = dpo::Orientation_N;
  switch (dbOrient) {
  case dbOrientType::R0    : orient = dpo::Orientation_N  ; break;
  case dbOrientType::MY    : orient = dpo::Orientation_FN ; break;
  case dbOrientType::MX    : orient = dpo::Orientation_FS ; break;
  case dbOrientType::R180  : orient = dpo::Orientation_S  ; break;
  case dbOrientType::R90   : orient = dpo::Orientation_E  ; break;
  case dbOrientType::MXR90 : orient = dpo::Orientation_FE ; break;
  case dbOrientType::R270  : orient = dpo::Orientation_W  ; break;
  case dbOrientType::MYR90 : orient = dpo::Orientation_FW ; break;
  default: break;
  }
  return orient;
}

}  // namespace dpo<|MERGE_RESOLUTION|>--- conflicted
+++ resolved
@@ -678,29 +678,16 @@
 
     Architecture::Row* archRow = arch_->createAndAddRow();
 
-<<<<<<< HEAD
-    archRow->setBottom((double)originY);
-    archRow->setHeight((double)site->getHeight());
-    archRow->setSiteWidth((double)site->getWidth());
-    archRow->setSiteSpacing((double)row->getSpacing());
-    archRow->setLeft(originX);
-=======
     archRow->setSubRowOrigin(originX);
     archRow->setBottom(originY);
     archRow->setSiteSpacing(row->getSpacing());
->>>>>>> 6f2a893b
     archRow->setNumSites(row->getSiteCount());
     archRow->setSiteWidth(site->getWidth());
     archRow->setHeight(site->getHeight());
 
     // Set defaults.  Top and bottom power is set below.
-<<<<<<< HEAD
-    archRow->setPowerBottom(RowPower_UNK);
-    archRow->setPowerTop(RowPower_UNK);
-=======
     archRow->setBottomPower(RowPower_UNK);
     archRow->setTopPower(RowPower_UNK);
->>>>>>> 6f2a893b
 
     // Symmetry.  From the site.
     unsigned symmetry = 0x00000000;
@@ -713,30 +700,11 @@
     if (site->getSymmetryR90()) {
       symmetry |= dpo::Symmetry_ROT90;
     }
-<<<<<<< HEAD
-    archRow->setSiteSymmetry(symmetry);
-
-    // Orientation.  From the row.
-    unsigned orient = Orientation_N;
-    switch (row->getOrient()) {
-    case dbOrientType::R0    : orient = dpo::Orientation_N  ; break;
-    case dbOrientType::MY    : orient = dpo::Orientation_FN ; break;
-    case dbOrientType::MX    : orient = dpo::Orientation_FS ; break;
-    case dbOrientType::R180  : orient = dpo::Orientation_S  ; break;
-    case dbOrientType::R90   : orient = dpo::Orientation_E  ; break;
-    case dbOrientType::MXR90 : orient = dpo::Orientation_FE ; break;
-    case dbOrientType::R270  : orient = dpo::Orientation_W  ; break;
-    case dbOrientType::MYR90 : orient = dpo::Orientation_FW ; break;
-    default: break;
-    }
-    archRow->setSiteOrient(orient);
-=======
     archRow->setSymmetry(symmetry);
 
     // Orientation.  From the row.
     unsigned orient = dbToDpoOrient(row->getOrient());
     archRow->setOrient(orient);
->>>>>>> 6f2a893b
   }
 
   // Get surrounding box.
@@ -766,24 +734,6 @@
 
   for (int r = 0; r < arch_->getNumRows(); r++) {
     int numSites = arch_->getRow(r)->getNumSites();
-<<<<<<< HEAD
-    double originX = arch_->getRow(r)->getLeft();
-    double siteSpacing = arch_->getRow(r)->getSiteSpacing();
-
-    double lx = originX;
-    double rx = originX + numSites * siteSpacing;
-    if (lx < arch_->getMinX() || rx > arch_->getMaxX()) {
-      if (lx < arch_->getMinX()) {
-        originX = arch_->getMinX();
-      }
-      rx = originX + numSites * siteSpacing;
-      if (rx > arch_->getMaxX()) {
-        numSites = (int)((arch_->getMaxX() - originX) / siteSpacing);
-      }
-
-      if (arch_->getRow(r)->getLeft() != originX) {
-        arch_->getRow(r)->setLeft(originX);
-=======
     int originX = arch_->getRow(r)->getLeft();
     int siteSpacing = arch_->getRow(r)->getSiteSpacing();
     int siteWidth = arch_->getRow(r)->getSiteWidth();
@@ -792,7 +742,6 @@
       originX = (int)std::ceil(arch_->getMinX());
       if (arch_->getRow(r)->getLeft() != originX) {
         arch_->getRow(r)->setSubRowOrigin(originX);
->>>>>>> 6f2a893b
       }
     }
     if (originX+numSites*siteSpacing+siteWidth > arch_->getMaxX()) {
@@ -848,17 +797,10 @@
           int yt = arch_->getRow(r)->getTop();
 
           if (yb >= rect.yMin() && yb <= rect.yMax()) {
-<<<<<<< HEAD
-            arch_->getRow(r)->setPowerBottom(pwr);
-          }
-          if (yt >= rect.yMin() && yt <= rect.yMax()) {
-            arch_->getRow(r)->setPowerTop(pwr);
-=======
             arch_->getRow(r)->setBottomPower(pwr);
           }
           if (yt >= rect.yMin() && yt <= rect.yMax()) {
             arch_->getRow(r)->setTopPower(pwr);
->>>>>>> 6f2a893b
           }
         }
       }
@@ -882,10 +824,6 @@
 
   // Default region.
   rptr = arch_->createAndAddRegion();
-<<<<<<< HEAD
-  rptr->setId(count++);
-  rptr->addRect({xmin, ymin, xmax, ymax});
-=======
   rptr->setId(count);
   ++count;
 
@@ -899,7 +837,6 @@
   rptr->setMaxX(xmax);
   rptr->setMinY(ymin);
   rptr->setMaxY(ymax);
->>>>>>> 6f2a893b
 
   // Hmm.  I noticed a comment in the OpenDP interface that
   // the OpenDB represents groups as regions.  I'll follow
@@ -911,12 +848,8 @@
     dbRegion* parent = db_region->getParent();
     if (parent) {
       rptr = arch_->createAndAddRegion();
-<<<<<<< HEAD
-      rptr->setId(count++);
-=======
       rptr->setId(count);
       ++count;
->>>>>>> 6f2a893b
 
       // Assuming these are the rectangles making up the region...
       auto boundaries = db_region->getParent()->getBoundaries();
@@ -924,14 +857,6 @@
         Rect box;
         boundary->getBox(box);
 
-<<<<<<< HEAD
-        xmin = std::max(arch_->getMinX(), (double)box.xMin());
-        xmax = std::min(arch_->getMaxX(), (double)box.xMax());
-        ymin = std::max(arch_->getMinY(), (double)box.yMin());
-        ymax = std::min(arch_->getMaxY(), (double)box.yMax());
-
-        rptr->addRect({xmin, ymin, xmax, ymax});
-=======
         xmin = std::max(arch_->getMinX(), box.xMin());
         xmax = std::min(arch_->getMaxX(), box.xMax());
         ymin = std::max(arch_->getMinY(), box.yMin());
@@ -947,7 +872,6 @@
         rptr->setMaxX(std::max(xmax, rptr->getMaxX()));
         rptr->setMinY(std::min(ymin, rptr->getMinY()));
         rptr->setMaxY(std::max(ymax, rptr->getMaxY()));
->>>>>>> 6f2a893b
       }
 
       // The instances within this region.
