--- conflicted
+++ resolved
@@ -369,12 +369,7 @@
   int getBestNumMarkers() const { return bestMarkers_.size(); }
   FlexGCWorker* getGCWorker() { return gcWorker_.get(); }
   const FlexDRViaData* getViaData() const { return via_data_; }
-<<<<<<< HEAD
-    const FlexGridGraph& getGridGraph() const { return gridGraph_; }
-
-=======
   const FlexGridGraph& getGridGraph() const { return gridGraph_; }
->>>>>>> 26c5f6dc
   // others
   int main(frDesign* design);
   void end(frDesign* design);
@@ -653,9 +648,9 @@
       std::queue<RouteQueueEntry>& rerouteQueue);
   bool canRipup(drNet* n);
   // route
-  void addPathCost(drConnFig* connFig);
-  void subPathCost(drConnFig* connFig);
-  void modPathCost(drConnFig* connFig, int type);
+  void addPathCost(drConnFig* connFig, bool modEol = false);
+  void subPathCost(drConnFig* connFig, bool modEol = false);
+  void modPathCost(drConnFig* connFig, int type, bool modEol = false);
   // minSpc
 
   void modMinSpacingCostPlanar(const frBox& box,
