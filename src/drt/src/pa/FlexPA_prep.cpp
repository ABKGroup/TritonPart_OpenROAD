--- conflicted
+++ resolved
@@ -974,11 +974,7 @@
   // new gcWorker
   FlexGCWorker gcWorker(getTech(), logger_);
   gcWorker.setIgnoreMinArea();
-<<<<<<< HEAD
-//  gcWorker.setIgnoreLongSideEOL();
-=======
   //gcWorker.setIgnoreLongSideEOL();
->>>>>>> 4df8cf8d
   Rect extBox(bp.x() - 3000, bp.y() - 3000, bp.x() + 3000, bp.y() + 3000);
   gcWorker.setExtBox(extBox);
   gcWorker.setDrcBox(extBox);
@@ -2120,11 +2116,7 @@
 
   FlexGCWorker gcWorker(getTech(), logger_);
   gcWorker.setIgnoreMinArea();
-<<<<<<< HEAD
-//  gcWorker.setIgnoreLongSideEOL();
-=======
   //gcWorker.setIgnoreLongSideEOL();
->>>>>>> 4df8cf8d
   
   frCoord llx = std::numeric_limits<frCoord>::max();
   frCoord lly = std::numeric_limits<frCoord>::max();
