--- conflicted
+++ resolved
@@ -639,11 +639,7 @@
   testMarker(markers[0].get(),
              2,
              frConstraintTypeEnum::frcLef58SpacingEndOfLineConstraint,
-<<<<<<< HEAD
-             frBox(100, 0, 350, 100));
-=======
              Rect(100, 0, 350, 100));
->>>>>>> bae3db61
 }
 BOOST_DATA_TEST_CASE(eol_ext_basic,
                      (bdata::make({30, 50})) ^ (bdata::make({true, false})),
