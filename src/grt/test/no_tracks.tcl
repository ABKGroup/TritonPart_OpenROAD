--- conflicted
+++ resolved
@@ -7,9 +7,5 @@
 initialize_floorplan -site FreePDK45_38x28_10R_NP_162NW_34O \
   -utilization 30 -tracks no_tracks.tracks
 
-<<<<<<< HEAD
-catch {set_layer_ranges -layers metal2-metal10} error
-=======
-catch {set_routing_layers -signal 2-10} error
->>>>>>> db2d27f8
+catch {set_routing_layers -signal metal2-metal10} error
 puts $error