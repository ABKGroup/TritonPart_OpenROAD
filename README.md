--- conflicted
+++ resolved
@@ -594,14 +594,8 @@
 ```
 
 Options description:
-<<<<<<< HEAD
-- **guide_file**: Set the output guides file name (e.g.: -guide_file route.guide)
-- **min_routing_layer**: Set minimum routing layer (e.g.: -min_routing_layer *2*)
-- **max_routing_layer**: Set maximum routing layer (e.g.: -max_routing_layer *9*)
-=======
 - **guide_file**: Set the output guides file name (e.g.: -guide_file route.guide")
-- **-layers**: Set the minimumand maximum routing layers (e.g.: -layers {2 10})
->>>>>>> 5026d683
+- **layers**: Set the minimumand maximum routing layers (e.g.: -layers {2 10})
 - **tile_size**: Set the number of pitches inside a GCell (e.g.: -tile_size *20*)
 - **verbose**: Set verbose of report. 0 for less verbose, 1 for medium verbose, 2 for full verbose (e.g.: -verbose *1*)
 - **overflow_iterations**: Set the number of iterations to remove the overflow of the routing (e.g.: -overflow_iterations *50*)
