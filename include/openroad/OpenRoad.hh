// This program is free software: you can redistribute it and/or modify
// it under the terms of the GNU General Public License as published by
// the Free Software Foundation, either version 3 of the License, or
// (at your option) any later version.
// 
// This program is distributed in the hope that it will be useful,
// but WITHOUT ANY WARRANTY; without even the implied warranty of
// MERCHANTABILITY or FITNESS FOR A PARTICULAR PURPOSE.  See the
// GNU General Public License for more details.
// 
// You should have received a copy of the GNU General Public License
// along with this program.  If not, see <https://www.gnu.org/licenses/>.

#ifndef OPENROAD_H
#define OPENROAD_H

extern "C" {
struct Tcl_Interp;
}

namespace odb {
class dbDatabase;
}

namespace sta {
class dbSta;
class dbNetwork;
class Resizer;
}

<<<<<<< HEAD
namespace pdngen {
class PdnGen;
=======
namespace ioPlacer {
class IOPlacementKernel;
}

namespace FastRoute {
class FastRouteKernel;
>>>>>>> 51e2dfb0
}

namespace opendp {
class opendp_external;
}

namespace ord {

class dbVerilogNetwork;

// Only pointers to components so the header has no dependents.
class OpenRoad
{
public:
  OpenRoad();
  ~OpenRoad();
  // Singleton accessor used by tcl command interpreter.
  static OpenRoad *openRoad() { return openroad_; }
  void init(Tcl_Interp *tcl_interp,
	    const char *prog_arg);

  Tcl_Interp *tclInterp() { return tcl_interp_; }
  pdngen::PdnGen *getPdnGen(){ return pdngen_; }
  odb::dbDatabase *getDb() { return db_; }
  sta::dbSta *getSta() { return sta_; }
  sta::dbNetwork *getDbNetwork();
  sta::Resizer *getResizer() { return resizer_; }
  dbVerilogNetwork *getVerilogNetwork() { return verilog_network_; }
  opendp::opendp_external *getOpendp() { return opendp_; }

  void readLef(const char *filename,
	       const char *lib_name,
	       bool make_tech,
	       bool make_library);

  void readDef(const char *filename);
  void writeDef(const char *filename);

  void readVerilog(const char *filename);
  // Write a flat verilog netlist for the database.
  void writeVerilog(const char *filename,
		    bool sort);
  void linkDesign(const char *top_cell_name);

  void readDb(const char *filename);
  void writeDb(const char *filename);

private:
  Tcl_Interp *tcl_interp_;
  odb::dbDatabase *db_;
  dbVerilogNetwork *verilog_network_;
  sta::dbSta *sta_;
  sta::Resizer *resizer_;
  ioPlacer::IOPlacementKernel *ioPlacer_;
  opendp::opendp_external *opendp_;
<<<<<<< HEAD
  pdngen::PdnGen *pdngen_;
=======
  FastRoute::FastRouteKernel *fastRoute_;
>>>>>>> 51e2dfb0

  // Singleton used by tcl command interpreter.
  static OpenRoad *openroad_;
};

} // namespace

#endif<|MERGE_RESOLUTION|>--- conflicted
+++ resolved
@@ -28,17 +28,15 @@
 class Resizer;
 }
 
-<<<<<<< HEAD
 namespace pdngen {
 class PdnGen;
-=======
+
 namespace ioPlacer {
 class IOPlacementKernel;
 }
 
 namespace FastRoute {
 class FastRouteKernel;
->>>>>>> 51e2dfb0
 }
 
 namespace opendp {
@@ -94,11 +92,8 @@
   sta::Resizer *resizer_;
   ioPlacer::IOPlacementKernel *ioPlacer_;
   opendp::opendp_external *opendp_;
-<<<<<<< HEAD
   pdngen::PdnGen *pdngen_;
-=======
   FastRoute::FastRouteKernel *fastRoute_;
->>>>>>> 51e2dfb0
 
   // Singleton used by tcl command interpreter.
   static OpenRoad *openroad_;
