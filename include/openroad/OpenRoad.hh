// This program is free software: you can redistribute it and/or modify
// it under the terms of the GNU General Public License as published by
// the Free Software Foundation, either version 3 of the License, or
// (at your option) any later version.
// 
// This program is distributed in the hope that it will be useful,
// but WITHOUT ANY WARRANTY; without even the implied warranty of
// MERCHANTABILITY or FITNESS FOR A PARTICULAR PURPOSE.  See the
// GNU General Public License for more details.
// 
// You should have received a copy of the GNU General Public License
// along with this program.  If not, see <https://www.gnu.org/licenses/>.

#ifndef OPENROAD_H
#define OPENROAD_H

extern "C" {
struct Tcl_Interp;
}

namespace odb {
class dbDatabase;
}

namespace sta {
class dbSta;
class dbNetwork;
class Resizer;
}

namespace pdngen {
class PdnGen;
}
namespace ioPlacer {
class IOPlacementKernel;
}

namespace TritonCTS {
class TritonCTSKernel;
}

namespace FastRoute {
class FastRouteKernel;
}

namespace tapcell {
    class Tapcell;
}

namespace opendp {
class opendp_external;
}

<<<<<<< HEAD
namespace psn {
class Psn;
=======
namespace MacroPlace {
class TritonMacroPlace;
>>>>>>> c2661838
}

namespace ord {

class dbVerilogNetwork;

// Only pointers to components so the header has no dependents.
class OpenRoad
{
public:
  OpenRoad();
  ~OpenRoad();
  // Singleton accessor used by tcl command interpreter.
  static OpenRoad *openRoad() { return openroad_; }
  void init(Tcl_Interp *tcl_interp,
	    const char *prog_arg);

  Tcl_Interp *tclInterp() { return tcl_interp_; }
  pdngen::PdnGen *getPdnGen(){ return pdngen_; }
  odb::dbDatabase *getDb() { return db_; }
  sta::dbSta *getSta() { return sta_; }
  sta::dbNetwork *getDbNetwork();
  sta::Resizer *getResizer() { return resizer_; }
  TritonCTS::TritonCTSKernel *getTritonCts() { return tritonCts_; } 
  dbVerilogNetwork *getVerilogNetwork() { return verilog_network_; }
  opendp::opendp_external *getOpendp() { return opendp_; }
  tapcell::Tapcell *getTapcell() { return tapcell_; }
  MacroPlace::TritonMacroPlace *getTritonMp() { return tritonMp_; }

  void readLef(const char *filename,
	       const char *lib_name,
	       bool make_tech,
	       bool make_library);

  void readDef(const char *filename);
  void writeDef(const char *filename);

  void readVerilog(const char *filename);
  // Write a flat verilog netlist for the database.
  void writeVerilog(const char *filename,
		    bool sort);
  void linkDesign(const char *top_cell_name);

  void readDb(const char *filename);
  void writeDb(const char *filename);

private:
  Tcl_Interp *tcl_interp_;
  odb::dbDatabase *db_;
  dbVerilogNetwork *verilog_network_;
  sta::dbSta *sta_;
  sta::Resizer *resizer_;
  ioPlacer::IOPlacementKernel *ioPlacer_;
  opendp::opendp_external *opendp_;
  MacroPlace::TritonMacroPlace *tritonMp_;
  pdngen::PdnGen *pdngen_;
  FastRoute::FastRouteKernel *fastRoute_;
  psn::Psn *psn_;
  TritonCTS::TritonCTSKernel *tritonCts_;
  tapcell::Tapcell *tapcell_;

  // Singleton used by tcl command interpreter.
  static OpenRoad *openroad_;
};

} // namespace

#endif<|MERGE_RESOLUTION|>--- conflicted
+++ resolved
@@ -2,12 +2,12 @@
 // it under the terms of the GNU General Public License as published by
 // the Free Software Foundation, either version 3 of the License, or
 // (at your option) any later version.
-// 
+//
 // This program is distributed in the hope that it will be useful,
 // but WITHOUT ANY WARRANTY; without even the implied warranty of
 // MERCHANTABILITY or FITNESS FOR A PARTICULAR PURPOSE.  See the
 // GNU General Public License for more details.
-// 
+//
 // You should have received a copy of the GNU General Public License
 // along with this program.  If not, see <https://www.gnu.org/licenses/>.
 
@@ -26,7 +26,7 @@
 class dbSta;
 class dbNetwork;
 class Resizer;
-}
+} // namespace sta
 
 namespace pdngen {
 class PdnGen;
@@ -44,20 +44,18 @@
 }
 
 namespace tapcell {
-    class Tapcell;
+class Tapcell;
 }
 
 namespace opendp {
 class opendp_external;
 }
 
-<<<<<<< HEAD
 namespace psn {
 class Psn;
-=======
+
 namespace MacroPlace {
 class TritonMacroPlace;
->>>>>>> c2661838
 }
 
 namespace ord {
@@ -65,40 +63,35 @@
 class dbVerilogNetwork;
 
 // Only pointers to components so the header has no dependents.
-class OpenRoad
-{
+class OpenRoad {
 public:
   OpenRoad();
   ~OpenRoad();
   // Singleton accessor used by tcl command interpreter.
   static OpenRoad *openRoad() { return openroad_; }
-  void init(Tcl_Interp *tcl_interp,
-	    const char *prog_arg);
+  void init(Tcl_Interp *tcl_interp, const char *prog_arg);
 
   Tcl_Interp *tclInterp() { return tcl_interp_; }
-  pdngen::PdnGen *getPdnGen(){ return pdngen_; }
+  pdngen::PdnGen *getPdnGen() { return pdngen_; }
   odb::dbDatabase *getDb() { return db_; }
   sta::dbSta *getSta() { return sta_; }
   sta::dbNetwork *getDbNetwork();
   sta::Resizer *getResizer() { return resizer_; }
-  TritonCTS::TritonCTSKernel *getTritonCts() { return tritonCts_; } 
+  TritonCTS::TritonCTSKernel *getTritonCts() { return tritonCts_; }
   dbVerilogNetwork *getVerilogNetwork() { return verilog_network_; }
   opendp::opendp_external *getOpendp() { return opendp_; }
   tapcell::Tapcell *getTapcell() { return tapcell_; }
   MacroPlace::TritonMacroPlace *getTritonMp() { return tritonMp_; }
 
-  void readLef(const char *filename,
-	       const char *lib_name,
-	       bool make_tech,
-	       bool make_library);
+  void readLef(const char *filename, const char *lib_name, bool make_tech,
+               bool make_library);
 
   void readDef(const char *filename);
   void writeDef(const char *filename);
 
   void readVerilog(const char *filename);
   // Write a flat verilog netlist for the database.
-  void writeVerilog(const char *filename,
-		    bool sort);
+  void writeVerilog(const char *filename, bool sort);
   void linkDesign(const char *top_cell_name);
 
   void readDb(const char *filename);
@@ -123,6 +116,6 @@
   static OpenRoad *openroad_;
 };
 
-} // namespace
+} // namespace ord
 
 #endif