--- conflicted
+++ resolved
@@ -154,12 +154,8 @@
   replace::Replace* getReplace() { return replace_; }
   pdnsim::PDNSim* getPDNSim() { return pdnsim_; }
   grt::GlobalRouter* getFastRoute() { return fastRoute_; }
-<<<<<<< HEAD
-  antenna_checker::AntennaChecker *getAntennaChecker(){ return antennaChecker_; }
   partition::PartitionMgr *getPartitionMgr() { return partitionMgr_; }
-=======
   ant::AntennaChecker *getAntennaChecker() { return antenna_checker_; }
->>>>>>> ec6a0c15
   ppl::IOPlacer *getIOPlacer() { return ioPlacer_; }
   // Return the bounding box of the db rows.
   odb::Rect getCore();
