--- conflicted
+++ resolved
@@ -1,17 +1,9 @@
 # exit on failure of any test line
-set -e
-<<<<<<< HEAD
-docker run  -u $(id -u ${USER}):$(id -g ${USER}) -v $(pwd):/OpenROAD openroad/openroad bash -c "/OpenROAD/test/regression fast"
-docker run  -u $(id -u ${USER}):$(id -g ${USER}) -v $(pwd):/OpenROAD openroad/openroad bash -c "/OpenROAD/src/resizer/test/regression fast"
-docker run  -u $(id -u ${USER}):$(id -g ${USER}) -v $(pwd):/OpenROAD openroad/openroad bash -c "/OpenROAD/src/opendp/test/regression fast"
-docker run  -u $(id -u ${USER}):$(id -g ${USER}) -v $(pwd):/OpenROAD openroad/openroad bash -c "cd /OpenROAD/src/replace/test && python3 regression.py run openroad"
-docker run  -u $(id -u ${USER}):$(id -g ${USER}) -v $(pwd):/OpenROAD openroad/openroad bash -c "cd /OpenROAD && cp etc/PO* . && tclsh ./src/FastRoute/tests/run_all.tcl"
-docker run  -u $(id -u ${USER}):$(id -g ${USER}) -v $(pwd):/OpenROAD openroad/openroad bash -c "cd /OpenROAD/src/OpenPhySyn/tests && PSN_TRANSFORM_PATH=../../../build/transforms ../../../build/src/OpenPhySyn/unit_tests"
-=======
-docker run -v $(pwd):/OpenROAD openroad/openroad bash -c "/OpenROAD/test/regression fast"
-docker run -v $(pwd):/OpenROAD openroad/openroad bash -c "/OpenROAD/src/pdngen/test/regression fast"
-docker run -v $(pwd):/OpenROAD openroad/openroad bash -c "/OpenROAD/src/resizer/test/regression fast"
-docker run -v $(pwd):/OpenROAD openroad/openroad bash -c "/OpenROAD/src/opendp/test/regression fast"
-docker run -v $(pwd):/OpenROAD openroad/openroad bash -c "cd /OpenROAD/src/replace/test && python3 regression.py run openroad"
-docker run -v $(pwd):/OpenROAD openroad/openroad bash -c "cd /OpenROAD && cp etc/PO* . && tclsh ./src/FastRoute/tests/run_all.tcl"
->>>>>>> b00465d5
+
+docker run -u $(id -u ${USER}):$(id -g ${USER}) -v $(pwd):/OpenROAD openroad/openroad bash -c "/OpenROAD/test/regression fast"
+docker run -u $(id -u ${USER}):$(id -g ${USER}) -v $(pwd):/OpenROAD openroad/openroad bash -c "/OpenROAD/src/pdngen/test/regression fast"
+docker run -u $(id -u ${USER}):$(id -g ${USER}) -v $(pwd):/OpenROAD openroad/openroad bash -c "/OpenROAD/src/resizer/test/regression fast"
+docker run -u $(id -u ${USER}):$(id -g ${USER}) -v $(pwd):/OpenROAD openroad/openroad bash -c "/OpenROAD/src/opendp/test/regression fast"
+docker run -u $(id -u ${USER}):$(id -g ${USER}) -v $(pwd):/OpenROAD openroad/openroad bash -c "cd /OpenROAD/src/replace/test && python3 regression.py run openroad"
+docker run -u $(id -u ${USER}):$(id -g ${USER}) -v $(pwd):/OpenROAD openroad/openroad bash -c "cd /OpenROAD && cp etc/PO* . && tclsh ./src/FastRoute/tests/run_all.tcl"
+docker run -u $(id -u ${USER}):$(id -g ${USER}) -v $(pwd):/OpenROAD openroad/openroad bash -c "cd /OpenROAD/src/OpenPhySyn/tests && PSN_TRANSFORM_PATH=../../../build/transforms ../../../build/src/OpenPhySyn/unit_tests"