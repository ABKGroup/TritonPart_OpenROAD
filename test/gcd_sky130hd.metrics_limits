--- conflicted
+++ resolved
@@ -5,11 +5,7 @@
  ,"worst_slack_min" : "0.09877623842883887"
  ,"worst_slack_max" : "-0.5333825492253474"
  ,"tns_max" : "-10.775705183598145"
-<<<<<<< HEAD
- ,"clock_skew" : "0.07963676477004672"
-=======
  ,"clock_skew" : "0.09"
->>>>>>> 30d7da62
  ,"max_slew_violations" : "0"
  ,"max_capacitance_violations" : "0"
  ,"max_fanout_violations" : "0"
